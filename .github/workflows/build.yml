name: Build Binaries

on:
  workflow_dispatch:
    inputs:
      build-debug-info:
        description: 'Profile and debug the build process'
        required: false
        default: false
        type: boolean
      use-ccache:
        description: 'Enable ccache/sccache'
        required: false
        default: true
        type: boolean
  pull_request:
  push:
    branches:
    - '**'              # every branch
    - '!no-build-**'    # unless marked as no-build

<<<<<<< HEAD
jobs:
  build:
    strategy:
      fail-fast: false
      matrix:
        config:
        - name: Windows
          os: windows-latest
          id: win
          host_id: win
          extra_flags: ''
          package_cmd: 'makensis -WX -V3 ./installer/windows/installer.nsi'
          installer_path: './installer/windows/geode-installer-win.exe'

        - name: macOS
          os: macos-latest
          id: mac
          host_id: mac
          extra_flags: >
            -DCMAKE_OSX_DEPLOYMENT_TARGET=10.15
            -DGEODE_DONT_BUILD_TEST_MODS=1
            -DCMAKE_AR='/usr/bin/ar'
            -DCMAKE_RANLIB='/usr/bin/ranlib'
            -DGEODE_DISABLE_PRECOMPILED_HEADERS=Off
          package_cmd: './installer/mac/package.sh ./bin/nightly ./installer/mac/geode-installer-mac.pkg'
          installer_path: './installer/mac/geode-installer-mac.pkg'

        - name: iOS
          os: macos-latest
          id: ios
          host_id: mac
          extra_flags: >
            -DGEODE_TARGET_PLATFORM=iOS
            -DCMAKE_BUILD_TYPE=RelWithDebInfo
            -DCMAKE_SYSTEM_NAME=iOS
            -DGEODE_DONT_BUILD_TEST_MODS=ON
          package_cmd: ''
          installer_path: ''

        - name: Android32
          os: ubuntu-latest
          id: android32
          host_id: linux
          extra_flags: >
            -DCMAKE_TOOLCHAIN_FILE=$ANDROID_NDK_LATEST_HOME/build/cmake/android.toolchain.cmake
            -DANDROID_ABI=armeabi-v7a
            -DANDROID_PLATFORM=android-23
            -DGEODE_DONT_BUILD_TEST_MODS=1
          package_cmd: ''
          installer_path: ''

        - name: Android64
          os: ubuntu-latest
          id: android64
          host_id: linux
          extra_flags: >
            -DCMAKE_TOOLCHAIN_FILE=$ANDROID_NDK_LATEST_HOME/build/cmake/android.toolchain.cmake
            -DANDROID_ABI=arm64-v8a
            -DANDROID_PLATFORM=android-23
            -DANDROID_STL=c++_shared
            -DGEODE_DONT_BUILD_TEST_MODS=1
          package_cmd: ''
          installer_path: ''

    name: Build ${{ matrix.config.name }}
    runs-on: ${{ matrix.config.os }}
=======
env:
  CPM_SOURCE_CACHE: ${{ github.workspace }}/cpm-cache
  base-configure-command: >-
    cmake -B build
    -DCMAKE_BUILD_TYPE=RelWithDebInfo
    -DGEODE_CODEGEN_CMAKE_ARGS="-DCMAKE_C_COMPILER=clang;-DCMAKE_CXX_COMPILER=clang++;-G Ninja"
    -G Ninja
  base-build-command: |
    cmake --build build --config RelWithDebInfo --parallel
    rm bin/nightly/resources/.geode_cache
>>>>>>> 6fe1ac9e

jobs:
  build-windows:
    name: Build Windows
    runs-on: ubuntu-24.04

    steps:
    - name: Checkout
      uses: actions/checkout@v4
      with:
        submodules: recursive

    - name: Prepare for Build Debug Info
      id: build-debug-info
      uses: ./.github/actions/build-debug-info
      with:
        has-sccache: ${{ inputs.use-ccache }}
      if: inputs.build-debug-info

    - name: Setup caches
      uses: ./.github/actions/setup-cache
      with:
        host: linux
        target: win
        use-ccache: ${{ github.event_name != 'workflow_dispatch' || inputs.use-ccache }}

    - name: Setup Ninja
      uses: ./.github/actions/setup-ninja
      with:
        host: linux

    - name: Setup CLI
      uses: ./.github/actions/setup-cli
      with:
        host: linux

    - name: Download xwin
      uses: robinraju/release-downloader@v1.10
      with:
        repository: Jake-Shadle/xwin
        latest: true
        fileName: 'xwin-*-x86_64-unknown-linux-musl.tar.gz'
        tarBall: false
        zipBall: false
        out-file-path: "epic-xwin"

    - name: Prepare xwin
      run: |
        tar -xzf epic-xwin/xwin-*-x86_64-unknown-linux-musl.tar.gz -C epic-xwin
        mv epic-xwin/xwin-*-x86_64-unknown-linux-musl/xwin ./xwin
        ./xwin --arch x86_64 --sdk-version 10.0.22621 --accept-license list

    # this caches '.xwin-cache/**/*' but that's actually only gonna
    # contain the manifest cuz we only ran `xwin list` so far
    - name: Setup xwin Cache
      id: xwin-cache
      uses: actions/cache@v4
      with:
        path: .xwin-cache
        key: xwin-win-v1-${{ hashFiles('.xwin-cache/**/*') }}

    - name: Download Windows headers
      run: ./xwin --arch x86_64 --sdk-version 10.0.22621 --accept-license splat --include-debug-libs
      if: steps.xwin-cache.outputs.cache-hit != 'true'

    - name: Download clang-msvc-sdk toolchain
      uses: actions/checkout@v4
      with:
        repository: 'geode-sdk/clang-msvc-sdk'
        path: toolchain
        submodules: recursive

    - name: Configure
      run: ${{ env.base-configure-command }} -DCMAKE_TOOLCHAIN_FILE=$TOOLCHAIN ${{ steps.build-debug-info.outputs.extra-configure }}
      env:
        SPLAT_DIR: ${{ github.workspace }}/.xwin-cache/splat
        TOOLCHAIN: ${{ github.workspace }}/toolchain/clang-cl-msvc.cmake
        HOST_ARCH: x86_64

    - name: Build
      run: |
        ${{ env.base-build-command }}
        ${{ steps.build-debug-info.outputs.extra-build }}

    - name: Upload Artifacts
      uses: actions/upload-artifact@v4
      with:
        name: geode-win
        path: ./bin/nightly

    - name: Package Installer
      run: |
        sudo apt install nsis
        makensis -WX -V3 ./installer/windows/installer.nsi

    - name: Upload Installer
      uses: actions/upload-artifact@v4
      with:
        name: geode-installer-win
        path: './installer/windows/geode-installer-win.exe'

    - name: Complete Build Debug Info
      uses: ./.github/actions/build-debug-info-post
      with:
        target: win
      if: inputs.build-debug-info && (success() || failure())

  build-mac:
    name: Build macOS
    runs-on: macos-latest

    steps:
    - name: Checkout
      uses: actions/checkout@v4
      with:
        submodules: recursive

    - name: Prepare for Build Debug Info
      id: build-debug-info
      uses: ./.github/actions/build-debug-info
      with:
        has-sccache: ${{ inputs.use-ccache }}
      if: inputs.build-debug-info

    - name: Setup caches
      uses: ./.github/actions/setup-cache
      with:
        host: mac
        target: mac
        use-ccache: ${{ github.event_name != 'workflow_dispatch' || inputs.use-ccache }}

    - name: Setup Ninja
      uses: ./.github/actions/setup-ninja
      with:
        host: mac

    - name: Install LLVM
      run: |
        brew install llvm
        echo "/opt/homebrew/opt/llvm/bin" >> $GITHUB_PATH

    - name: Setup CLI
      uses: ./.github/actions/setup-cli
      with:
        host: mac

    - name: Configure
      run: >
        ${{ env.base-configure-command }}
        -DCMAKE_C_COMPILER=clang
        -DCMAKE_CXX_COMPILER=clang++
        -DCMAKE_OSX_DEPLOYMENT_TARGET=10.15
        -DCMAKE_AR='/usr/bin/ar'
        -DCMAKE_RANLIB='/usr/bin/ranlib'
        -DGEODE_DISABLE_PRECOMPILED_HEADERS=Off
        ${{ steps.build-debug-info.outputs.extra-configure }}

    - name: Build
      run: |
        ${{ env.base-build-command }}
        ${{ steps.build-debug-info.outputs.extra-build }}

    - name: Upload Artifacts
      uses: actions/upload-artifact@v4
      with:
        name: geode-mac
        path: ./bin/nightly

    - name: Package Installer
      run: ./installer/mac/package.sh ./bin/nightly ./installer/mac/geode-installer-mac.pkg

    - name: Upload Installer
      uses: actions/upload-artifact@v4
      with:
        name: geode-installer-mac
        path: './installer/mac/geode-installer-mac.pkg'

    - name: Complete Build Debug Info
      uses: ./.github/actions/build-debug-info-post
      with:
        target: mac
      if: inputs.build-debug-info && (success() || failure())

  build-android:
    strategy:
      fail-fast: false
      matrix:
        config:
        - name: Android (32-bit)
          id: android32
          extra-configure: -DANDROID_ABI=armeabi-v7a

        - name: Android (64-bit)
          id: android64
          extra-configure: -DANDROID_ABI=arm64-v8a

    name: Build ${{ matrix.config.name }}
    runs-on: ubuntu-latest

    steps:
    - name: Checkout
      uses: actions/checkout@v4
      with:
        submodules: recursive

    - name: Prepare for Build Debug Info
      id: build-debug-info
      uses: ./.github/actions/build-debug-info
      with:
        has-sccache: ${{ inputs.use-ccache }}
      if: inputs.build-debug-info

    - name: Setup caches
      uses: ./.github/actions/setup-cache
      with:
        host: linux
        target: ${{ matrix.config.id }}
        use-ccache: ${{ github.event_name != 'workflow_dispatch' || inputs.use-ccache }}

    - name: Setup Ninja
      uses: ./.github/actions/setup-ninja
      with:
        host: linux

    - name: Setup CLI
      uses: ./.github/actions/setup-cli
      with:
        host: linux

    - name: Setup Breakpad Tools
      uses: ./.github/actions/setup-dump-sym
      id: breakpad-tools

    - name: Fix Ubuntu libcstd++
      run: |
        sudo apt install ninja-build &&
        sudo add-apt-repository ppa:ubuntu-toolchain-r/test &&
        sudo apt-get update &&
        sudo apt-get install --only-upgrade libstdc++6

    - name: Configure
      run: >
        ${{ env.base-configure-command }}
        -DCMAKE_TOOLCHAIN_FILE=$ANDROID_NDK_LATEST_HOME/build/cmake/android.toolchain.cmake
        -DCMAKE_C_COMPILER=clang
        -DCMAKE_CXX_COMPILER=clang++
<<<<<<< HEAD
        ${{ matrix.config.id == 'ios' && '-DGEODE_CODEGEN_CMAKE_ARGS="-DCMAKE_C_COMPILER=clang;-DCMAKE_CXX_COMPILER=clang++"' || '-DGEODE_CODEGEN_CMAKE_ARGS="-DCMAKE_C_COMPILER=clang;-DCMAKE_CXX_COMPILER=clang++;-G Ninja"' }}
        ${{ matrix.config.id != 'ios' && '-G Ninja' || '' }}
        ${{ inputs.build-debug-info && '-DCMAKE_EXPORT_COMPILE_COMMANDS=ON' || '' }}
        ${{ matrix.config.extra_flags }}

        ${{ inputs.build-debug-info && 'cp ./build/compile_commands.json ./build-debug-info/' || '' }}
=======
        -DANDROID_PLATFORM=android-23
        -DANDROID_STL=c++_shared
        ${{ matrix.config.extra-configure }}
        ${{ steps.build-debug-info.outputs.extra-configure }}
>>>>>>> 6fe1ac9e

    - name: Build
      run: |
        ${{ env.base-build-command }}
        ${{ steps.build-debug-info.outputs.extra-build }}

    # hardcoding toolchain path :(
    - name: Dump Symbols
      run: |
        ${{ steps.breakpad-tools.outputs.binary-path }} ./bin/nightly/Geode.${{ matrix.config.id }}.so -o ./bin/nightly/Geode.${{ matrix.config.id }}.so.sym
        $ANDROID_NDK_LATEST_HOME/toolchains/llvm/prebuilt/linux-x86_64/bin/llvm-strip ./bin/nightly/Geode.${{ matrix.config.id }}.so

    - name: Upload Artifacts
      uses: actions/upload-artifact@v4
      with:
        name: geode-${{ matrix.config.id }}
        path: ./bin/nightly

    - name: Complete Build Debug Info
      uses: ./.github/actions/build-debug-info-post
      with:
        target: ${{ matrix.config.id }}
      if: inputs.build-debug-info && (success() || failure())

  publish:
    name: Publish
    runs-on: ubuntu-latest
<<<<<<< HEAD
    needs: build
    if: github.ref == 'refs/heads/ios'
=======
    needs: [ build-windows, build-mac, build-android ]
    if: github.ref == 'refs/heads/main'
>>>>>>> 6fe1ac9e
    steps:
      - name: Checkout
        uses: actions/checkout@v4

      - name: Declare Version Variables
        id: ref
        run: |
          echo "version=$(cat VERSION | xargs)" >> $GITHUB_OUTPUT
          echo "hash=$(git rev-parse --short "$GITHUB_SHA")" >> $GITHUB_OUTPUT

      - name: Download Artifacts
        uses: actions/download-artifact@v4

      - name: Move Installers
        run: |
          mv geode-installer-mac/geode-installer-mac.pkg geode-installer-${{ steps.ref.outputs.hash }}-mac.pkg
          mv geode-installer-win/geode-installer-win.exe geode-installer-${{ steps.ref.outputs.hash }}-win.exe

      - name: Zip MacOS Artifacts
        uses: vimtor/action-zip@v1.2
        with:
          files: geode-mac/Geode.dylib geode-mac/GeodeBootstrapper.dylib
          dest: geode-${{ steps.ref.outputs.hash }}-mac.zip

      - name: Zip Windows Artifacts
        uses: vimtor/action-zip@v1.2
        with:
          files: geode-win/XInput1_4.dll geode-win/Geode.dll geode-win/GeodeUpdater.exe geode-win/Geode.lib geode-win/Geode.pdb
          dest: geode-${{ steps.ref.outputs.hash }}-win.zip

      - name: Zip Android32 Artifacts
        uses: vimtor/action-zip@v1.2
        with:
          files: geode-android32/Geode.android32.so geode-android32/Geode.android32.so.sym
          dest: geode-${{ steps.ref.outputs.hash }}-android32.zip

      - name: Zip Android64 Artifacts
        uses: vimtor/action-zip@v1.2
        with:
          files: geode-android64/Geode.android64.so geode-android64/Geode.android64.so.sym
          dest: geode-${{ steps.ref.outputs.hash }}-android64.zip

      - name: Zip iOS Artifacts
        uses: vimtor/action-zip@v1.1
        with:
          files: geode-ios/Geode.ios.dylib
          dest: geode-${{ steps.ref.outputs.hash }}-ios.zip

      - name: Zip Resources
        uses: vimtor/action-zip@v1.2
        with:
          files: geode-android64/resources
          dest: resources.zip

      - name: Update Development Release
        uses: andelf/nightly-release@main
        env:
          GITHUB_TOKEN: ${{ secrets.GITHUB_TOKEN }}
        with:
          tag_name: nightly
          name: 'Development Release'
          body: |
            Geode development release for commit ${{ github.sha }}. Since this is not a regular release, Geode will not install the resources automatically, so you should use the installer if you want them.
          files: |
            ./geode-installer-${{ steps.ref.outputs.hash }}-win.exe
            ./geode-installer-${{ steps.ref.outputs.hash }}-mac.pkg
            ./geode-${{ steps.ref.outputs.hash }}-win.zip
            ./geode-${{ steps.ref.outputs.hash }}-mac.zip
            ./geode-${{ steps.ref.outputs.hash }}-android32.zip
            ./geode-${{ steps.ref.outputs.hash }}-android64.zip
            ./geode-${{ steps.ref.outputs.hash }}-ios.zip
            ./resources.zip<|MERGE_RESOLUTION|>--- conflicted
+++ resolved
@@ -19,74 +19,6 @@
     - '**'              # every branch
     - '!no-build-**'    # unless marked as no-build
 
-<<<<<<< HEAD
-jobs:
-  build:
-    strategy:
-      fail-fast: false
-      matrix:
-        config:
-        - name: Windows
-          os: windows-latest
-          id: win
-          host_id: win
-          extra_flags: ''
-          package_cmd: 'makensis -WX -V3 ./installer/windows/installer.nsi'
-          installer_path: './installer/windows/geode-installer-win.exe'
-
-        - name: macOS
-          os: macos-latest
-          id: mac
-          host_id: mac
-          extra_flags: >
-            -DCMAKE_OSX_DEPLOYMENT_TARGET=10.15
-            -DGEODE_DONT_BUILD_TEST_MODS=1
-            -DCMAKE_AR='/usr/bin/ar'
-            -DCMAKE_RANLIB='/usr/bin/ranlib'
-            -DGEODE_DISABLE_PRECOMPILED_HEADERS=Off
-          package_cmd: './installer/mac/package.sh ./bin/nightly ./installer/mac/geode-installer-mac.pkg'
-          installer_path: './installer/mac/geode-installer-mac.pkg'
-
-        - name: iOS
-          os: macos-latest
-          id: ios
-          host_id: mac
-          extra_flags: >
-            -DGEODE_TARGET_PLATFORM=iOS
-            -DCMAKE_BUILD_TYPE=RelWithDebInfo
-            -DCMAKE_SYSTEM_NAME=iOS
-            -DGEODE_DONT_BUILD_TEST_MODS=ON
-          package_cmd: ''
-          installer_path: ''
-
-        - name: Android32
-          os: ubuntu-latest
-          id: android32
-          host_id: linux
-          extra_flags: >
-            -DCMAKE_TOOLCHAIN_FILE=$ANDROID_NDK_LATEST_HOME/build/cmake/android.toolchain.cmake
-            -DANDROID_ABI=armeabi-v7a
-            -DANDROID_PLATFORM=android-23
-            -DGEODE_DONT_BUILD_TEST_MODS=1
-          package_cmd: ''
-          installer_path: ''
-
-        - name: Android64
-          os: ubuntu-latest
-          id: android64
-          host_id: linux
-          extra_flags: >
-            -DCMAKE_TOOLCHAIN_FILE=$ANDROID_NDK_LATEST_HOME/build/cmake/android.toolchain.cmake
-            -DANDROID_ABI=arm64-v8a
-            -DANDROID_PLATFORM=android-23
-            -DANDROID_STL=c++_shared
-            -DGEODE_DONT_BUILD_TEST_MODS=1
-          package_cmd: ''
-          installer_path: ''
-
-    name: Build ${{ matrix.config.name }}
-    runs-on: ${{ matrix.config.os }}
-=======
 env:
   CPM_SOURCE_CACHE: ${{ github.workspace }}/cpm-cache
   base-configure-command: >-
@@ -97,7 +29,6 @@
   base-build-command: |
     cmake --build build --config RelWithDebInfo --parallel
     rm bin/nightly/resources/.geode_cache
->>>>>>> 6fe1ac9e
 
 jobs:
   build-windows:
@@ -281,6 +212,76 @@
         target: mac
       if: inputs.build-debug-info && (success() || failure())
 
+  build-ios:
+    name: Build iOS
+    runs-on: macos-latest
+
+    steps:
+    - name: Checkout
+      uses: actions/checkout@v4
+      with:
+        submodules: recursive
+
+    - name: Prepare for Build Debug Info
+      id: build-debug-info
+      uses: ./.github/actions/build-debug-info
+      with:
+        has-sccache: ${{ inputs.use-ccache }}
+      if: inputs.build-debug-info
+
+    - name: Setup caches
+      uses: ./.github/actions/setup-cache
+      with:
+        host: mac
+        target: ios
+        use-ccache: ${{ github.event_name != 'workflow_dispatch' || inputs.use-ccache }}
+
+    - name: Setup Ninja
+      uses: ./.github/actions/setup-ninja
+      with:
+        host: mac
+
+    - name: Install LLVM
+      run: |
+        brew install llvm
+        echo "/opt/homebrew/opt/llvm/bin" >> $GITHUB_PATH
+
+    - name: Setup CLI
+      uses: ./.github/actions/setup-cli
+      with:
+        host: mac
+
+    - name: Configure
+      run: >
+        ${{ env.base-configure-command }}
+        -DCMAKE_C_COMPILER=clang
+        -DCMAKE_CXX_COMPILER=clang++
+        -DCMAKE_AR='/usr/bin/ar'
+        -DCMAKE_RANLIB='/usr/bin/ranlib'
+        -DGEODE_DISABLE_PRECOMPILED_HEADERS=Off
+        -DGEODE_TARGET_PLATFORM=iOS
+        -DCMAKE_SYSTEM_NAME=iOS
+        -DGEODE_DONT_BUILD_TEST_MODS=ON
+        -DCMAKE_BUILD_TYPE=RelWithDebInfo
+        ${{ steps.build-debug-info.outputs.extra-configure }}
+
+    - name: Build
+      run: |
+        ${{ env.base-build-command }}
+        ${{ steps.build-debug-info.outputs.extra-build }}
+
+    - name: Upload Artifacts
+      uses: actions/upload-artifact@v4
+      with:
+        name: geode-ios
+        path: ./bin/nightly
+
+    - name: Complete Build Debug Info
+      uses: ./.github/actions/build-debug-info-post
+      with:
+        target: mac
+      if: inputs.build-debug-info && (success() || failure())
+
   build-android:
     strategy:
       fail-fast: false
@@ -344,19 +345,10 @@
         -DCMAKE_TOOLCHAIN_FILE=$ANDROID_NDK_LATEST_HOME/build/cmake/android.toolchain.cmake
         -DCMAKE_C_COMPILER=clang
         -DCMAKE_CXX_COMPILER=clang++
-<<<<<<< HEAD
-        ${{ matrix.config.id == 'ios' && '-DGEODE_CODEGEN_CMAKE_ARGS="-DCMAKE_C_COMPILER=clang;-DCMAKE_CXX_COMPILER=clang++"' || '-DGEODE_CODEGEN_CMAKE_ARGS="-DCMAKE_C_COMPILER=clang;-DCMAKE_CXX_COMPILER=clang++;-G Ninja"' }}
-        ${{ matrix.config.id != 'ios' && '-G Ninja' || '' }}
-        ${{ inputs.build-debug-info && '-DCMAKE_EXPORT_COMPILE_COMMANDS=ON' || '' }}
-        ${{ matrix.config.extra_flags }}
-
-        ${{ inputs.build-debug-info && 'cp ./build/compile_commands.json ./build-debug-info/' || '' }}
-=======
         -DANDROID_PLATFORM=android-23
         -DANDROID_STL=c++_shared
         ${{ matrix.config.extra-configure }}
         ${{ steps.build-debug-info.outputs.extra-configure }}
->>>>>>> 6fe1ac9e
 
     - name: Build
       run: |
@@ -384,13 +376,8 @@
   publish:
     name: Publish
     runs-on: ubuntu-latest
-<<<<<<< HEAD
-    needs: build
-    if: github.ref == 'refs/heads/ios'
-=======
-    needs: [ build-windows, build-mac, build-android ]
+    needs: [ build-windows, build-mac, build-android, build-ios ]
     if: github.ref == 'refs/heads/main'
->>>>>>> 6fe1ac9e
     steps:
       - name: Checkout
         uses: actions/checkout@v4
