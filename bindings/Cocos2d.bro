--- conflicted
+++ resolved
@@ -310,11 +310,7 @@
 	static void purgeFileUtils();
     virtual void addSearchPath(const char* path);
 	virtual void removeSearchPath(const char *path);
-<<<<<<< HEAD
     virtual gd::string fullPathForFilename(const char* filename, bool unk) = mac 0x23f940;
-=======
-    virtual gd::string fullPathForFilename(const char* filename, bool unk);
->>>>>>> 9875f5d5
     void removeAllPaths() = mac 0x241600;
 }
 
