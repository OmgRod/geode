// clang-format off

class cocos2d::CCActionTween {
	static cocos2d::CCActionTween* create(float, char const*, float, float) = mac 0x447590;
}

class cocos2d::CCActionManager {
	auto addAction(cocos2d::CCAction*, cocos2d::CCNode*, bool) = mac 0x10bed0;
}

class cocos2d::CCAnimate {
	static cocos2d::CCAnimate* create(cocos2d::CCAnimation*) = mac 0x1f8fc0;
}

class cocos2d::CCAnimation {
	static auto createWithSpriteFrames(cocos2d::CCArray*, float) = mac 0x140df0;
}

class cocos2d::CCApplication {
	virtual auto getCurrentLanguage() = mac 0x1a3f40, ios 0x10e508;
	virtual auto getTargetPlatform() = mac 0x1a3f20, ios 0x10e57c;
	virtual auto openURL(char const*) = mac 0x1a4550, ios 0x10e7a4;
	virtual auto setAnimationInterval(double) = mac 0x1a3ee0, ios 0x10e494;
	static auto sharedApplication() = mac 0x1a3f30;
	// ~CCApplication() = mac 0x1a3d10, ios 0x10e384;
	CCApplication() {}
	~CCApplication() {}
}

class cocos2d::CCArray {
	// auto addObject(cocos2d::CCObject*) = mac 0x419f90, ios 0x16504c;
	auto addObjectNew(cocos2d::CCObject*) = mac 0x41a450;
	// auto addObjectsFromArray(cocos2d::CCArray*) = mac 0x41a2d0;
	// auto containsObject(cocos2d::CCObject*) const = mac 0x41a3e0;
	// auto count() const = mac 0x41a2f0, ios 0x1650e8;
	// static cocos2d::CCArray* create() = mac 0x419cb0, ios 0x164ec8;
	// static auto createWithObject(cocos2d::CCObject*) = mac 0x419d50;
	// auto fastRemoveObject(cocos2d::CCObject*) = mac 0x41a520;
	// auto fastRemoveObjectAtIndex(unsigned int) = mac 0x41a500;
	auto fastRemoveObjectAtIndexNew(unsigned int) = mac 0x41a510;
	// auto insertObject(cocos2d::CCObject*, unsigned int) = mac 0x41a460;
	// auto lastObject() = mac 0x41a360;
	// auto objectAtIndex(unsigned int) = mac 0x41a340, ios 0x16510c;
	// auto removeAllObjects() = mac 0x41a4f0, ios 0x1651f0;
	// auto removeLastObject(bool) = mac 0x41a470;
	// auto removeObject(cocos2d::CCObject*, bool) = mac 0x41a490;
	// auto removeObjectAtIndex(unsigned int, bool) = mac 0x41a4b0;
	// auto stringAtIndex(unsigned int) = mac 0x41a320;
}

class cocos2d::CCBezierTo {
	static cocos2d::CCBezierTo* create(float, cocos2d::_ccBezierConfig const&) = mac 0x1f6c10;
}

class cocos2d::CCBMFontConfiguration {
	static cocos2d::CCBMFontConfiguration* create(char const*) = mac 0x3450f0;
}

class cocos2d::CCCallFunc {
	static auto create(cocos2d::CCObject*, cocos2d::SEL_CallFunc) = mac 0x454d90;
}

class cocos2d::CCCallFuncO {
	static auto create(cocos2d::CCObject*, cocos2d::SEL_CallFuncO, cocos2d::CCObject*) = mac 0x455940;
}

class cocos2d::CCClippingNode {
	static cocos2d::CCClippingNode* create() = mac 0x4192a0;
	static cocos2d::CCClippingNode* create(cocos2d::CCNode*) = mac 0x419330;
	auto getAlphaThreshold() const = mac 0x419a10;
	auto getStencil() const = mac 0x4199c0;
	auto isInverted() const = mac 0x419a30;
	auto onEnter() = mac 0x419470;
	auto onEnterTransitionDidFinish() = mac 0x4194a0;
	auto onExit() = mac 0x419500;
	auto onExitTransitionDidStart() = mac 0x4194d0;
	auto setAlphaThreshold(float) = mac 0x419a20;
	auto setInverted(bool) = mac 0x419a40;
	auto setStencil(cocos2d::CCNode*) = mac 0x4199d0;
	auto visit() = mac 0x419530;
}

class cocos2d::CCDelayTime {
	static cocos2d::CCDelayTime* create(float) = mac 0x1f4380;
}

class cocos2d::CCDictionary {
	auto allKeys() = mac 0x190450, ios 0x2de774;
	auto count() = mac 0x190430;
	static cocos2d::CCDictionary* create() = mac 0x192650;
	auto objectForKey(intptr_t) = mac 0x190bb0, ios 0x2decc0;
	auto objectForKey(gd::string const&) = mac 0x190870, ios 0x2de988;
	auto removeAllObjects() = mac 0x190220;
	auto removeObjectForKey(intptr_t) = mac 0x1921d0;
	auto setObject(cocos2d::CCObject*, intptr_t) = mac 0x191790, ios 0x2df734;
	auto setObject(cocos2d::CCObject*, gd::string const&) = mac 0x190dc0, ios 0x2dee7c;
	auto valueForKey(intptr_t) = mac 0x190cf0;
	auto valueForKey(gd::string const&) = mac 0x1907a0;
}

class cocos2d::CCDirector {
	CCDirector() {}
	~CCDirector() {}
	// virtual ~CCDirector() = mac 0x2493a0;
	virtual auto init() = mac 0x248df0;
	virtual auto getScheduler() = mac 0x24af00;
	virtual auto setScheduler(cocos2d::CCScheduler*) = mac 0x24aec0;
	virtual auto getActionManager() = mac 0x24af50;
	virtual auto setActionManager(cocos2d::CCActionManager*) = mac 0x24af10;
	virtual auto getTouchDispatcher() = mac 0x24afa0;
	virtual auto setTouchDispatcher(cocos2d::CCTouchDispatcher*) = mac 0x24af60;
	virtual auto getKeypadDispatcher() = mac 0x24b090;
	virtual auto setKeypadDispatcher(cocos2d::CCKeypadDispatcher*) = mac 0x24b050;
	virtual auto getKeyboardDispatcher() = mac 0x24aff0;
	virtual auto setKeyboardDispatcher(cocos2d::CCKeyboardDispatcher*) = mac 0x24afb0;
	virtual auto getMouseDispatcher() = mac 0x24b040;
	virtual auto setMouseDispatcher(cocos2d::CCMouseDispatcher*) = mac 0x24b000;
	virtual auto getAccelerometer() = mac 0x24b0e0;
	virtual auto setAccelerometer(cocos2d::CCAccelerometer*) = mac 0x24b0a0;
	virtual auto getDeltaTime() = mac 0x249bd0;

	auto getWinSize() = mac 0x24a0f0, ios 0xece34;
	auto pushScene(cocos2d::CCScene*) = mac 0x24a620;
	auto replaceScene(cocos2d::CCScene*) = mac 0x24a6d0, ios 0xed08c;
	auto resetSmoothFixCounter() = mac 0x249bc0;
	static auto sharedDirector() = mac 0x248cb0, ios 0xebf84;
	auto calculateDeltaTime() = mac 0x2497a0;
	auto calculateMPF() = mac 0x19eac0;
	auto convertToGL(cocos2d::CCPoint const&) = mac 0x24a210;
	auto drawScene() = mac 0x249690;
	auto willSwitchToScene(cocos2d::CCScene* scene);

	auto setNextScene() = mac 0x2498d0;
	auto showStats() = mac 0x2499e0;
	auto updateContentScale(cocos2d::TextureQuality) = mac 0x249ff0;
	auto popSceneWithTransition(float, cocos2d::PopTransition) = mac 0x24a8b0;
}

class cocos2d::CCDrawNode {
	CCDrawNode() = mac 0x378b40;
	auto clear() = mac 0x379e80;
	static cocos2d::CCDrawNode* create() = mac 0x378d00;
	auto drawPolygon(cocos2d::CCPoint*, unsigned int, cocos2d::_ccColor4F const&, float, cocos2d::_ccColor4F const&) = mac 0x3797f0;
	auto drawSegment(cocos2d::CCPoint const&, cocos2d::CCPoint const&, float, cocos2d::_ccColor4F const&) = mac 0x3792d0;
	auto drawDot(cocos2d::CCPoint const&, float, cocos2d::_ccColor4F const&) = mac 0x379100;

	auto getBlendFunc() const = mac 0x379ea0;
	auto init() = mac 0x378e00;
	auto setBlendFunc(cocos2d::_ccBlendFunc const&) = mac 0x379eb0;
	auto draw() = mac 0x379020;
	virtual ~CCDrawNode() = mac 0x378cc0;
}

class cocos2d::CCEaseBackIn {
	static cocos2d::CCEaseBackIn* create(cocos2d::CCActionInterval*) = mac 0x2a41b0;
}

class cocos2d::CCEaseElasticOut {
	static cocos2d::CCEaseElasticOut* create(cocos2d::CCActionInterval*, float) = mac 0x2a3080;
}

class cocos2d::CCEaseIn {
	static cocos2d::CCEaseIn* create(cocos2d::CCActionInterval*, float) = mac 0x2a1960;
}

class cocos2d::CCEaseInOut {
	static cocos2d::CCEaseInOut* create(cocos2d::CCActionInterval*, float) = mac 0x2a1d80;
}

class cocos2d::CCEaseOut {
	static cocos2d::CCEaseOut* create(cocos2d::CCActionInterval*, float) = mac 0x2a1b70;
}

class cocos2d::CCEGLView {
    CCEGLView();
	static cocos2d::CCEGLView* sharedOpenGLView() = mac 0x295320;
	virtual void swapBuffers() = mac 0x295510;
	void updateWindow(int width, int height);
	void toggleFullScreen(bool fullscreen);
	void pollEvents();
    void onGLFWCharCallback(GLFWwindow* window, unsigned int entered);
    void onGLFWCursorEnterFunCallback(GLFWwindow* window, int entered);
    void onGLFWDeviceChangeFunCallback(GLFWwindow* window);
    void onGLFWError(int code, const char* description);
    void onGLFWframebuffersize(GLFWwindow* window, int width, int height);
    void onGLFWMouseMoveCallBack(GLFWwindow* window, double x, double y);
    void onGLFWMouseCallBack(GLFWwindow* window, int button, int action, int mods);
    void onGLFWKeyCallback(GLFWwindow* window, int key, int scancode, int action, int mods);
    void onGLFWMouseScrollCallback(GLFWwindow* window, double xoffset, double yoffset);
    void onGLFWWindowIconifyFunCallback(GLFWwindow* window, int iconified);
    void onGLFWWindowPosCallback(GLFWwindow* window, int x, int y);
    void onGLFWWindowSizeFunCallback(GLFWwindow* window, int width, int height);
}

class cocos2d::CCEGLViewProtocol {
    auto getViewPortRect() const = mac 0x29e2f0;
    auto getScaleX() const = mac 0x29e300;
    auto getScaleY() const = mac 0x29e310;
}

class cocos2d::CCFadeOut {
	static cocos2d::CCFadeOut* create(float) = mac 0x1f7d80;
}

class cocos2d::CCFadeTo {
	static cocos2d::CCFadeTo* create(float, unsigned char) = mac 0x1f7ff0;
}

class cocos2d::CCFileUtils : cocos2d::TypeInfo {
	static cocos2d::CCFileUtils* sharedFileUtils() = mac 0x377030, ios 0x159450;
	static void purgeFileUtils();
    virtual void addSearchPath(const char* path);
	virtual void removeSearchPath(const char *path);
    virtual std::string fullPathForFilename(const char* filename, bool unk);
    void removeAllPaths() = mac 0x241600;
}

class cocos2d::CCGLProgram {
	auto setUniformsForBuiltins() = mac 0x232c70;
	auto use() = mac 0x231d70;
}

class cocos2d::CCHide {
	static cocos2d::CCHide* create() = mac 0x4543e0;
}

class cocos2d::CCIMEDelegate {
	~CCIMEDelegate() {
	    CCIMEDispatcher::sharedDispatcher()->removeDelegate(this);
	}
	virtual auto attachWithIME() = mac 0x2776a0, ios 0x12d3d4;
	virtual auto detachWithIME() = mac 0x277880, ios 0x12d4e8;
	CCIMEDelegate() {
		CCIMEDispatcher::sharedDispatcher()->addDelegate(this);
	}
}

class cocos2d::CCIMEDispatcher {
	static auto sharedDispatcher() = mac 0x2773f0, ios 0x12d170;
	auto addDelegate(cocos2d::CCIMEDelegate*) = mac 0x277480, ios 0x12d204;
	auto removeDelegate(cocos2d::CCIMEDelegate*) = mac 0x2775f0, ios 0x12d2c4;
	void dispatchInsertText(const char* text, int len) = mac 0x277ac0;
	void dispatchDeleteBackward() = mac 0x277af0;
}

class cocos2d::CCImage {
	CCImage() = mac 0x24fa00;
	virtual ~CCImage() = mac 0x24fa80;
	auto initWithImageData(void*, int, cocos2d::CCImage::EImageFormat, int, int, int) = mac 0x24fcb0;
}

class cocos2d::CCKeyboardDispatcher {
	bool dispatchKeyboardMSG(cocos2d::enumKeyCodes, bool) = mac 0xe8190;
	const char* keyToString(cocos2d::enumKeyCodes) = mac 0xe8450;
}

class cocos2d::CCKeyboardHandler {
    static cocos2d::CCKeyboardHandler* handlerWithDelegate(cocos2d::CCKeyboardDelegate*) = mac 0x242030;
    virtual auto initWithDelegate(cocos2d::CCKeyboardDelegate*) = mac 0x241ff0, ios 0x13f8b8;
    ~CCKeyboardHandler() = mac 0x241e90, ios 0x13f87c;
}

class cocos2d::CCKeypadHandler {
    static cocos2d::CCKeypadHandler* handlerWithDelegate(cocos2d::CCKeypadDelegate*) = mac 0x1ff2d0;
    virtual auto initWithDelegate(cocos2d::CCKeypadDelegate*) = mac 0x1ff290, ios 0x69; // iOS stub
    virtual ~CCKeypadHandler() = mac 0x1ff130, ios 0x2c530;
    cocos2d::CCKeypadDelegate* getDelegate() = mac 0x1ff0b0;
}


class cocos2d::CCLabelBMFont {
	static cocos2d::CCLabelBMFont* create(char const*, char const*) = mac 0x347660;
	auto limitLabelWidth(float, float, float) = mac 0x34a6e0, ios 0x21b740;

	virtual auto init() = mac 0x347b10, ios 0x2198e0;
	bool initWithString(const char* str, const char* fnt, float width, cocos2d::CCTextAlignment align, cocos2d::CCPoint offset);
	virtual auto setScaleX(float) = mac 0x34a5b0, ios 0x21b6e8;
	virtual auto setScaleY(float) = mac 0x34a5d0, ios 0x21b714;
	virtual auto setScale(float) = mac 0x34a590, ios 0x21b6bc;
	virtual auto setAnchorPoint(cocos2d::CCPoint const&) = mac 0x349440, ios 0x21aa7c;
	virtual auto setString(char const*) = mac 0x348990, ios 0x21a408;
	virtual auto setString(char const*, bool) = mac 0x3489e0, ios 0x21a42c;
	virtual auto getString() = mac 0x348bf0, ios 0x21a60c;
	virtual auto setCString(char const*) = mac 0x348c10, ios 0x21a63c;
	virtual auto updateLabel() = mac 0x349480, ios 0x21aad0;
	virtual auto setAlignment(cocos2d::CCTextAlignment) = mac 0x34a530, ios 0x21b68c;
	virtual auto setWidth(float) = mac 0x34a550, ios 0x21b69c;
	virtual auto setLineBreakWithoutSpace(bool) = mac 0x34a570, ios 0x21b6ac;
	virtual auto isOpacityModifyRGB() = mac 0x3490e0, ios 0x21a8c4;
	virtual auto setOpacityModifyRGB(bool) = mac 0x348f70, ios 0x21a80c;
	virtual auto getOpacity() = mac 0x348df0, ios 0x21a748;
	virtual auto getDisplayedOpacity() = mac 0x348e10, ios 0x21a758;
	virtual auto setOpacity(unsigned char) = mac 0x348e30, ios 0x21a768;
	virtual auto updateDisplayedOpacity(unsigned char) = mac 0x349100, ios 0x21a8d4;
	virtual auto isCascadeOpacityEnabled() = mac 0x349400, ios 0x21aa5c;
	virtual auto setCascadeOpacityEnabled(bool) = mac 0x349420, ios 0x21aa6c;
	virtual auto getColor() = mac 0x348c30, ios 0x21a648;
	virtual auto getDisplayedColor() = mac 0x348c50, ios 0x21a658;
	virtual auto setColor(cocos2d::ccColor3B const&) = mac 0x348c70, ios 0x21a668;
	virtual auto updateDisplayedColor(cocos2d::ccColor3B const&) = mac 0x349210, ios 0x21a968;
	virtual auto isCascadeColorEnabled() = mac 0x3493c0, ios 0x21aa3c;
	virtual auto setCascadeColorEnabled(bool) = mac 0x3493e0, ios 0x21aa4c;
	virtual auto setString(unsigned short*, bool) = mac 0x348a60, ios 0x21a4b4;
	virtual ~CCLabelBMFont() = mac 0x347e80;
}

class cocos2d::CCLabelTTF {
	static cocos2d::CCLabelTTF* create() = mac 0x1fa7e0;
	static cocos2d::CCLabelTTF* create(char const*, char const*, float) = mac 0x1fa840;
	auto updateTexture() = mac 0x1fadc0;
	virtual auto setString(char const*) = mac 0x1fad70;
}

class cocos2d::CCLayer {
    CCLayer() = mac 0x2725b0, ios 0xc7708;
    virtual auto ccTouchBegan(cocos2d::CCTouch*, cocos2d::CCEvent*) = mac 0x2734d0, ios 0xc810c;
    virtual auto ccTouchCancelled(cocos2d::CCTouch*, cocos2d::CCEvent*) = mac 0x273650, ios 0xc82ac;
    virtual auto ccTouchEnded(cocos2d::CCTouch*, cocos2d::CCEvent*) = mac 0x2735d0, ios 0xc820c;
    virtual auto ccTouchMoved(cocos2d::CCTouch*, cocos2d::CCEvent*) = mac 0x273550, ios 0xc816c;
    virtual auto ccTouchesBegan(cocos2d::CCSet*, cocos2d::CCEvent*) = mac 0x2736d0, ios 0xc834c;
    virtual auto ccTouchesCancelled(cocos2d::CCSet*, cocos2d::CCEvent*) = mac 0x273850, ios 0xc852c;
    virtual auto ccTouchesEnded(cocos2d::CCSet*, cocos2d::CCEvent*) = mac 0x2737d0, ios 0xc848c;
    virtual auto ccTouchesMoved(cocos2d::CCSet*, cocos2d::CCEvent*) = mac 0x273750, ios 0xc83ec;
    static cocos2d::CCLayer* create() = mac 0x272a00;
    virtual auto didAccelerate(cocos2d::CCAcceleration*) = mac 0x272ea0, ios 0xc7c5c;
    virtual auto getTouchMode() = mac 0x272e10, ios 0xc7b9c;
    virtual auto getTouchPriority() = mac 0x272e00, ios 0xc7b94;
    virtual auto init() = mac 0x2729a0, ios 0xc7894;
    virtual auto isAccelerometerEnabled() = mac 0x272e20, ios 0xc7ba4;
    virtual auto isKeyboardEnabled() = mac 0x273010, ios 0xc7d70;
    virtual auto isKeypadEnabled() = mac 0x272f70, ios 0xc7cf4;
    virtual auto isMouseEnabled() = mac 0x273090, ios 0xc7de0;
    virtual auto isTouchEnabled() = mac 0x272ce0, ios 0xc7a54;
    virtual auto keyBackClicked() = mac 0x273160, ios 0xc7e50;
    virtual auto keyDown(cocos2d::enumKeyCodes) = mac 0x273280, ios 0xc7efc;
    virtual auto keyMenuClicked() = mac 0x273200, ios 0xc7eac;
    virtual auto onEnter() = mac 0x273300, ios 0xc7f38;
    virtual auto onEnterTransitionDidFinish() = mac 0x273490, ios 0xc80cc;
    virtual auto onExit() = mac 0x2733c0, ios 0xc8004;
    virtual auto registerScriptTouchHandler(int, bool, int, bool) = mac 0x272bd0, ios 0xc79c8;
    virtual auto registerWithTouchDispatcher() = mac 0x272b40, ios 0xc7958;
    virtual auto setAccelerometerEnabled(bool) = mac 0x272e30, ios 0xc7bac;
    virtual auto setAccelerometerInterval(double) = mac 0x272e70, ios 0xc7c10;
    virtual auto setKeyboardEnabled(bool) = mac 0x273020, ios 0xc7d78;
    virtual auto setKeypadEnabled(bool) = mac 0x272f80, ios 0xc7cfc;
    virtual auto setMouseEnabled(bool) = mac 0x2730a0, ios 0xc7de8;
    virtual auto setTouchEnabled(bool) = mac 0x272cf0, ios 0xc7a5c;
    virtual auto setTouchMode(cocos2d::ccTouchesMode) = mac 0x272d60, ios 0xc7acc;
    virtual auto setTouchPriority(int) = mac 0x272db0, ios 0xc7b30;
    virtual auto unregisterScriptTouchHandler() = mac 0x272c30, ios 0xc7a28;
    ~CCLayer() = mac 0x2727b0, ios 0xc7848;
}

class cocos2d::CCLayerColor {
    CCLayerColor() = mac 0x274320, ios 0xc8aec, win 0xa1710;
    static cocos2d::CCLayerColor* create(cocos2d::_ccColor4B const&, float, float) = mac 0x2745e0;
    static cocos2d::CCLayerColor* create(cocos2d::_ccColor4B const&) = mac 0x2744c0;
    virtual auto draw() = mac 0x274b50, ios 0xc8fe0;
    virtual auto getBlendFunc() = mac 0x274480, ios 0xc8bcc;
    virtual auto init() = mac 0x274800, ios 0xc8de8;
    virtual auto initWithColor(cocos2d::_ccColor4B const&) = mac 0x2749a0, ios 0xc8f14;
    virtual auto initWithColor(cocos2d::_ccColor4B const&, float, float) = mac 0x274850, ios 0xc8e34;
    virtual auto setBlendFunc(cocos2d::_ccBlendFunc) = mac 0x2744a0, ios 0xc8bdc;
    virtual auto setColor(cocos2d::_ccColor3B const&) = mac 0x274c20, ios 0xc90ac;
    virtual auto setContentSize(cocos2d::CCSize const&) = mac 0x2749f0, ios 0xc8f64;
    virtual auto setOpacity(unsigned char) = mac 0x274db0, ios 0xc9108;
    virtual auto updateColor() = mac 0x274ae0, ios 0xc8f80;
<<<<<<< HEAD
    ~CCLayerColor() = mac 0x2743d0, ios 0x2743e0, win 0xa1a20;
=======
    virtual ~CCLayerColor() = mac 0x2743d0, ios 0x2743e0, win 0xa1a20;
>>>>>>> 951abe5e
}

class cocos2d::CCLayerRGBA {
    CCLayerRGBA() = mac 0x2738d0, ios 0xc85cc;
    virtual auto init() = mac 0x273b40, ios 0xc8de8;
    virtual auto getOpacity() = mac 0x273be0, ios 0xc8698;
    virtual auto getDisplayedOpacity() = mac 0x273c00, ios 0xc8724;
    virtual auto setOpacity(unsigned char) = mac 0x273c20, ios 0xc8734;
    virtual auto updateDisplayedOpacity(unsigned char) = mac 0x273f20, ios 0xc88d8;
    virtual auto isCascadeOpacityEnabled() = mac 0x2741f0, ios 0xc8aac;
    virtual auto setCascadeOpacityEnabled(bool) = mac 0x274210, ios 0xc8abc;
    virtual auto getColor() = mac 0x273d60, ios 0xc87d8;
    virtual auto getDisplayedColor() = mac 0x273d80, ios 0xc87e8;
    virtual auto setColor(cocos2d::_ccColor3B const&) = mac 0x273da0, ios 0xc87f8;
    virtual auto updateDisplayedColor(cocos2d::_ccColor3B const&) = mac 0x2740b0, ios 0xc89a4;
    virtual auto isCascadeColorEnabled() = mac 0x274230, ios 0xc8acc;
    virtual auto setCascadeColorEnabled(bool) = mac 0x274250, ios 0xc8adc;
    // virtual auto setOpacityModifyRGB(bool) = mac 0x6180, ios 0x68e8;
    // virtual auto isOpacityModifyRGB() = mac 0x6190, ios 0x68ec;
    virtual ~CCLayerRGBA() = mac 0x273aa0, ios 0xc77b0;
}

class cocos2d::CCMenu {
	auto alignItemsHorizontallyWithPadding(float) = mac 0x4393e0, ios 0x132508;
	auto alignItemsVerticallyWithPadding(float) = mac 0x439190;
	static cocos2d::CCMenu* create() = mac 0x438720, ios 0x131ba4;
	static cocos2d::CCMenu* createWithArray(cocos2d::CCArray*) = mac 0x4387e0;
	static cocos2d::CCMenu* createWithItem(cocos2d::CCMenuItem*) = mac 0x438b80;

	virtual auto addChild(cocos2d::CCNode*) = mac 0x438ba0, ios 0x131ec8;
    virtual auto addChild(cocos2d::CCNode*, int) = mac 0x438bb0, ios 0x131ecc;
    virtual auto addChild(cocos2d::CCNode*, int, int) = mac 0x438bc0, ios 0x131ed0;

	virtual auto ccTouchBegan(cocos2d::CCTouch*, cocos2d::CCEvent*) = mac 0x438d20, ios 0x131fe8;
	virtual auto ccTouchMoved(cocos2d::CCTouch*, cocos2d::CCEvent*) = mac 0x4390b0, ios 0x1322ac;
    virtual auto ccTouchEnded(cocos2d::CCTouch*, cocos2d::CCEvent*) = mac 0x438fd0, ios 0x1321bc;
    virtual auto ccTouchCancelled(cocos2d::CCTouch*, cocos2d::CCEvent*) = mac 0x439050, ios 0x132244;
    virtual auto init() = mac 0x438b90, ios 0x131ec0;
    virtual auto registerWithTouchDispatcher() = mac 0x438cd0, ios 0x131f8c;
    virtual auto onExit() = mac 0x438bd0, ios 0x131ed4;
    virtual auto removeChild(cocos2d::CCNode*, bool) = mac 0x438c20, ios 0x15e630;
    auto initWithArray(cocos2d::CCArray*) = mac 0x4389f0, ios 0x131d04;
    auto itemForTouch(cocos2d::CCTouch*) = mac 0x438dd0;
}

class cocos2d::CCMenuItem {
	auto initWithTarget(cocos2d::CCObject*, cocos2d::SEL_MenuHandler) = mac 0x1fb7f0;
	virtual ~CCMenuItem() = mac 0x1fb8e0, ios 0x2cdf4;
	virtual auto activate() = mac 0x1fba70, ios 0x2ceb0;
	virtual auto selected() = mac 0x1fb9e0, ios 0x2ce2e;
	virtual auto unselected() = mac 0x1fb9f0, ios 0x2ce38;
	virtual auto registerScriptTapHandler(int) = mac 0x1fba00, ios 0x2ce40;
	virtual auto unregisterScriptTapHandler() = mac 0x1fba30, ios 0x2ce70;
	virtual auto isEnabled() = mac 0x1fbaf0, ios 0x2cf34;
	virtual auto setEnabled(bool) = mac 0x1fbae0, ios 0x2cf2c;
	virtual auto isSelected() = mac 0x1fbb50, ios 0x2cf60;
    auto setTarget(cocos2d::CCObject*, cocos2d::SEL_MenuHandler) = mac 0x1fbb60;
	auto rect() = mac 0x1fbb00, ios 0x2cf3c;
}

class cocos2d::CCMenuItemImage {
	// virtual ~CCMenuItemImage() = mac 0x1febb0;
	virtual auto init() = mac 0x1fd750;
}

class cocos2d::CCMenuItemLabel {
	virtual ~CCMenuItemLabel() = mac 0x1fc0d0;
	virtual auto activate() = mac 0x1fc240;
	virtual auto selected() = mac 0x1fc2e0;
	virtual auto unselected() = mac 0x1fc380;
	virtual auto setEnabled(bool) = mac 0x1fc3f0;
	virtual auto getDisabledColor() = mac 0x1fbb80;
	virtual auto setDisabledColor(cocos2d::_ccColor3B const&) = mac 0x1fbb90;
	virtual auto getLabel() = mac 0x1fbbb0;
	virtual auto setLabel(cocos2d::CCNode*) = mac 0x1fbbc0;
}

class cocos2d::CCMenuItemSprite {
	// virtual ~CCMenuItemSprite() = mac 0x1feab0;
	virtual auto selected() = mac 0x1fd3f0, ios 0x2d2cc;
	virtual auto unselected() = mac 0x1fd470, ios 0x2d34c;
	virtual auto setEnabled(bool) = mac 0x1fd4e0, ios 0x2d3bc;
	virtual auto getNormalImage() = mac 0x1fcee0, ios 0x2cf68;
	virtual auto setNormalImage(cocos2d::CCNode*) = mac 0x1fcef0, ios 0x2cf70;
	virtual auto getSelectedImage() = mac 0x1fcfc0, ios 0x2d044;
	virtual auto setSelectedImage(cocos2d::CCNode*) = mac 0x1fcfd0, ios 0x2d04;
	virtual auto getDisabledImage() = mac 0x1fd070, ios 0x2d0fc;
	virtual auto setDisabledImage(cocos2d::CCNode*) = mac 0x1fd080, ios 0x2d104;
	virtual auto updateImagesVisibility() = mac 0x1fd510, ios 0x2d3dc;

	bool initWithNormalSprite(cocos2d::CCNode*, cocos2d::CCNode*, cocos2d::CCNode*, cocos2d::CCObject*, cocos2d::SEL_MenuHandler) = mac 0x1fd2f0;
	static auto create(cocos2d::CCNode*, cocos2d::CCNode*, cocos2d::CCNode*) = mac 0x1fd120;
	static auto create(cocos2d::CCNode*, cocos2d::CCNode*, cocos2d::CCNode*, cocos2d::CCObject*, cocos2d::SEL_MenuHandler) = mac 0x1fd140;
	static auto create(cocos2d::CCNode*, cocos2d::CCNode*, cocos2d::CCObject*, cocos2d::SEL_MenuHandler) = mac 0x1fd2d0;
}

class cocos2d::CCMotionStreak {
	auto reset() = mac 0x2ee190;
	auto resumeStroke() = mac 0x2edb30;
	auto stopStroke() = mac 0x2edb20;
	bool initWithFade(float fade, float minSeg, float stroke, cocos2d::ccColor3B const& color, cocos2d::CCTexture2D* texture) = mac 0x2ed6f0;
}

class cocos2d::CCMouseDispatcher {
    bool dispatchScrollMSG(float x, float y) = mac 0x2e8f40;
    void removeDelegate(cocos2d::CCMouseDelegate* delegate);
}

class cocos2d::CCMouseHandler {
    static cocos2d::CCMouseHandler* handlerWithDelegate(cocos2d::CCMouseDelegate*) = mac 0x12ef80;
    virtual auto initWithDelegate(cocos2d::CCMouseDelegate*) = mac 0x12ef40, ios 0x43798;
    ~CCMouseHandler() = mac 0x12ede0, ios 0x4375c;
}

class cocos2d::CCMoveBy {
	static cocos2d::CCMoveBy* create(float, cocos2d::CCPoint const&) = mac 0x1f50e0;
}

class cocos2d::CCMoveTo {
	static cocos2d::CCMoveTo* create(float, cocos2d::CCPoint const&) = mac 0x1f54d0;
}

class cocos2d::CCNode {
    CCNode() = mac 0x122550;
    auto boundingBox() = mac 0x123030;
    virtual auto _setZOrder(int) = mac 0x122990, ios 0x15dd7c;
    virtual auto addChild(cocos2d::CCNode*) = mac 0x1233d0, ios 0x15e5d4;
    virtual auto addChild(cocos2d::CCNode*, int) = mac 0x1233b0, ios 0x15e5c4;
    virtual auto addChild(cocos2d::CCNode*, int, int) = mac 0x1232a0, ios 0x15e4e4;
    virtual auto addComponent(cocos2d::CCComponent*) = mac 0x124a40, ios 0x15f6a4;
    virtual auto cleanup() = mac 0x123100, ios 0x15e3a4;
    auto convertToNodeSpace(cocos2d::CCPoint const&) = mac 0x124750, ios 0x15f55c;
    auto convertToWorldSpace(cocos2d::CCPoint const&) = mac 0x124790;
    static cocos2d::CCNode* create() = mac 0x1230a0;
    virtual auto draw() = mac 0x123840, ios 0x15e974;
    auto getActionByTag(int) = mac 0x123ee0;
    virtual auto getActionManager() = mac 0x123e50, ios 0x15ef54;
    virtual auto getAnchorPoint() = mac 0x122d80, ios 0x15e090;
    virtual auto getAnchorPointInPoints() = mac 0x122d70, ios 0x15e088;
    virtual auto getCamera() = mac 0x122cb0, ios 0x15dfe4;
    virtual auto getChildByTag(int) = mac 0x123220, ios 0x15e460;
    virtual auto getChildren() = mac 0x122c80, ios 0x15dfcc;
    virtual auto getChildrenCount() const = mac 0x122c90, ios 0x15dfd4;
    virtual auto getContentSize() const = mac 0x122e00, ios 0x15e118;
    virtual auto getGLServerState() = mac 0x122f90, ios 0x15e248;
    virtual auto getGrid() = mac 0x122d00, ios 0x15e034;
    virtual auto getOrderOfArrival() = mac 0x122f50, ios 0x15e228;
    virtual auto getParent() = mac 0x122ed0, ios 0x15e1e0;
    virtual auto getPosition() = mac 0x122b60, ios 0x15debc;
    virtual auto getPosition(float*, float*) = mac 0x122b90, ios 0x15dedc;
    virtual auto getPositionX() = mac 0x122be0, ios 0x15df30;
    virtual auto getPositionY() = mac 0x122bf0, ios 0x15df38;
    virtual auto getRotation() = mac 0x122a00, ios 0x15dde4;
    virtual auto getRotationX() = mac 0x122a50, ios 0x15de1c;
    virtual auto getRotationY() = mac 0x122a80, ios 0x15de38;
    virtual auto getScale() = mac 0x122ab0, ios 0x15de54;
    virtual auto getScaleX() = mac 0x122b00, ios 0x15de84;
    virtual auto getScaleY() = mac 0x122b30, ios 0x15dea0;
    virtual auto getScaledContentSize() = mac 0x122e10, ios 0x15e120;
    virtual auto getScheduler() = mac 0x123f70, ios 0x15f008;
    virtual auto getShaderProgram() = mac 0x122f70, ios 0x15e238;
    virtual auto getSkewX() = mac 0x122920, ios 0x15dd3c;
    virtual auto getSkewY() = mac 0x122950, ios 0x15dd58;
    virtual auto getUserData() = mac 0x122f30, ios 0x15e218;
    virtual auto getUserObject() = mac 0x122f80, ios 0x15e240;
    virtual auto getVertexZ() = mac 0x1229e0, ios 0x15ddd4;
    virtual auto getZOrder() = mac 0x122980, ios 0x15dd74;
    virtual auto ignoreAnchorPointForPosition(bool) = mac 0x122f00, ios 0x15e1f8;
    virtual auto init() = mac 0x122910, ios 0x15dd34;
    virtual auto isIgnoreAnchorPointForPosition() = mac 0x122ef0, ios 0x15e1f0;
    virtual auto isRunning() = mac 0x122ec0, ios 0x15e1d8;
    virtual auto isVisible() = mac 0x122d50, ios 0x15e078;
    virtual auto nodeToParentTransform() = mac 0x124210, ios 0x15f1a4;
    virtual auto nodeToWorldTransform() = mac 0x124670, ios 0x15f490;
    virtual auto onEnter() = mac 0x123a90, ios 0x15eb94;
    virtual auto onEnterTransitionDidFinish() = mac 0x123b90, ios 0x15ec94;
    virtual auto onExit() = mac 0x123ca0, ios 0x15edb0;
    virtual auto onExitTransitionDidStart() = mac 0x123c00, ios 0x15ed18;
    virtual auto parentToNodeTransform() = mac 0x1245d0, ios 0x15f410;
    auto pauseSchedulerAndActions() = mac 0x123d60;
    virtual auto registerScriptHandler(int) = mac 0x123d90, ios 0x15ee94;
    virtual auto removeAllChildren() = mac 0x123600, ios 0x15e788;
    virtual auto removeAllChildrenWithCleanup(bool) = mac 0x123620, ios 0x15e798;
    virtual auto removeAllComponents() = mac 0x124aa0, ios 0x15f6d4;
    virtual auto removeChild(cocos2d::CCNode*) = mac 0x123460, ios 0x15e630;
    virtual auto removeChild(cocos2d::CCNode*, bool) = mac 0x123480, ios 0x15e640;
    virtual auto removeChildByTag(int) = mac 0x1235a0, ios 0x15e724;
    virtual auto removeChildByTag(int, bool) = mac 0x1235c0, ios 0x15e734;
    virtual auto removeComponent(char const*) = mac 0x124a60, ios 0x15f6b4;
    virtual auto removeComponent(cocos2d::CCComponent*) = mac 0x124a80, ios 0x15f6c4;
    virtual auto removeFromParent() = mac 0x1233f0, ios 0x15e5e8;
    virtual auto removeFromParentAndCleanup(bool) = mac 0x123410, ios 0x15e5f8;
    virtual auto removeMeAndCleanup() = mac 0x123440, ios 0x15e620;
    virtual auto reorderChild(cocos2d::CCNode*, int) = mac 0x123760, ios 0x15e87c;
    auto resumeSchedulerAndActions() = mac 0x123b60;
    auto runAction(cocos2d::CCAction*) = mac 0x123e60;
    auto schedule(cocos2d::SEL_SCHEDULE) = mac 0x1240b0;
    auto schedule(cocos2d::SEL_SCHEDULE, float) = mac 0x124120;
    auto scheduleUpdate() = mac 0x123f80;
    virtual auto setActionManager(cocos2d::CCActionManager*) = mac 0x123e00, ios 0x15ef04;
    virtual auto setAnchorPoint(cocos2d::CCPoint const&) = mac 0x122d90, ios 0x15e098;
    virtual auto setContentSize(cocos2d::CCSize const&) = mac 0x122e50, ios 0x15e158;
    virtual auto setGLServerState(cocos2d::ccGLServerState) = mac 0x122fa0, ios 0x15e250;
    virtual auto setGrid(cocos2d::CCGridBase*) = mac 0x122d10, ios 0x15e03c;
    virtual auto setOrderOfArrival(unsigned int) = mac 0x122f60, ios 0x15e230;
    virtual auto setParent(cocos2d::CCNode*) = mac 0x122ee0, ios 0x15e1e8;
    virtual auto setPosition(cocos2d::CCPoint const&) = mac 0x122b70, ios 0x15dec4;
    virtual auto setPosition(float, float) = mac 0x122ba0, ios 0x15def0;
    virtual auto setPositionX(float) = mac 0x122c00, ios 0x15df40;
    virtual auto setPositionY(float) = mac 0x122c40, ios 0x15df84;
    virtual auto setRotation(float) = mac 0x122a10, ios 0x15ddec;
    virtual auto setRotationX(float) = mac 0x122a60, ios 0x15de24;
    virtual auto setRotationY(float) = mac 0x122a90, ios 0x15de40;
    virtual auto setScale(float) = mac 0x122ac0, ios 0x15de5c;
    virtual auto setScale(float, float) = mac 0x122ae0, ios 0x15de70;
    virtual auto setScaleX(float) = mac 0x122b10, ios 0x15de8c;
    virtual auto setScaleY(float) = mac 0x122b40, ios 0x15dea8;
    virtual auto setScheduler(cocos2d::CCScheduler*) = mac 0x123f20, ios 0x15efb8;
    virtual auto setShaderProgram(cocos2d::CCGLProgram*) = mac 0x122ff0, ios 0x15e294;
    virtual auto setSkewX(float) = mac 0x122930, ios 0x15dd44;
    virtual auto setSkewY(float) = mac 0x122960, ios 0x15dd60;
    virtual auto setUserData(void*) = mac 0x122f40, ios 0x15e220;
    virtual auto setUserObject(cocos2d::CCObject*) = mac 0x122fb0, ios 0x15e258;
    virtual auto setVertexZ(float) = mac 0x1229f0, ios 0x15dddc;
    virtual auto setVisible(bool) = mac 0x122d60, ios 0x15e080;
    virtual auto setZOrder(int) = mac 0x1229a0, ios 0x15dd84;
    virtual auto sortAllChildren() = mac 0x1237b0, ios 0x15e8d4;
    auto stopActionByTag(int) = mac 0x123ec0;
    auto stopAllActions() = mac 0x123190;
    virtual auto unregisterScriptHandler() = mac 0x123dc0, ios 0x15eec4;
    auto unschedule(cocos2d::SEL_SCHEDULE) = mac 0x124180;
    auto unscheduleAllSelectors() = mac 0x1231b0;
    auto unscheduleUpdate() = mac 0x124060;
    virtual auto update(float) = mac 0x1241a0, ios 0x15f124;
    virtual auto updateTransform() = mac 0x1249d0, ios 0x15f648;
    virtual auto updateTweenAction(float, char const*) = mac 0x1249c0, ios 0x15f644;
    virtual auto visit() = mac 0x123850, ios 0x15e978;
    virtual auto worldToNodeTransform() = mac 0x124710, ios 0x15f51c;
    virtual ~CCNode() = mac 0x122750, ios 0x6c98;
}

class cocos2d::CCNodeRGBA {
	CCNodeRGBA() = mac 0x124b30;
	virtual ~CCNodeRGBA() = mac 0x124bb0, ios 0x15f748;
	virtual auto init() = mac 0x124bf0, ios 0x15f780;
	virtual auto getOpacity() = mac 0x124cd0, ios 0x15f7b8;
	virtual auto getDisplayedOpacity() = mac 0x124cf0, ios 0x15f7c8;
	virtual auto setOpacity(GLubyte) = mac 0x124d10, ios 0x15f7d8;
	virtual auto updateDisplayedOpacity(GLubyte) = mac 0x124e50, ios 0x15f87c;
	virtual auto isCascadeOpacityEnabled() = mac 0x124fe0, ios 0x15f948;
	virtual auto setCascadeOpacityEnabled(bool) = mac 0x125000, ios 0x15f958;
	virtual auto getColor() = mac 0x125020, ios 0x15f968;
	virtual auto getDisplayedColor() = mac 0x125040, ios 0x15f978;
	virtual auto setColor(cocos2d::_ccColor3B const&) = mac 0x125060, ios 0x15f9888;
	virtual auto updateDisplayedColor(cocos2d::_ccColor3B const&) = mac 0x1251e0, ios 0x15fa68;
	virtual auto isCascadeColorEnabled() = mac 0x125320, ios 0x15fb70;
	virtual auto setCascadeColorEnabled(bool) = mac 0x125340, ios 0x15fb80;
}

class cocos2d::CCObject {
    CCObject() = mac 0x250ca0, ios 0x43864;
    auto acceptVisitor(cocos2d::CCDataVisitor&) = mac 0x250f30, ios 0x439f0;
    auto autorelease() = mac 0x250ed0, ios 0x439b8;
    auto canEncode() = mac 0x250f90, ios 0x43a24;
    auto encodeWithCoder(DS_Dictionary*) = mac 0x250f70, ios 0x43a18;
    virtual auto getTag() const = mac 0x250f50, ios 0x43a08;
    auto isEqual(cocos2d::CCObject const*) = mac 0x250f20, ios 0x439e4;
    auto release() = mac 0x250ea0, ios 0x43984;
    auto retain() = mac 0x250ec0, ios 0x439a8;
    unsigned int retainCount() const {
    	return m_uReference;
    }

    virtual auto setTag(int) = mac 0x250f60, ios 0x43a10;
    ~CCObject() = mac 0x250d20, ios 0x6ac0;
}

class cocos2d::CCParticleSystem {
	auto resetSystem() = mac 0x46bd50;
	auto resumeSystem() = mac 0x46bd40;
	auto stopSystem() = mac 0x46bd10;
}

class cocos2d::CCParticleSystemQuad {
	static cocos2d::CCParticleSystemQuad* create(char const*) = mac 0x36b000;
}

class cocos2d::CCPoolManager {
	auto pop() = mac 0x214620;
	static cocos2d::CCPoolManager* sharedPoolManager() = mac 0x2142c0;
}

class cocos2d::CCRemoveSelf {
	static cocos2d::CCRemoveSelf* create(bool) = mac 0x454700;
}

class cocos2d::CCRenderTexture {
	auto begin() = mac 0x35ce10;
	auto end() = mac 0x35d2c0;
	static cocos2d::CCRenderTexture* create(int, int, cocos2d::CCTexture2DPixelFormat) = mac 0x35c720;
	auto newCCImage(bool) = mac 0x35d7d0;
	auto saveToFile(char const*) = mac 0x35dab0;
}

class cocos2d::CCRepeat {
	static cocos2d::CCRepeat* create(cocos2d::CCFiniteTimeAction*, unsigned int) = mac 0x1f3230;
}

class cocos2d::CCRepeatForever {
	static cocos2d::CCRepeatForever* create(cocos2d::CCActionInterval*) = mac 0x1f3920;
}

class cocos2d::CCRotateBy {
	static cocos2d::CCRotateBy* create(float, float) = mac 0x1f4c50;
}

class cocos2d::CCRotateTo {
	static cocos2d::CCRotateTo* create(float, float) = mac 0x1f47b0;
}

class cocos2d::CCScaleTo {
	static cocos2d::CCScaleTo* create(float, float) = mac 0x1f6ff0;
	static cocos2d::CCScaleTo* create(float, float, float) = mac 0x1f70f0;
}

class cocos2d::CCScene {
	static cocos2d::CCScene* create() = mac 0x13c140, ios 0x163070;
	auto getHighestChildZ() = mac 0x13c200, ios 0x1630e4;
}

class cocos2d::CCScheduler {
	auto scheduleSelector(cocos2d::SEL_SCHEDULE, cocos2d::CCObject*, float, unsigned int, float, bool) = mac 0x242b20;
	auto scheduleUpdateForTarget(cocos2d::CCObject*, int, bool) = mac 0x2438d0;
	auto unscheduleAllForTarget(cocos2d::CCObject*) = mac 0x243e40;
	auto unscheduleUpdateForTarget(cocos2d::CCObject const*) = mac 0x243c60;
	virtual void update(float delta) = mac 0x2446d0;
}

class cocos2d::CCSequence {
	static auto createWithVariableList(cocos2d::CCFiniteTimeAction*, va_list) = mac 0x1f2910;
}

class cocos2d::CCSet {
	CCSet() = mac 0x45ad80, ios 0x10e870;
	virtual ~CCSet() = mac 0x45b050, ios 0x10ebcc;
	virtual auto acceptVisitor(cocos2d::CCDataVisitor&) = mac 0x45b090, ios 0x10ec04;
	auto anyObject() = mac 0x45b410;
}

class cocos2d::CCShaderCache {
	static auto sharedShaderCache() = mac 0xe6d10;
	auto programForKey(const char*) = mac 0xe7d40;
}

class cocos2d::CCSprite {
	virtual ~CCSprite() = mac 0x133430, ios 0x15b92c;
    virtual auto init() = mac 0x132ef0, ios 0x15b488;
    virtual auto setVertexZ(float) = mac 0x134a80, ios 0x15ccc8;
    virtual auto setScaleX(float) = mac 0x134900, ios 0x15cb3c;
    virtual auto setScaleY(float) = mac 0x134980, ios 0x15cbbc;
    virtual auto setScale(float) = mac 0x134a00, ios 0x15cc3c;
    virtual auto setPosition(cocos2d::CCPoint const&) = mac 0x134650, ios 0x15c878;
    virtual auto setSkewX(float) = mac 0x134820, ios 0x15ca5c;
    virtual auto setSkewY(float) = mac 0x134890, ios 0x15cacc;
    virtual auto setAnchorPoint(cocos2d::CCPoint const&) = mac 0x134af0, ios 0x15cd38;
    virtual auto setVisible(bool) = mac 0x134b70, ios 0x15cdac;
    virtual auto setRotation(float) = mac 0x1346d0, ios 0x15c90c;
    virtual auto setRotationX(float) = mac 0x134740, ios 0x15c97c;
    virtual auto setRotationY(float) = mac 0x1347b0, ios 0x15c9ec;
    virtual auto ignoreAnchorPointForPosition(bool) = mac 0x134b60, ios 0x15cda8;
    virtual auto addChild(cocos2d::CCNode*) = mac 0x134190, ios 0x15c34c;
    virtual auto addChild(cocos2d::CCNode*, int) = mac 0x1341a0, ios 0x15c350;
    virtual auto addChild(cocos2d::CCNode*, int, int) = mac 0x1341b0, ios 0x15c354;
    virtual auto removeChild(cocos2d::CCNode*, bool) = mac 0x134300, ios 0x15c4cc;
    virtual auto removeAllChildrenWithCleanup(bool) = mac 0x134340, ios 0x15c514;
    virtual auto reorderChild(cocos2d::CCNode*, int) = mac 0x134270, ios 0x15c438;
    virtual auto sortAllChildren() = mac 0x1343f0, ios 0x15c5cc;
    virtual auto draw() = mac 0x134070, ios 0x15c240;
    virtual auto updateTransform() = mac 0x133b70, ios 0x15be0c;
    virtual auto setOpacity(unsigned char) = mac 0x134da0, ios 0x15cf48;
    virtual auto updateDisplayedOpacity(unsigned char) = mac 0x1354c0, ios 0x15d228;
    virtual auto setColor(cocos2d::_ccColor3B const&) = mac 0x134ff0, ios 0x15d088;
    virtual auto updateDisplayedColor(cocos2d::_ccColor3B const&) = mac 0x135370, ios 0x15d1dc;
    virtual auto setOpacityModifyRGB(bool) = mac 0x135200, ios 0x15d198;
    virtual auto isOpacityModifyRGB() = mac 0x135350, ios 0x15d1cc;
    virtual auto initWithTexture(cocos2d::CCTexture2D*) = mac 0x133110, ios 0x15b608;
    virtual auto initWithTexture(cocos2d::CCTexture2D*, cocos2d::CCRect const&) = mac 0x1330f0, ios 0x15b5f8;
    virtual auto initWithTexture(cocos2d::CCTexture2D*, cocos2d::CCRect const&, bool) = mac 0x132f10, ios 0x15b4a0;
    virtual auto initWithSpriteFrame(cocos2d::CCSpriteFrame*) = mac 0x133270, ios 0x15b78c;
    virtual auto initWithSpriteFrameName(char const*) = mac 0x1332c0, ios 0x15b7f0;
    virtual auto initWithFile(char const*) = mac 0x133180, ios 0x15b684;
    virtual auto initWithFile(char const*, cocos2d::CCRect const&) = mac 0x133210, ios 0x15b720;
    virtual auto setTexture(cocos2d::CCTexture2D*) = mac 0x135a90, ios 0x15d610;
    virtual auto getTexture() = mac 0x135c00, ios 0x15d748;
    // virtual auto setBlendFunc(cocos2d::_ccBlendFunc) = mac 0x50590, ios 0x14c7c;
    // virtual cocos2d::_ccBlendFunc getBlendFunc() = mac 0x505a0, ios 0x14c88;
    virtual auto setChildColor(cocos2d::_ccColor3B const&) = mac 0x135160, ios 0x15d0f4;
    virtual auto setChildOpacity(unsigned char) = mac 0x134f50, ios 0x15cfe4;
    virtual auto getBatchNode() = mac 0x135910, ios 0x15d4e0;
    virtual auto setBatchNode(cocos2d::CCSpriteBatchNode*) = mac 0x135920, ios 0x15d4e8;
    virtual auto refreshTextureRect() = mac 0x133520, ios 0x15b964;
    virtual auto setTextureRect(cocos2d::CCRect const&) = mac 0x133560, ios 0x15b9a8;
    virtual auto setTextureRect(cocos2d::CCRect const&, bool, cocos2d::CCSize const&) = mac 0x133580, ios 0x15b9bc;
    virtual auto setVertexRect(cocos2d::CCRect const&) = mac 0x1338f0, ios 0x15bc5c;
    virtual auto setDisplayFrame(cocos2d::CCSpriteFrame*) = mac 0x135610, ios 0x15d274;
    virtual auto isFrameDisplayed(cocos2d::CCSpriteFrame*) = mac 0x1356d0, ios 0x15d344;
    virtual auto displayFrame() = mac 0x135760, ios 0x15d3d8;
    virtual auto setDisplayFrameWithAnimationName(char const*, int) = mac 0x135680, ios 0x15d2f0;
    // virtual auto isDirty() = mac 0x505b0, ios 0x14c94;
    // virtual auto setDirty(bool) = mac 0x505c0, ios 0x14c9c;
    virtual auto setTextureCoords(cocos2d::CCRect const&) = mac 0x133910, ios 0x15bc64;
    virtual auto updateBlendFunc() = mac 0x135a20, ios 0x15d5a0;
    virtual auto setReorderChildDirtyRecursively() = mac 0x134550, ios 0x15c764;
    virtual auto setDirtyRecursively(bool) = mac 0x1345b0, ios 0x15c7cc;

	CCSprite() = mac 0x133300, ios 0x15b82c;

	static cocos2d::CCSprite* create() = mac 0x132df0;
	static cocos2d::CCSprite* create(char const*) = mac 0x132a80;
	static cocos2d::CCSprite* createWithSpriteFrame(cocos2d::CCSpriteFrame*) = mac 0x132cb0;
	static cocos2d::CCSprite* createWithSpriteFrameName(char const*) = mac 0x132dc0, ios 0x15b3ec;
	static cocos2d::CCSprite* createWithTexture(cocos2d::CCTexture2D*) = mac 0x132790;
	static cocos2d::CCSprite* createWithTexture(cocos2d::CCTexture2D*, cocos2d::CCRect const&) = mac 0x132960;

	void setFlipX(bool) = mac 0x134be0;
	void setFlipY(bool) = mac 0x134c30;
}

class cocos2d::CCSpriteBatchNode {
	static cocos2d::CCSpriteBatchNode* create(char const*, unsigned int) = mac 0xbb540;
	static auto createWithTexture(cocos2d::CCTexture2D*, unsigned int) = mac 0xbb310;
	auto getUsedAtlasCapacity() = mac 0xbc6b0;
	auto increaseAtlasCapacity(unsigned int) = mac 0xbc670;

	virtual ~CCSpriteBatchNode() = mac 0xbb790, ios 0x130d18;

	virtual auto init() = mac 0xbb680, ios 0x130c20;
	virtual auto addChild(cocos2d::CCNode*) = mac 0xbbb40, ios 0x131034;
	virtual auto addChild(cocos2d::CCNode*, int) = mac 0xbbb50, ios 0x131038;
	virtual auto addChild(cocos2d::CCNode*, int, int) = mac 0xbb930, ios 0x130e0c;
	virtual auto removeChild(cocos2d::CCNode*, bool) = mac 0xbbbb0, ios 0x1310a4;
	virtual auto removeAllChildrenWithCleanup(bool) = mac 0xbbe30, ios 0x1312d8;
	virtual auto reorderChild(cocos2d::CCNode*, int) = mac 0xbbb60, ios 0x13103c;
	virtual auto sortAllChildren() = mac 0xbbee0, ios 0x13137c;
	virtual auto draw() = mac 0xbc540, ios 0x13191c;
	virtual auto visit() = mac 0xbb880, ios 0x130d54;
	virtual auto getTexture() = mac 0xbcd70, ios 0x131a70;
	virtual auto setTexture(cocos2d::CCTexture2D*) = mac 0xbcda0, ios 0x131a90;
	virtual auto setBlendFunc(cocos2d::ccBlendFunc) = mac 0xbcd30, ios 0x131a50;
	virtual auto getBlendFunc() = mac 0xbcd50, ios 0x131a60;
}

class cocos2d::CCSpriteFrame {
	static auto createWithTexture(cocos2d::CCTexture2D*, cocos2d::CCRect const&, bool, cocos2d::CCPoint const&, cocos2d::CCSize const&) = mac 0x1ac7f0;
	static auto createWithTexture(cocos2d::CCTexture2D*, cocos2d::CCRect const&) = mac 0x1ac5c0;
	auto getTexture() = mac 0x1ad250;
}

class cocos2d::CCSpriteFrameCache {
	auto addSpriteFramesWithFile(char const*) = mac 0x199a10, ios 0x29e818;
	static cocos2d::CCSpriteFrameCache* sharedSpriteFrameCache() = mac 0x198970, ios 0x29dc4c;
	auto spriteFrameByName(char const*) = mac 0x19a7e0;
}

class cocos2d::CCStandardTouchHandler {
    static cocos2d::CCStandardTouchHandler* handlerWithDelegate(cocos2d::CCTouchDelegate*, int) = mac 0x247f30;
    virtual auto initWithDelegate(cocos2d::CCTouchDelegate*, int) = mac 0x247ed0, ios 0x69; // iOS stub
    ~CCStandardTouchHandler() = mac 0x2482a0, ios 0x6d28;
}

class cocos2d::CCString {
	// virtual ~CCString() = mac 0x44c590;
	virtual auto isEqual(cocos2d::CCObject const*) = mac 0x44c8f0, ios 0x1a1e6c;
	virtual auto acceptVisitor(cocos2d::CCDataVisitor&) = mac 0x44ccb0, ios 0x1a2168;
	virtual cocos2d::CCObject* copyWithZone(cocos2d::CCZone*) = mac 0x44c870, ios 0x1a1e14;
	static cocos2d::CCString* createWithData(unsigned char const*, unsigned long) = mac 0x44c9d0;
	// cocos2d::CCString::create(gd::string const&) = mac 0x44c960;
	// CCString(gd::string const&) = mac 0x44c310;
	auto boolValue() const = mac 0x44c810, ios 0x1a1d88;
	auto doubleValue() const = mac 0x44c7f0;
	auto floatValue() const = mac 0x44c7d0;
	auto getCString() const = mac 0x44c470, ios 0x1a1b7c;
	auto intValue() const = mac 0x44c780, ios 0x1a1ca8;
}

class cocos2d::CCTargetedTouchHandler {
    static cocos2d::CCTargetedTouchHandler* handlerWithDelegate(cocos2d::CCTouchDelegate*, int, bool) = mac 0x248010;
    auto initWithDelegate(cocos2d::CCTouchDelegate*, int, bool) = mac 0x2480f0, ios 0x69; // iOS stub
    ~CCTargetedTouchHandler() = mac 0x248180, ios 0x6cec;
}


class cocos2d::CCTexture2D {
	~CCTexture2D() = mac 0x246350;
	CCTexture2D() = mac 0x246280;
	auto getContentSize() = mac 0x246460;
	auto getMaxS() = mac 0x2464e0;
	auto getMaxT() = mac 0x246500;
	auto getName() = mac 0x246450;
	auto getPixelFormat() = mac 0x246420;
	auto getPixelsHigh() = mac 0x246440;
	auto getPixelsWide() = mac 0x246430;
	auto getShaderProgram() = mac 0x246520;
	auto initPremultipliedATextureWithImage(cocos2d::CCImage*, unsigned int, unsigned int) = mac 0x2469a0;
	auto initWithData(void const*, cocos2d::CCTexture2DPixelFormat, unsigned int, unsigned int, cocos2d::CCSize const&) = mac 0x2465d0;
	auto setAliasTexParameters() = mac 0x247a20;
	auto setAntiAliasTexParameters() = mac 0x247a80;
	auto setMaxS(float) = mac 0x2464f0;
	auto setMaxT(float) = mac 0x246510;
	auto setShaderProgram(cocos2d::CCGLProgram*) = mac 0x246530;
	auto initWithImage(cocos2d::CCImage*) = mac 0x246940;
	auto setTexParameters(cocos2d::_ccTexParams*) = mac 0x247980;
}

class cocos2d::CCTextFieldTTF {
	static auto textFieldWithPlaceHolder(char const*, char const*, float) = mac 0x126220;
}

class cocos2d::CCTextureCache {
	auto addImage(char const*, bool) = mac 0x358120, ios 0xa8388;
	auto textureForKey(char const*) = mac 0x359050;

	static cocos2d::CCTextureCache* sharedTextureCache() = mac 0x356e00, ios 0xa81ec;
}

class cocos2d::CCTime {
	static auto gettimeofdayCocos2d(cocos2d::cc_timeval*, void*) = mac 0x19eac0;
}

class cocos2d::CCTintTo {
	static cocos2d::CCTintTo* create(float, unsigned char, unsigned char, unsigned char) = mac 0x1f82a0;
}

class cocos2d::CCTouch {
	auto getDelta() const = mac 0x38340;
	auto getLocationInView() const = mac 0x38250;
	auto getPreviousLocationInView() const = mac 0x38270;
	auto getLocation() const = mac 0x382b0, ios 0x21ce78;
	auto getStartLocation() const = mac 0x382e0;
}

class cocos2d::CCTouchDispatcher {
	auto addTargetedDelegate(cocos2d::CCTouchDelegate*, int, bool) = mac 0x281180;
	auto addStandardDelegate(cocos2d::CCTouchDelegate*, int) = mac 0x281060;
	auto removeDelegate(cocos2d::CCTouchDelegate* delegate) = mac 0x2813b0;
	auto decrementForcePrio(int) = mac 0x280f70, ios 0xcc280;
	auto incrementForcePrio(int) = mac 0x280f60, ios 0xcc268;
	void touches(cocos2d::CCSet*, cocos2d::CCEvent*, unsigned int) = mac 0x281a60;
    

}

class cocos2d::CCTouchHandler {
    virtual auto initWithDelegate(cocos2d::CCTouchDelegate*, int) = mac 0x247d10, ios 0x69f8;
    auto getPriority() = mac 0x247c20;
    ~CCTouchHandler() = mac 0x247de0, ios 0x6ac0;
}

class cocos2d::CCTransitionFade {
	static cocos2d::CCTransitionFade* create(float, cocos2d::CCScene*) = mac 0x8ea30, ios 0x12c244;
}

class cocos2d::ZipUtils {
	static auto compressString(gd::string, bool, int) = mac 0xe9a50;
	static auto decompressString(gd::string, bool, int) = mac 0xea380;
}

class cocos2d::extension::CCControl {
	CCControl() {}
    virtual bool init() = mac 0x1a71c0;
    virtual ~CCControl() = mac 0x1a7380;
    auto sendActionsForControlEvents(cocos2d::extension::CCControlEvent) = mac 0x1a7490;
    auto registerWithTouchDispatcher() = mac 0x1a7420;
    auto setOpacityModifyRGB(bool) = mac 0x1a7c10;
    auto onExit() = mac 0x1a7480;
    auto isTouchInside(cocos2d::CCTouch*) = mac 0x1a7de0;
    auto setEnabled(bool) = mac 0x1a7e60;
    auto onEnter() = mac 0x1a7470;
    auto isEnabled() = mac 0x1a7e90;
    auto setSelected(bool) = mac 0x1a7ea0;
    auto isOpacityModifyRGB() = mac 0x1a7d70;
    auto setHighlighted(bool) = mac 0x1a7ed0;
    auto needsLayout() = mac 0x1a7e50;
    auto getTouchLocation(cocos2d::CCTouch*) = mac 0x1a7d90;
    auto isHighlighted() = mac 0x1a7ef0;
    auto addTargetWithActionForControlEvents(cocos2d::CCObject*, cocos2d::extension::SEL_CCControlHandler, cocos2d::extension::CCControlEvent) = mac 0x1a7820;
    auto removeTargetWithActionForControlEvents(cocos2d::CCObject*, cocos2d::extension::SEL_CCControlHandler, cocos2d::extension::CCControlEvent) = mac 0x1a7950;
    auto isSelected() = mac 0x1a7ec0;
}

class cocos2d::extension::CCControlColourPicker {
	CCControlColourPicker() {}
    ~CCControlColourPicker() = mac 0x1aae30;
	auto setColorValue(cocos2d::_ccColor3B const&) = mac 0x1aac10;
    auto ccTouchBegan(cocos2d::CCTouch*, cocos2d::CCEvent*) = mac 0x1aae10;
    auto init() = mac 0x1aa400;
    static auto colourPicker() = mac 0x1aaa30;
    cocos2d::ccColor3B const& getColorValue() const {
    	return m_rgb;
    }

}

class cocos2d::extension::CCControlUtils {
	static cocos2d::extension::HSV HSVfromRGB(cocos2d::extension::RGBA) = mac 0x1e6750;
	static cocos2d::extension::RGBA RGBfromHSV(cocos2d::extension::HSV) = mac 0x1e6850;
}

class cocos2d::extension::CCScale9Sprite {
    CCScale9Sprite() = mac 0x211330;
    static cocos2d::extension::CCScale9Sprite* create(char const*) = mac 0x2130d0;
    static cocos2d::extension::CCScale9Sprite* create(char const*, cocos2d::CCRect) = mac 0x212ef0;
    static cocos2d::extension::CCScale9Sprite* create(char const*, cocos2d::CCRect, cocos2d::CCRect) = mac 0x212dd0;
    static cocos2d::extension::CCScale9Sprite* createWithSpriteFrameName(char const*, cocos2d::CCRect) = mac 0x213380;
    static cocos2d::extension::CCScale9Sprite* createWithSpriteFrameName(char const*) = mac 0x213460;
    virtual ~CCScale9Sprite() = mac 0x211590;
    virtual auto init() = mac 0x2115d0;
    virtual auto setContentSize(cocos2d::CCSize const&) = mac 0x2127c0, ios 0x13e400;
    virtual auto visit() = mac 0x213bf0;
    virtual auto getOpacity() = mac 0x213f30;
    virtual auto setOpacity(unsigned char) = mac 0x213dd0;
    virtual auto updateDisplayedOpacity(unsigned char) = mac 0x2139b0;
    virtual auto getColor() = mac 0x213db0;
    virtual auto setColor(cocos2d::_ccColor3B const&) = mac 0x213c20;
    virtual auto updateDisplayedColor(cocos2d::_ccColor3B const&) = mac 0x213a20;
    virtual auto setOpacityModifyRGB(bool) = mac 0x213830;
    virtual auto isOpacityModifyRGB() = mac 0x213990;
    virtual auto getPreferredSize() = mac 0x213620;
    virtual auto setPreferredSize(cocos2d::CCSize) = mac 0x2135f0;
    virtual auto getCapInsets() = mac 0x2136e0;
    virtual auto setCapInsets(cocos2d::CCRect) = mac 0x213640;
    virtual auto getInsetLeft() = mac 0x213b30;
    virtual auto setInsetLeft(float) = mac 0x213b70;
    virtual auto getInsetTop() = mac 0x213b40;
    virtual auto setInsetTop(float) = mac 0x213b90;
    virtual auto getInsetRight() = mac 0x213b50;
    virtual auto setInsetRight(float) = mac 0x213bb0;
    virtual auto getInsetBottom() = mac 0x213b60;
    virtual auto setInsetBottom(float) = mac 0x213bd0;
    virtual auto initWithBatchNode(cocos2d::CCSpriteBatchNode*, cocos2d::CCRect, bool, cocos2d::CCRect) = mac 0x211690;
    virtual auto initWithBatchNode(cocos2d::CCSpriteBatchNode*, cocos2d::CCRect, cocos2d::CCRect) = mac 0x211630;
    virtual auto initWithFile(char const*, cocos2d::CCRect, cocos2d::CCRect) = mac 0x212d50;
    virtual auto initWithFile(char const*, cocos2d::CCRect) = mac 0x212e80;
    virtual auto initWithFile(cocos2d::CCRect, char const*) = mac 0x212f80;
    virtual auto initWithFile(char const*) = mac 0x213080;
    virtual auto initWithSpriteFrame(cocos2d::CCSpriteFrame*, cocos2d::CCRect) = mac 0x213140;
    virtual auto initWithSpriteFrame(cocos2d::CCSpriteFrame*) = mac 0x213250;
    virtual auto initWithSpriteFrameName(char const*, cocos2d::CCRect) = mac 0x213310;
    virtual auto initWithSpriteFrameName(char const*) = mac 0x213410;
    virtual auto updateWithBatchNode(cocos2d::CCSpriteBatchNode*, cocos2d::CCRect, bool, cocos2d::CCRect) = mac 0x211730;
    virtual auto setSpriteFrame(cocos2d::CCSpriteFrame*) = mac 0x213a90;
}

class cocos2d::extension::CCScrollView {
	CCScrollView() = mac 0x214800;
	virtual ~CCScrollView() = mac 0x214c30;
	virtual auto init() = mac 0x214fb0;
	virtual auto setContentSize(cocos2d::CCSize const&) = mac 0x215eb0;
	virtual auto getContentSize() const = mac 0x215e90;
	virtual auto addChild(cocos2d::CCNode*) = mac 0x216160;
	virtual auto addChild(cocos2d::CCNode*, int) = mac 0x216120;
	virtual auto addChild(cocos2d::CCNode*, int, int) = mac 0x216080;
	virtual auto visit() = mac 0x2164a0;
	virtual auto ccTouchBegan(cocos2d::CCTouch*, cocos2d::CCEvent*) = mac 0x216620;
	virtual auto ccTouchMoved(cocos2d::CCTouch*, cocos2d::CCEvent*) = mac 0x216890;
	virtual auto ccTouchEnded(cocos2d::CCTouch*, cocos2d::CCEvent*) = mac 0x216c70;
	virtual auto ccTouchCancelled(cocos2d::CCTouch*, cocos2d::CCEvent*) = mac 0x216d30;
	virtual auto registerWithTouchDispatcher() = mac 0x214ff0;
	virtual auto setTouchEnabled(bool) = mac 0x215250;
}

class cocos2d {
	static auto ccGLBlendFunc(GLenum, GLenum) = mac 0x1ae560;
	static auto ccDrawSolidRect(cocos2d::CCPoint, cocos2d::CCPoint, cocos2d::_ccColor4F) = mac 0xecf00;
	static auto ccGLEnableVertexAttribs(unsigned int) = mac 0x1ae740;
	static auto ccGLBindTexture2D(GLuint) = mac 0x1ae610;
}

// class DS_Dictionary {
// 	DS_Dictionary() = mac 0xbe9a0;
// 	int getIntegerForKey(char const*) = mac 0xc1610;
// 	void setIntegerForKey(char const*, int) = mac 0xc26b0;
// }

// clang-format on<|MERGE_RESOLUTION|>--- conflicted
+++ resolved
@@ -365,11 +365,7 @@
     virtual auto setContentSize(cocos2d::CCSize const&) = mac 0x2749f0, ios 0xc8f64;
     virtual auto setOpacity(unsigned char) = mac 0x274db0, ios 0xc9108;
     virtual auto updateColor() = mac 0x274ae0, ios 0xc8f80;
-<<<<<<< HEAD
-    ~CCLayerColor() = mac 0x2743d0, ios 0x2743e0, win 0xa1a20;
-=======
     virtual ~CCLayerColor() = mac 0x2743d0, ios 0x2743e0, win 0xa1a20;
->>>>>>> 951abe5e
 }
 
 class cocos2d::CCLayerRGBA {
