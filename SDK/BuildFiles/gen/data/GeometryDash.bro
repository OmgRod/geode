class AccountHelpLayer : GJDropDownLayer, GJAccountDelegate, FLAlertLayerProtocol {
	void create() = mac 0x0, win 0x0, ios 0x0;
	void doUnlink() = mac 0x0, win 0x0, ios 0x0;
	void exitLayer() = mac 0x0, win 0x0, ios 0x0;
	void onAccountManagement(cocos2d::CCObject*) = mac 0x0, win 0x0, ios 0x0;
	void onReLogin(cocos2d::CCObject*) = mac 0x0, win 0x0, ios 0x0;
	void onUnlink(cocos2d::CCObject*) = mac 0x0, win 0x0, ios 0x0;
	void updatePage() = mac 0x0, win 0x0, ios 0x0;
	void verifyUnlink() = mac 0x0, win 0x0, ios 0x0;
	virtual void FLAlert_Clicked(FLAlertLayer*, bool) = mac 0x0, win 0x0, ios 0x0;
	virtual bool accountStatusChanged() = mac 0x0, win 0x0, ios 0x0;
	virtual void customSetup() = mac 0x0, win 0x0, ios 0x0;
	virtual void layerHidden() = mac 0x0, win 0x0, ios 0x0;
}

class AccountLayer : GJDropDownLayer, GJAccountDelegate, GJAccountBackupDelegate, GJAccountSyncDelegate, FLAlertLayerProtocol {
	void create() = mac 0x0, win 0x0, ios 0x0;
	void createToggleButton(std::string, cocos2d::SEL_MenuHandler, bool, cocos2d::CCMenu*, struct cocos2d::CCPoint) = mac 0x0, win 0x0, ios 0x0;
	void doBackup() = mac 0x0, win 0x0, ios 0x0;
	void doSync() = mac 0x0, win 0x0, ios 0x0;
	void exitLayer() = mac 0x0, win 0x0, ios 0x0;
	void hideLoadingUI() = mac 0x0, win 0x0, ios 0x0;
	void onBackup(cocos2d::CCObject*) = mac 0x0, win 0x0, ios 0x0;
	void onHelp(cocos2d::CCObject*) = mac 0x0, win 0x0, ios 0x0;
	void onLogin(cocos2d::CCObject*) = mac 0x0, win 0x0, ios 0x0;
	void onMore(cocos2d::CCObject*) = mac 0x0, win 0x0, ios 0x0;
	void onRegister(cocos2d::CCObject*) = mac 0x0, win 0x0, ios 0x0;
	void onSync(cocos2d::CCObject*) = mac 0x0, win 0x0, ios 0x0;
	void showLoadingUI() = mac 0x0, win 0x0, ios 0x0;
	void toggleUI(bool) = mac 0x0, win 0x0, ios 0x0;
	void updatePage(bool) = mac 0x0, win 0x0, ios 0x0;
	virtual void FLAlert_Clicked(FLAlertLayer*, bool) = mac 0x0, win 0x0, ios 0x0;
	virtual bool accountStatusChanged() = mac 0x0, win 0x0, ios 0x0;
	virtual bool backupAccountFailed(BackupAccountError) = mac 0x0, win 0x0, ios 0x0;
	virtual bool backupAccountFinished() = mac 0x0, win 0x0, ios 0x0;
	virtual void customSetup() = mac 0x0, win 0x0, ios 0x0;
	virtual void layerHidden() = mac 0x0, win 0x0, ios 0x0;
	virtual bool syncAccountFailed(BackupAccountError) = mac 0x0, win 0x0, ios 0x0;
	virtual bool syncAccountFinished() = mac 0x0, win 0x0, ios 0x0;
}

class AchievementBar : cocos2d::CCNodeRGBA {
	static AchievementBar* create(const char* title, const char* desc, const char* icon, bool quest) = mac 0x379f80, win 0x3b120, ios 0x0;

	PAD = mac 0x0, win 0x24, android 0x0;
}

class AchievementCell {
	void loadFromDict(cocos2d::CCDictionary*) = mac 0x10eaa0, win 0x0, ios 0x0;
}

class AchievementManager : cocos2d::CCNode {
	void getAllAchievements() = mac 0x434d60, win 0x0, ios 0x0;
	AchievementManager* sharedState() = mac 0x424420, win 0x7b10, ios 0x0;

	PAD = mac 0x0, win 0x10, android 0x0;
	cocos2d::CCDictionary* m_achievements;
	PAD = mac 0x0, win 0x4, android 0x0;
}

class AchievementNotifier : cocos2d::CCNode {
	void notifyAchievement(const char* title, const char* desc, const char* icon, bool quest) {
	    m_queue->addObject(AchievementBar::create(title, desc, icon, quest));
	    if (!m_currentAchievement) {
	        this->showNextAchievement();
	    }
	}

	AchievementNotifier* sharedState() = mac 0x464e00, win 0xfc90, ios 0x0;
	void willSwitchToScene(cocos2d::CCScene*) = mac 0x4650b0, win 0x0, ios 0x0;
	void showNextAchievement() = mac 0x464f10, win 0xfd60, ios 0x0;

	cocos2d::CCScene* m_currentScene;
	cocos2d::CCArray* m_queue;
	AchievementBar* m_currentAchievement;
}

class AchievementsLayer {
	void customSetup() = mac 0x1bdea0, win 0x0, ios 0x0;
	void loadPage(int) = mac 0x1be190, win 0x0, ios 0x0;
}

class AnimatedGameObject {
	void playAnimation(int) = mac 0xc93d0, win 0x0, ios 0x0;
	void updateChildSpriteColor(cocos2d::_ccColor3B) = mac 0xc8450, win 0x0, ios 0x0;
}

class AnimatedShopKeeper : CCAnimatedSprite {
	void animationFinished(const char*) {}

	static AnimatedShopKeeper* create(ShopType type) = mac 0x0, win 0x14c4d0, ios 0x0;
	void startAnimating() = mac 0x0, win 0x14c690, ios 0x0;

	float m_unknown1;
	float m_unknown2;
	bool m_unknown;
}

class AnimatedSpriteDelegate {}

class AppDelegate : cocos2d::CCApplication {
	void bgScale() = mac 0x3aaab0, win 0x0, ios 0x0;
	virtual bool applicationDidFinishLaunching() = mac 0x3aa900, win 0x0, ios 0x0;
	virtual void applicationDidEnterBackground() = mac 0x3aabe0, win 0x0, ios 0x0;
	virtual void applicationWillEnterForeground() = mac 0x3aac80, win 0x0, ios 0x0;
	virtual void applicationWillBecomeActive() = mac 0x3aab30, win 0x0, ios 0x0;
	virtual void applicationWillResignActive() = mac 0x3aab50, win 0x0, ios 0x0;
	virtual void trySaveGame() = mac 0x3aaf10, win 0x0, ios 0x0;
	virtual void willSwitchToScene(cocos2d::CCScene*) = mac 0x3aaf40, win 0x0, ios 0x0;
	static AppDelegate* get() = mac 0x3aab10, win 0x0, ios 0x0;

	cocos2d::CCScene* m_runningScene;
}

class ArtistCell : TableViewCell {
	void draw() = mac 0x11c980, win 0x0, ios 0x0;
	virtual bool init() = mac 0x11c7c0, win 0x0, ios 0x0;
	void loadFromObject(SongInfoObject*) = mac 0x1118b0, win 0x0, ios 0x0;
	void onNewgrounds(cocos2d::CCObject*) = mac 0x11c7e0, win 0x0, ios 0x0;
	void updateBGColor(int) = mac 0x110460, win 0x0, ios 0x0;

	void* m_idk;
}

class AudioEffectsLayer {
	void audioStep(float) = mac 0x271f40, win 0x0, ios 0x0;
	static AudioEffectsLayer* create(struct gd::string) = mac 0x271a00, win 0x0, ios 0x0;
	void resetAudioVars() = mac 0x271ee0, win 0x0, ios 0x0;
}

class BoomListView : cocos2d::CCLayer, TableViewDelegate, TableViewDataSource {
	inline ~BoomListView() {
	    CC_SAFE_RELEASE(m_entries);
	}

	static BoomListView* create(cocos2d::CCArray*, float, float, int, BoomListType) = mac 0x18ecb0, win 0x0, ios 0x0;
	bool init(cocos2d::CCArray*, float, float, int, BoomListType) = mac 0x18ee00, win 0x10c20, ios 0x0;
	virtual void draw() = mac 0x18f790, win 0x0, ios 0x0;

	virtual void setupList() = mac 0x18ef90, win 0x10dc0, ios 0x0;
	virtual void TableViewWillDisplayCellForRowAtIndexPath(CCIndexPath&, TableViewCell*, TableView*) = mac 0x18f030, win 0x0, ios 0x0;
	virtual float cellHeightForRowAtIndexPath(CCIndexPath&, TableView*) = mac 0x18f070, win 0x10e50, ios 0x0;
	virtual void didSelectRowAtIndexPath(CCIndexPath&, TableView*) {}
	virtual int numberOfRowsInSection(unsigned int, TableView*) = mac 0x18f0b0, win 0x10e60, ios 0x0;
	virtual unsigned int numberOfSectionsInTableView(TableView*) = mac 0x18f0e0, win 0x10a70, ios 0x0;
	virtual TableViewCell* cellForRowAtIndexPath(CCIndexPath&, TableView*) = mac 0x18f100, win 0x10e70, ios 0x0;
	virtual void TableViewCommitCellEditingStyleForRowAtIndexPath(TableView*, TableViewCellEditingStyle, CCIndexPath&) = mac 0x18f770, win 0x0, ios 0x0;
	virtual void TableViewWillReloadCellForRowAtIndexPath(CCIndexPath&, TableViewCell*, TableView*) = mac 0x18f050, win 0x0, ios 0x0;
	virtual TableViewCell* getListCell(const char*) = mac 0x18f200, win 0x10ed0, ios 0x0;
	virtual void loadCell(TableViewCell*, unsigned int) = mac 0x18f4a0, win 0x10ff0, ios 0x0;
	inline bool init(cocos2d::CCArray* entries, BoomListType type, float width, float height) {
		return this->init(entries, height, width, 0, type);
	}

	TableView* m_tableView;
	cocos2d::CCArray* m_entries;
	BoomListType m_type;
	float m_height;
	float m_width;
	float m_itemSeparation;
	int m_currentPage;
}

class BoomScrollLayer : cocos2d::CCLayer {
	BoomScrollLayer() = mac 0x1e42f0, win 0x0, ios 0x0;
	void instantMoveToPage(int page) = mac 0x0, win 0x12330, ios 0x0;
	void moveToPage(int page) = mac 0x0, win 0x12400, ios 0x0;

	cocos2d::CCArray* m_dots;
	PAD = mac 0x0, win 0x40, android 0x0;
	ExtendedLayer* m_layer;
	PAD = mac 0x0, win 0x48, android 0x0;
	int m_page;
}

class ButtonSprite : cocos2d::CCSprite {
	// you really should find this function or a higher overload on mac
	static ButtonSprite* create(const char* caption, int width, int unknown, float scale, bool absoluteWidth, const char* font, const char* texture, float height) = win 0x137d0, mac 0x4fa90;

	[[docs("
	/**
	* Create a ButtonSprite with text, a font and a texture.
	* @param caption The text of the ButtonSprite
	* @param width Sprite width; ignored if `absolute` is false
	* @param absolute Whether to use absolute width or not
	* @param font The name of the BM font file to use
	* @param texture The name of the background sprite file (can't be in a spritesheet)
	* @param height The height of the button, leave 0 for automatic
	* @param scale Scale of text
	* @returns Pointer to the created ButtonSprite, or nullptr on error
	*/
	")]]
	static ButtonSprite* create(const char* caption, int width, bool absolute, const char* font, const char* texture, float height, float scale) {
		return create(caption, width, 0, scale, absolute, font, texture, height);
	}

	inline static ButtonSprite* create(char const* caption) {
		return ButtonSprite::create(caption, 0, 0, "goldFont.fnt", "GJ_button_01.png", .0f, 1.f);
	}
	static ButtonSprite* create(char const*, int, int, float, bool) = mac 0x4fa40, win 0x0, ios 0x0;
	void updateBGImage(const char*) = mac 0x502d0, win 0x13af0, ios 0x0;
	static ButtonSprite* create(char const*, float) = mac 0x4fa60, win 0x0, ios 0x0;
	void setString(const char* txt) = mac 0x0, win 0x14030, ios 0x0;
	void updateSpriteBGSize(cocos2d::CCPoint const& offset) = mac 0x0, win 0x13c00, ios 0x0;

	PAD = mac 0x0, win 0x18, android 0x0;
	cocos2d::CCLabelBMFont* m_label;
	cocos2d::CCSprite* m_subSprite;
	cocos2d::CCSprite* m_subBGSprite;
	cocos2d::extension::CCScale9Sprite* m_BGSprite;
	PAD = mac 0x0, win 0x8, android 0x0;
	cocos2d::CCPoint m_spritePosition;
}

class CCAnimatedSprite : cocos2d::CCSprite {
	void runAnimation(struct gd::string) = mac 0x1a6430, win 0x14f60, ios 0x0;
	void tweenToAnimation(struct gd::string, float) = mac 0x1a65b0, win 0x0, ios 0x0;
	static CCAnimatedSprite* create(const char* file) = mac 0x0, win 0x14540, ios 0x0;

	gd::string m_unknown1;
	gd::string m_unknown2;
	PAD = mac 0x0, win 0x14, android 0x0;
	gd::string m_unknown3;
	PAD = mac 0x0, win 0x4, android 0x0;
}

class CCBlockLayer : cocos2d::CCLayerColor {
	void disableUI() = mac 0x2a5a80, win 0x0, ios 0x0;
	void draw() = mac 0x2a5c20, win 0x0, ios 0x0;
	void enableUI() = mac 0x2a5a90, win 0x0, ios 0x0;
	void enterAnimFinished() = mac 0x2a5bb0, win 0x0, ios 0x0;
	void enterLayer() = mac 0x2a5aa0, win 0x0, ios 0x0;
	void exitLayer() = mac 0x2a5b40, win 0x0, ios 0x0;
	void hideLayer(bool) = mac 0x2a5ba0, win 0x0, ios 0x0;
	virtual bool init() = mac 0x2a59c0, win 0x0, ios 0x0;
	void layerHidden() = mac 0x2a5be0, win 0x0, ios 0x0;
	void layerVisible() = mac 0x2a5bc0, win 0x0, ios 0x0;
	void registerWithTouchDispatcher() = mac 0x2a5ad0, win 0x0, ios 0x0;
	void showLayer(bool) = mac 0x2a5b90, win 0x0, ios 0x0;

	bool m_unknown;
	bool m_unknown2;
}

class CCCircleWave : cocos2d::CCNode {
	static CCCircleWave* create(float, float, float, bool) = mac 0xbd270, win 0x0, ios 0x0;
	static CCCircleWave* create(float, float, float, bool, bool) = mac 0xbd290, win 0x16c00, ios 0x0;
	bool init(float, float, float, bool, bool) = mac 0xbd380, win 0x0, ios 0x0;
	void followObject(cocos2d::CCNode, bool) = mac 0xbd670, win 0x16f20, ios 0x0;
	void updatePosition(float) = mac 0xbd630, win 0x16f00, ios 0x0;
	void setPosition(cocos2d::CCPoint const& pos) = mac 0x0, win 0x16ed0, ios 0x0;
	void removeMeAndCleanup() = mac 0x0, win 0x17280, ios 0x0;
	void draw() = mac 0x0, win 0x17100, ios 0x0;
	void updateTweenAction(float dt, const char* key) = mac 0x0, win 0x16f90, ios 0x0;

	cocos2d::CCArray* m_children;
	PAD = mac 0x0, win 0x4, android 0x0;
	float m_currentRadius;
	float m_currentOpacity;
	cocos2d::ccColor3B color = mac 0x134, win 0x0, android 0x0;
	cocos2d::CCPoint m_circleCenter;
	int m_filled;
	int m_lineWidth;
	float m_opacityMultiplier;
	bool m_blendFuncDirty;
	CCCircleWaveDelegate* delegate = mac 0x150, win 0x0, android 0x0;
}

class CCCircleWaveDelegate {
	void circleWaveWillBeRemoved(CCCircleWave* wave) {}
}

class CCContentLayer : cocos2d::CCLayerColor {
	static CCContentLayer* create(cocos2d::ccColor4B const& color, float width, float height) = mac 0x0, win 0x172a0, ios 0x0;
}

class CCIndexPath : cocos2d::CCObject {
	static CCIndexPath* create(unsigned int idk1, int idk2) = mac 0x0, win 0x30e40, ios 0x0;

	int m_unknown1;
	int m_unknown2;
}

class CCLightFlash {
	static CCLightFlash* create() = mac 0x295870, win 0x0, ios 0x0;
	void playEffect(struct cocos2d::CCPoint, cocos2d::_ccColor3B, float, float, float, float, float, float, float, float, float, float, float, float, float, float, int, bool, bool, float) = mac 0x295900, win 0x179f0;
}

class CCMenuItemSpriteExtra : cocos2d::CCMenuItemSprite {
	void useAnimationType(MenuAnimationType type) {
	    this->m_startPosition = this->getNormalImage()->getPosition();
	    this->m_animationType = type;
	}
	void setDestination(cocos2d::CCPoint const& pos) {
	    this->m_destPosition = pos;
	}
	void setOffset(cocos2d::CCPoint const& pos) {
	    this->m_offset = pos;
	}
	void setScale(float scale) {
	    this->CCMenuItemSprite::setScale(scale);
	    this->m_baseScale = scale;
	}

	static CCMenuItemSpriteExtra* create(cocos2d::CCNode*, cocos2d::CCNode*, cocos2d::CCObject*, cocos2d::SEL_MenuHandler) = mac 0x1253c0, win 0x18ee0, ios 0x0;
	inline static CCMenuItemSpriteExtra* create(cocos2d::CCNode* sprite, cocos2d::CCObject* target, cocos2d::SEL_MenuHandler callback) {
		return CCMenuItemSpriteExtra::create(sprite, nullptr, target, callback);
	}
	void setSizeMult(float) = mac 0x1255e0, win 0x19080, ios 0x0;
	CCMenuItemSpriteExtra() = mac 0x32670, win 0x18db0, ios 0x0;
	CCMenuItemSpriteExtra* destructor(bool rel) = mac 0x0, win 0x18eb0, ios 0x0;
	bool init(cocos2d::CCNode*, cocos2d::CCNode*, cocos2d::CCObject*, cocos2d::SEL_MenuHandler) = mac 0x125450, win 0x18fa0, ios 0x0;
	bool init(cocos2d::CCNode spr) = mac 0x0, win 0x18fa0, ios 0x0;
	void activate() = mac 0x0, win 0x191c0, ios 0x0;
	void selected() = mac 0x0, win 0x19270, ios 0x0;
	void unselected() = mac 0x0, win 0x19430, ios 0x0;

	float m_scaleMultiplier;
	float m_baseScale;
	bool m_animationEnabled;
	bool m_colorEnabled;
	PAD = mac 0x0, win 0x54, android 0x0;
	float m_colorDip;
	cocos2d::CCPoint m_destPosition;
	cocos2d::CCPoint m_offset;
	MenuAnimationType m_animationType;
	cocos2d::CCPoint m_startPosition;
}

class CCMenuItemToggler : cocos2d::CCMenuItem {
	inline CCMenuItemToggler() : CCMenuItem(), m_onButton(nullptr), m_offButton(nullptr), m_toggled(false), m_notClickable(false) {}

	static CCMenuItemToggler* createWithSize(const char* spr1, const char* spr2, cocos2d::CCObject* target, cocos2d::SEL_MenuHandler callback, float scale) {
	    auto sprOff = cocos2d::CCSprite::createWithSpriteFrameName(spr1);
	    auto sprOn = cocos2d::CCSprite::createWithSpriteFrameName(spr2);
	
	    sprOff->setScale(scale);
	    sprOn->setScale(scale);
	
	    return create(sprOff, sprOn, target, callback);
	}
	static CCMenuItemToggler* createWithStandardSprites(cocos2d::CCObject* target, cocos2d::SEL_MenuHandler callback, float scale) {
	    auto sprOff = cocos2d::CCSprite::createWithSpriteFrameName("GJ_checkOff_001.png");
	    auto sprOn = cocos2d::CCSprite::createWithSpriteFrameName("GJ_checkOn_001.png");
	
	    sprOff->setScale(scale);
	    sprOn->setScale(scale);
	
	    return create(sprOff, sprOn, target, callback);
	}
	bool isOn() {
	    return m_toggled;
	}
	bool isToggled() {
	    return m_toggled;
	}
	void setClickable(bool on) {
	    m_notClickable = !on;
	}
	void toggleWithCallback(bool on) {
	    this->activate();
	    this->toggle(on);
	}

	static CCMenuItemToggler* create(cocos2d::CCNode* offSpr, cocos2d::CCNode* onSpr, cocos2d::CCObject* target, cocos2d::SEL_MenuHandler callback) = mac 0x38400, win 0x19600, ios 0xf5594;
	void setSizeMult(float) = mac 0x38a40, win 0x19850, ios 0x0;
	void toggle(bool) = mac 0x38950, win 0x199b0, ios 0x0;
	bool init(cocos2d::CCNode off, cocos2d::CCNode on, cocos2d::CCObject* target, cocos2d::SEL_MenuHandler handler) = mac 0x0, win 0x196e0, ios 0x0;
	void activate() = mac 0x0, win 0x198d0, ios 0x0;
	void selected() = mac 0x0, win 0x198a0, ios 0x0;
	void unselected() = mac 0x0, win 0x19900, ios 0x0;
	void setEnabled(bool enabled) = mac 0x0, win 0x19930, ios 0x0;

	CCMenuItemSpriteExtra* m_onButton;
	CCMenuItemSpriteExtra* m_offButton;
	bool m_toggled;
	bool m_notClickable;
}

class CCMoveCNode : cocos2d::CCNode {
	static CCMoveCNode* create() = mac 0x1842a0, win 0x0, ios 0x0;
	virtual bool init() = mac 0x18b3d0, win 0x0, ios 0x0;
	~CCMoveCNode() = mac 0x18b2c0, win 0x0, ios 0x0;
}

class CCNodeContainer : cocos2d::CCNode {
	static CCNodeContainer* create() = mac 0xb1090, win 0x112370, ios 0x0;
	virtual bool init() = mac 0xba950, win 0x33b40, ios 0x0;
	void visit() = mac 0xba960, win 0x112420, ios 0x0;
}

class CCScrollLayerExt : cocos2d::CCLayer {
	inline CCScrollLayerExt() {}

	[[docs("
	/*
	 * IDK
	 */
	")]]
	static CCScrollLayerExt* create(cocos2d::CCRect rect, bool vertical) {
	    auto pRet = new CCScrollLayerExt(rect);
	
	    if (pRet) {
	        pRet->autorelease();
	        pRet->m_disableVertical = !vertical;
	        pRet->m_disableHorizontal = vertical;
	        pRet->m_cutContent = true;
	        return pRet;
	    }
	
	    CC_SAFE_DELETE(pRet);
	    return nullptr;
	}
	float getMinY() {
	    return this->getContentSize().height -
	        this->m_contentLayer->getContentSize().height -
	        this->m_scrollLimitTop;
	}
	float getMaxY() {
	    return this->m_scrollLimitBottom;
	}

	~CCScrollLayerExt() = mac 0x2359b0, win 0x0, ios 0x0;
	virtual void visit() = mac 0x236550, win 0x1bed0, ios 0x0;
	virtual bool ccTouchBegan(cocos2d::CCTouch*, cocos2d::CCEvent*) = mac 0x235ef0, win 0x1b9b0, ios 0x0;
	virtual void ccTouchMoved(cocos2d::CCTouch*, cocos2d::CCEvent*) = mac 0x236300, win 0x1bcc0, ios 0x0;
	virtual void ccTouchEnded(cocos2d::CCTouch*, cocos2d::CCEvent*) = mac 0x236020, win 0x1baa0, ios 0x0;
	virtual void ccTouchCancelled(cocos2d::CCTouch*, cocos2d::CCEvent*) = mac 0x2362a0, win 0x1bce0, ios 0x0;
	virtual void registerWithTouchDispatcher() = mac 0x235eb0, win 0x1b980, ios 0x0;
	virtual void preVisitWithClippingRect(struct cocos2d::CCRect) = mac 0x2366a0, win 0x1c000, ios 0x0;
	virtual void postVisit() = mac 0x236720, win 0x1c090, ios 0x0;
	void moveToTop() = mac 0x235870, win 0x1b4a0, ios 0x0;
	void moveToTopWithOffset(float) = mac 0x2357d0, win 0x1b420, ios 0x0;
	CCScrollLayerExt(cocos2d::CCRect rect) = mac 0x235130, win 0x1b020, ios 0x0;
	void scrollLayer(float scroll) = mac 0x236490, win 0x1be20, ios 0x0;

	cocos2d::CCTouch* m_touch;
	cocos2d::CCPoint m_touchPosition;
	cocos2d::CCPoint m_touchStartPosition;
	cocos2d::cc_timeval m_timeValue;
	bool m_touchDown;
	bool m_notAtEndOfScroll;
	cocos2d::CCLayerColor* m_verticalScrollbar;
	cocos2d::CCLayerColor* m_horizontalScrollbar;
	CCScrollLayerExtDelegate* m_delegate;
	CCContentLayer* m_contentLayer;
	bool m_cutContent;
	bool m_vScrollbarVisible;
	bool m_hScrollbarVisible;
	bool m_disableHorizontal;
	bool m_disableVertical;
	bool m_disableMovement;
	float m_scrollLimitTop;
	float m_scrollLimitBottom;
	float m_peekLimitTop;
	float m_peekLimitBottom;
}

class CCScrollLayerExtDelegate {
	virtual void scrllViewWillBeginDecelerating(CCScrollLayerExt*) {}
	virtual void scrollViewDidEndDecelerating(CCScrollLayerExt*) {}
	virtual void scrollViewTouchMoving(CCScrollLayerExt*) {}
	virtual void scrollViewDidEndMoving(CCScrollLayerExt*) {}
	virtual void scrollViewTouchBegin(CCScrollLayerExt*) {}
	virtual void scrollViewTouchEnd(CCScrollLayerExt*) {}
}

class CCSpritePlus : cocos2d::CCSprite {
	bool initWithSpriteFrameName(const char*) = mac 0x248670, win 0x1c1e0, ios 0x0;
	void setScaleX(float scale) = mac 0x0, win 0x1c440, ios 0x0;
	void setScaleY(float scale) = mac 0x0, win 0x1c4c0, ios 0x0;
	void setScale(float scale) = mac 0x0, win 0x1c540, ios 0x0;
	void setPosition(const cocos2d::CCPoint& pos) = mac 0x0, win 0x1c220, ios 0x0;
	void setRotation(float rotation) = mac 0x0, win 0x1c280, ios 0x0;
	bool initWithTexture(cocos2d::CCTexture2D* texture) = mac 0x0, win 0x1c200, ios 0x0;
	void setFlipX(bool flip) = mac 0x0, win 0x1c300, ios 0x0;
	void setFlipY(bool flip) = mac 0x0, win 0x1c3a0, ios 0x0;
	static CCSpritePlus* createWithSpriteFrame(cocos2d::CCSpriteFrame* frame) = mac 0x0, win 0x1c130, ios 0x0;

	cocos2d::CCArray* m_followers;
	CCSpritePlus* m_followingSprite;
	bool m_hasFollower;
	bool m_propagateScaleChanges;
	bool m_propagateFlipChanges;
}

class CCTextInputNode : cocos2d::CCLayer, cocos2d::CCIMEDelegate, cocos2d::CCTextFieldDelegate {
	inline CCTextInputNode() : cocos2d::CCLayer(), cocos2d::CCIMEDelegate(), cocos2d::CCTextFieldDelegate(), m_caption(), m_allowedChars() {
		m_unknown0 = nullptr;
		m_unknown1 = 0;
		m_selected = false;
		m_unknown2 = false;
		m_maxLabelWidth = 0.f;
		m_maxLabelScale = 0.f;
		m_placeholderScale = 0.f;
		m_placeholderColor = cocos2d::ccc3(0,0,0);
		m_textColor = cocos2d::ccc3(0,0,0);
		m_cursor = nullptr;
		m_textField = nullptr;
		m_delegate = nullptr;
		m_maxLabelLength = 0;
		m_placeholderLabel = nullptr;
		m_unknown3 = false;
		m_usePasswordChar = false;
		m_forceOffset = false;
	}
	inline ~CCTextInputNode() {
		if (m_selected) m_textField->detachWithIME();
	}
	void setLabelNormalColor(cocos2d::ccColor3B color) {
	    m_textColor = color;
	    this->refreshLabel();
	}
	void setLabelPlaceholderColor(cocos2d::ccColor3B color) {
	    m_placeholderColor = color;
	    this->refreshLabel();
	}
	void setLabelPlaceholderScale(float scale) {
	    m_placeholderScale = scale;
	    this->refreshLabel();
	}
	void setMaxLabelScale(float scale) {
	    m_maxLabelScale = scale;
	    this->refreshLabel();
	}
	void setMaxLabelWidth(int length) {
	    m_maxLabelLength = length;
	    this->refreshLabel();
	}
	void setAllowedChars(struct gd::string filter) {
	    m_allowedChars = filter;
	}
	void forceOffset() {
	    m_forceOffset = true;
	}
	void setString(gd::string text) = mac 0x5d3e0, win 0x21070;
	const char* getString() {
	    return m_textField->getString();
	}
	cocos2d::CCTextFieldTTF* getTextField() {
	    return m_textField;
	}
	cocos2d::CCLabelBMFont* getPlaceholderLabel() {
	    return m_placeholderLabel;
	}
	void setDelegate(TextInputDelegate* delegate) {
	    m_delegate = delegate;
	}

	inline static CCTextInputNode* create(float width, float height, char const* placeholder, char const* fontPath) {
		return CCTextInputNode::create(width, height, placeholder, 0x18, fontPath);
	}
	inline static CCTextInputNode* create(float width, float height, char const* placeholder, int fontSize, char const* fontPath) {
		auto ret = new CCTextInputNode();
		if (ret && ret->init(width, height, placeholder, "Thonburi", fontSize, fontPath)) {
			ret->autorelease();
			return ret;
		}
		CC_SAFE_DELETE(ret);
		return nullptr;
	}
	bool init(float width, float height, const char* caption, const char* thonburi, int maxCharCount, const char* font) = mac 0x5d180, win 0x20e50, ios 0x0;

	void refreshLabel() = mac 0x5d730, win 0x21330, ios 0x0;
	void updateLabel(struct gd::string) = mac 0x5d4a0, win 0x0, ios 0x0;
	virtual void registerWithTouchDispatcher() = mac 0x5eec0, win 0x220e0, ios 0x0;
	virtual void visit() = mac 0x5d380, win 0x21000, ios 0x0;
	virtual bool ccTouchBegan(cocos2d::CCTouch*, cocos2d::CCEvent*) = mac 0x5ec80, win 0x21f20, ios 0x0;
	virtual void ccTouchCancelled(cocos2d::CCTouch*, cocos2d::CCEvent*) = mac 0x5ee80, win 0x0, ios 0x0;
	virtual void ccTouchEnded(cocos2d::CCTouch*, cocos2d::CCEvent*) = mac 0x5ee60, win 0x0, ios 0x0;
	virtual void ccTouchMoved(cocos2d::CCTouch*, cocos2d::CCEvent*) = mac 0x5eea0, win 0x0, ios 0x0;
	virtual void textChanged() = mac 0x5dd70, win 0x216e0, ios 0x0;
	virtual void onClickTrackNode(bool) = mac 0x5dd40, win 0x216b0, ios 0x0;
	virtual void keyboardWillShow(cocos2d::CCIMEKeyboardNotificationInfo&) = mac 0x5dad0, win 0x21580, ios 0x0;
	virtual void keyboardWillHide(cocos2d::CCIMEKeyboardNotificationInfo&) = mac 0x5dc20, win 0x21650, ios 0x0;
	virtual bool onTextFieldInsertText(cocos2d::CCTextFieldTTF*, char const*, int) = mac 0x5de50, win 0x0, ios 0x0;
	virtual bool onTextFieldAttachWithIME(cocos2d::CCTextFieldTTF*) = mac 0x5e2c0, win 0x21b10, ios 0x0;
	virtual bool onTextFieldDetachWithIME(cocos2d::CCTextFieldTTF*) = mac 0x5e610, win 0x21d60, ios 0x0;

	void* m_unknown0;
	gd::string m_caption;
	int m_unknown1;
	bool m_selected;
	bool m_unknown2;
	gd::string m_allowedChars;
	float m_maxLabelWidth;
	float m_maxLabelScale;
	float m_placeholderScale;
	cocos2d::ccColor3B m_placeholderColor;
	cocos2d::ccColor3B m_textColor;
	cocos2d::CCLabelBMFont* m_cursor;
	cocos2d::CCTextFieldTTF* m_textField;
	TextInputDelegate* m_delegate;
	int m_maxLabelLength;
	cocos2d::CCLabelBMFont* m_placeholderLabel;
	bool m_unknown3;
	bool m_usePasswordChar;
	bool m_forceOffset;
}

class ChallengesPage {
	static ChallengesPage* create() = mac 0x0, win 0x3e050, ios 0x0;
}

class CheckpointObject : cocos2d::CCNode {
	static CheckpointObject* create() = mac 0x7e7d0, win 0x0, ios 0x0;
	void getObject() = mac 0x7ef50, win 0x0, ios 0x0;

	GameObject* m_gameObject;
	PlayerCheckpoint* m_player1;
	PlayerCheckpoint* m_player2;
	bool m_isDual;
	bool m_isFlipped;
	cocos2d::CCPoint m_cameraPos;
	int m_unk104;
	GameObject* m_lastPortal;
	PAD = mac 0x0, win 0x4, android 0x0;
	double m_unk110;
	gd::string m_currentStateString;
	gd::string m_objectsStateString;
}

class CollisionBlockPopup {
	static CollisionBlockPopup* create(EffectGameObject*, cocos2d::CCArray*) = mac 0x130010, win 0x0, ios 0x0;
	void onNextItemID(cocos2d::CCObject*) = mac 0x130e60, win 0x0, ios 0x0;
}

class CollisionTriggerAction : cocos2d::CCNode {
	static CollisionTriggerAction* createFromString(struct gd::string) = mac 0x176ee0, win 0x0, ios 0x0;
}

class ColorAction : cocos2d::CCNode {
	void getSaveString() = mac 0x17d080, win 0x0, ios 0x0;
	void setupFromDict(cocos2d::CCDictionary*) = mac 0x17f310, win 0x0, ios 0x0;
	void setupFromString(struct gd::string) = mac 0x17f270, win 0x0, ios 0x0;

	PAD = mac 0xc, win 0x0, android 0x0;
	cocos2d::ccColor3B color = mac 0x12c, win 0x0, android 0x0;
	PAD = mac 0x5, win 0x0, android 0x0;
	float m_unk100;
	bool m_blending;
	PAD = mac 0x3, win 0x0, android 0x0;
	int m_playerColor;
	int m_unk10C;
	float m_opacity;
	float m_unk114;
	float m_copyHue;
	float m_copySaturation;
	float m_copyBrightness;
	bool m_saturationChecked;
	bool m_brightnessChecked;
	int m_copyID;
	PAD = mac 0x1, win 0x0, android 0x0;
	bool m_copyOpacity;
	PAD = mac 0x4, win 0x0, android 0x0;
	ColorActionSprite* m_colorSprite;
	PAD = mac 0xc, win 0x0, android 0x0;
}

class ColorActionSprite : cocos2d::CCNode {
	float m_opacity;
	cocos2d::_ccColor3B m_f0124;
	cocos2d::_ccColor3B m_activeColor;
}

class ColorChannelSprite : cocos2d::CCSprite {
	void updateBlending(bool) = mac 0x16e1d0, win 0x114710, ios 0x0;
	void updateCopyLabel(int, bool) = mac 0x16ded0, win 0x114440, ios 0x0;
	void updateOpacity(float) = mac 0x16e080, win 0x1145c0, ios 0x0;
	void updateValues(ColorAction*) = mac 0x16e2e0, win 0x114800, ios 0x0;
	static ColorChannelSprite* create() = mac 0x0, win 0x114340, ios 0x0;

	cocos2d::CCLabelBMFont* m_copyLabel;
	cocos2d::CCLabelBMFont* m_opacityLabel;
	cocos2d::CCLabelBMFont* m_blendingDot;
}

class ColorSelectDelegate {}

class ColorSelectPopup : FLAlertLayer, cocos2d::extension::ColorPickerDelegate, TextInputDelegate, GJSpecialColorSelectDelegate {
	virtual void colorValueChanged(cocos2d::ccColor3B color) = mac 0x0, win 0x46ee0, ios 0x0;

	cocos2d::extension::CCControlColourPicker* m_colorPicker;
	cocos2d::CCLabelBMFont* m_unk1DC;
	cocos2d::CCLabelBMFont* m_label;
	Slider* m_unk1E4;
	Slider* m_slider;
	EffectGameObject* m_effectGameObject;
	cocos2d::CCArray* m_unk1F0;
	CCMenuItemToggler* m_toggler1;
	CCMenuItemToggler* m_toggler2;
	unsigned int m_rgbLastColor;
	cocos2d::CCSprite* m_unk200;
	cocos2d::CCSprite* m_unk204;
	unsigned int m_bgrColor;
	GJColorSetupLayer* m_colorSetupLayer;
	float m_fadeTime;
	int m_olayerColor;
	bool m_isBlending;
	float m_opacity;
	ColorAction* m_colorAction;
	CCTextInputNode* m_textInput1;
	bool m_unk228;
	bool m_isTouchTrigger;
	bool m_unk22A;
	bool m_isMultipleColorTrigger;
	bool m_unk22C;
	bool m_isColorTrigger;
	int m_colorID;
	bool m_unk234;
	int m_copyChannelID;
	bool m_copyOpacity;
	ConfigureHSVWidget* m_configurehsvwidget;
	PAD = mac 0x0, win 0x10, android 0x0;
	cocos2d::CCArray* m_unk254;
	cocos2d::CCArray* m_unk258;
	CCTextInputNode* m_textInput2;
	PAD = mac 0x0, win 0x4, android 0x0;
	CCMenuItemToggler* m_toggler3;
	CCMenuItemToggler* m_toggler4;
	PAD = mac 0x0, win 0x8, android 0x0;
	cocos2d::CCArray* m_unk274;
	bool m_spawnTrigger;
	bool m_multiTrigger;
	bool m_copyColor;
}

class ColorSetupDelegate {}

class CommentCell : TableViewCell {
	void loadFromComment(GJComment*) = mac 0x111c70, win 0x0, ios 0x0;

	PAD = mac 0x0, win 0x4, android 0x0;
	cocos2d::CCSprite* m_iconSprite;
	cocos2d::CCLabelBMFont* m_likeLabel;
	GJComment* m_comment;
	PAD = mac 0x0, win 0x4, android 0x0;
}

class CommentUploadDelegate {}

class ConfigureHSVWidget : cocos2d::CCNode {
	cocos2d::CCLabelBMFont* m_hueLabel;
	cocos2d::CCLabelBMFont* m_saturationLabel;
	cocos2d::CCLabelBMFont* m_brightnessLabel;
	Slider* m_hueSlider;
	Slider* m_saturationSlider;
	Slider* m_brightnessSlider;
	cocos2d::ccHSVValue m_value;
}

class CountTriggerAction : cocos2d::CCNode {
	static CountTriggerAction* createFromString(struct gd::string) = mac 0x1754f0, win 0x0, ios 0x0;

	int m_previousCount;
	int m_targetCount;
	int m_targetID;
	bool m_activateGroup;
	bool multiActivate = mac 0x138, win 0x0, android 0x0;
}

class CreateGuidelinesLayer : FLAlertLayer, FLAlertLayerProtocol {
	void onStop(cocos2d::CCObject* pSender) = mac 0x0, win 0x4d2c0, ios 0x0;

	PAD = mac 0x0, win 0x24, android 0x0;
	gd::string m_guidelineString;
}

class CreateMenuItem : CCMenuItemSpriteExtra {
	static CreateMenuItem* create(cocos2d::CCNode*, cocos2d::CCNode*, cocos2d::CCObject*, cocos2d::SEL_MenuHandler) = mac 0x1c580, win 0x0, ios 0x0;

	PAD = mac 0x0, win 0x18, android 0x0;
	int m_objectID;
	int m_buildTabPage;
	int m_buildTab;
}

class CreatorLayer : cocos2d::CCLayer {
	void onMyLevels(cocos2d::CCObject*) = mac 0x142b70, win 0x0, ios 0x0;
	void onSavedLevels(cocos2d::CCObject*) = mac 0x142860, win 0x0, ios 0x0;
	static CreatorLayer* create() = mac 0x0, win 0x4dda0, ios 0x0;
}

class CurrencyRewardLayer {
	~CurrencyRewardLayer() = mac 0x447950, win 0x0, ios 0x0;
	virtual void update(float) = mac 0x44a5c0, win 0x0, ios 0x0;
}

class CustomListView : BoomListView {
	static CustomListView* create(cocos2d::CCArray*, float, float, int, BoomListType) = mac 0x10d410, win 0x57f90, ios 0x0;
	inline static CustomListView* create(cocos2d::CCArray* entries, BoomListType type, float width, float height) {
		return CustomListView::create(entries, width, height, 0, type);
	}
	virtual TableViewCell* getListCell(const char*) = mac 0x10d560, win 0x58050, ios 0x0;
	virtual void loadCell(TableViewCell*, unsigned int) = mac 0x10e610, win 0x585c0, ios 0x0;
	virtual void setupList() = mac 0x116e70, win 0x58870, ios 0x0;
	CustomListView() = mac 0x0, win 0x57e60, ios 0x0;
}

class CustomSongCell : TableViewCell {
	void loadFromObject(SongInfoObject*) = mac 0x110220, win 0x0, ios 0x0;
}

class CustomSongLayer : FLAlertLayer, FLAlertLayerProtocol, TextInputDelegate, GJDropDownLayerDelegate {
	bool init(LevelSettingsObject*) = mac 0xf06f0, win 0x0, ios 0x0;
	void onArtists(cocos2d::CCObject*) = mac 0xf1950, win 0x0, ios 0x0;
	void onSongBrowser(cocos2d::CCObject*) = mac 0xf18a0, win 0x0, ios 0x0;

	LevelSettingsObject* m_levelSettings;
	CCTextInputNode* m_songIDInput;
	CustomSongWidget* m_songWidget;
	LevelSettingsLayer* m_levelSettingsLayer;
}

class CustomSongWidget : cocos2d::CCNode, MusicDownloadDelegate, FLAlertLayerProtocol {
	void FLAlert_Clicked(FLAlertLayer*, bool) {}
	void loadSongInfoFinished(SongInfoObject*) {}

	void updateSongObject(SongInfoObject* song) = mac 0x0, win 0x69280, ios 0x0;

	SongInfoObject* m_songInfo;
	PAD = mac 0x0, win 0x1C, android 0x0;
	CCMenuItemSpriteExtra* m_downloadBtn;
	PAD = mac 0x0, win 0x30, android 0x0;
}

class CustomizeObjectLayer : FLAlertLayer, TextInputDelegate, HSVWidgetPopupDelegate, ColorSelectDelegate, ColorSetupDelegate {
	void onNextColorChannel(cocos2d::CCObject* pSender) = mac 0x0, win 0x56c80, ios 0x0;
	void onSelectColor(cocos2d::CCObject* pSender) = mac 0x0, win 0x577b0, ios 0x0;
	int getActiveMode(bool unknown) = mac 0x0, win 0x57210, ios 0x0;

	EffectGameObject* m_targetObject;
	cocos2d::CCArray* m_targetObjects;
	cocos2d::CCArray* m_colorButtons;
	cocos2d::CCArray* m_colorNodes;
	cocos2d::CCArray* m_textInputNodes;
	PAD = mac 0x0, win 0x4, android 0x0;
	cocos2d::CCArray* m_detailColorButtons;
	int m_selectedMode;
	int m_customColorChannel;
	bool m_unk0x200;
	bool m_unk0x201;
	bool m_glowDisabled;
	CCMenuItemSpriteExtra* m_baseButton;
	CCMenuItemSpriteExtra* m_detailButton;
	CCMenuItemSpriteExtra* m_textButton;
	CCMenuItemSpriteExtra* m_baseColorHSV;
	CCMenuItemSpriteExtra* m_detailColorHSV;
	cocos2d::CCLabelBMFont* m_titleLabel;
	cocos2d::CCLabelBMFont* m_selectedColorLabel;
	CCTextInputNode* m_customColorInput;
	CCTextInputNode* m_textInput;
	ButtonSprite* m_customColorButtonSprite;
	CCMenuItemSpriteExtra* m_customColorButton;
	CCMenuItemSpriteExtra* m_arrowDown;
	CCMenuItemSpriteExtra* m_arrowUp;
	cocos2d::extension::CCScale9Sprite* m_customColorInputBG;
	ColorChannelSprite* m_colorSprite;
	CCMenuItemSpriteExtra* m_colorSpriteButton;
	bool m_showTextInput;
	bool m_customColorSelected;
}

class DailyLevelPage {
	static DailyLevelPage* create(bool weekly) = mac 0x0, win 0x6a860, ios 0x0;
}

class DialogLayer : cocos2d::CCLayerColor {
	static DialogLayer* create(DialogObject* dialog, int color) {
		return DialogLayer::createDialogLayer(dialog, nullptr, color);
	}

	static DialogLayer* createWithObjects(cocos2d::CCArray* dialogs, int color) {
		return DialogLayer::createDialogLayer(nullptr, dialogs, color);
	}

	static DialogLayer* createDialogLayer(DialogObject*, cocos2d::CCArray*, int) = mac 0x2047d0, win 0x6D470, ios 0x0;
	void init(DialogLayer*, DialogObject*, cocos2d::CCArray*, int) = mac 0x0, win 0x6D520, ios 0x0;
	cocos2d::CCAction* animateIn(int location) = mac 0x0, win 0x6E130, ios 0x0;

	~DialogLayer() = mac 0x204720, win 0x0, ios 0x0;
	virtual void onEnter() = mac 0x205900, win 0x0, ios 0x0;
	virtual bool ccTouchBegan(cocos2d::CCTouch*, cocos2d::CCEvent*) = mac 0x205790, win 0x0, ios 0x0;
	virtual void ccTouchMoved(cocos2d::CCTouch*, cocos2d::CCEvent*) = mac 0x205820, win 0x0, ios 0x0;
	virtual void ccTouchEnded(cocos2d::CCTouch*, cocos2d::CCEvent*) = mac 0x2057e0, win 0x0, ios 0x0;
	virtual void ccTouchCancelled(cocos2d::CCTouch*, cocos2d::CCEvent*) = mac 0x205840, win 0x0, ios 0x0;
	virtual void registerWithTouchDispatcher() = mac 0x205890, win 0x0, ios 0x0;
	virtual void keyBackClicked() = mac 0x2056a0, win 0x0, ios 0x0;
	virtual void keyDown(cocos2d::enumKeyCodes) = mac 0x205ce0, win 0x0, ios 0x0;
	virtual void fadeInTextFinished(TextArea*) = mac 0x205930, win 0x0, ios 0x0;
}

class DialogDelegate {}

class DialogObject : cocos2d::CCObject {
	static DialogObject* create(struct gd::string title, struct gd::string text, int portrait, float text_scale, bool is_unskippable, cocos2d::ccColor3B text_color) = mac 0x0, win 0x6D160, ios 0x0;
	bool init(DialogObject*, struct gd::string title, struct gd::string text, int portrait, float text_scale, bool is_unskippable, cocos2d::ccColor3B text_color) = mac 0x0, win 0x6D2E0, ios 0x0;

	gd::string m_text;
	gd::string m_title;
	int m_dialogType;
	cocos2d::ccColor3B m_colour;
	float m_textWidth;
	bool m_canSkip;
}

class DrawGridLayer : cocos2d::CCLayer {
	inline using CCPointArray400 = struct cocos2d::CCPoint(*)[400];
	inline using CCPointArray200 = struct cocos2d::CCPoint(*)[400];

	void draw() = mac 0x0, win 0x16ce90, ios 0x0;

	CCPointArray400 m_commonLines;
	CCPointArray200 m_yellowGuidelines;
	CCPointArray200 m_greenGuidelines;
	float m_songOffset1;
	float m_songOffset2;
	float m_lastMusicXPosition;
	bool m_effectSortDirty;
	LevelEditorLayer* m_editor;
	gd::string m_guidelineString;
	cocos2d::CCNode* m_grid;
	cocos2d::CCArray* m_guidelines;
	cocos2d::CCArray* m_effects;
	cocos2d::CCArray* m_guides;
	cocos2d::CCArray* m_speedObjects1;
	cocos2d::CCArray* m_speedObjects2;
	cocos2d::CCArray* m_playerNodePoints;
	cocos2d::CCArray* m_player2NodePoints;
	double m_unkDouble;
	float m_guidelineSpacing;
	float m_slowGuidelineSpacing;
	float m_normalGuidelineSpacing;
	float m_fastGuidelineSpacing;
	float m_fasterGuidelineSpacing;
	float m_fastestGuidelineSpacing;
	bool m_updatingTimeMarkers;
	bool m_timeNeedsUpdate;
	float m_activeGridNodeSize;
	float m_gridSize;
}

class EditButtonBar : cocos2d::CCNode {
	void removeAllItems() {
	    this->m_buttonArray->removeAllObjects();
	    this->reloadItemsInNormalSize();
	}
	void reloadItems(int rowCount, int columnCount) {
	    if (this->m_buttonArray)
	        this->loadFromItems(this->m_buttonArray, rowCount, columnCount, this->m_unknown);
	}
	void reloadItemsInNormalSize() {
		// TODO: fix this
	    // this->reloadItems(
	    //     GameManager::sharedState()->getIntGameVariable("0049"),
	    //     GameManager::sharedState()->getIntGameVariable("0050")
	    // );
	}
	void addButton(CCMenuItemSpriteExtra* btn, bool reload) {
	    if (this->m_buttonArray)
	        this->m_buttonArray->addObject(reinterpret_cast<cocos2d::CCObject*>(btn));
	    if (reload)
	        this->reloadItemsInNormalSize();
	}

	void loadFromItems(cocos2d::CCArray* buttons, int rowCount, int columnCount, bool idk) = mac 0x351010, win 0x6e5e0, ios 0x0;

	cocos2d::CCPoint m_position;
	int m_unknown;
	bool m_unknownBool;
	cocos2d::CCArray* m_buttonArray;
	BoomScrollLayer* m_scrollLayer;
	cocos2d::CCArray* m_pagesArray;
}

class EditLevelLayer : cocos2d::CCLayer {
	static void scene(GJGameLevel* level) {
	    auto pScene = cocos2d::CCScene::create();
	
	    pScene->addChild(reinterpret_cast<cocos2d::CCNode*>(EditLevelLayer::create(level)));
	
	    cocos2d::CCDirector::sharedDirector()->replaceScene(
	        cocos2d::CCTransitionFade::create(.5f, pScene)
	    );
	}

	static EditLevelLayer* create(GJGameLevel* level) = mac 0xe1e50, win 0x6f530, ios 0x0;

	cocos2d::CCMenu* m_buttonMenu;
	GJGameLevel* m_level;
	TextArea* m_descriptionInput;
	cocos2d::CCArray* m_someArray;
	cocos2d::CCLabelBMFont* m_someFont;
}

class EditorOptionsLayer {
	void onButtonsPerRow(cocos2d::CCObject*) = mac 0x147b30, win 0x0, ios 0x0;
}

class EditorPauseLayer : CCBlockLayer, FLAlertLayerProtocol {
	static EditorPauseLayer* create(LevelEditorLayer* editor) {
	    auto pRet = new EditorPauseLayer();
	    if (pRet && pRet->init(editor)) {
	        pRet->autorelease();
	        return pRet;
	    }
	    CC_SAFE_DELETE(pRet);
	    return nullptr;
	}

	~EditorPauseLayer() = mac 0x13c3b0, win 0x0, ios 0x0;
	virtual void keyBackClicked() = mac 0x13f320, win 0x758d0, ios 0x0;
	virtual void keyDown(cocos2d::enumKeyCodes) = mac 0x13f3a0, win 0x0, ios 0x0;
	virtual void customSetup() = mac 0x13cc00, win 0x0, ios 0x0;
	virtual void FLAlert_Clicked(FLAlertLayer*, bool) = mac 0x13f1b0, win 0x75780, ios 0x0;
	void saveLevel() = mac 0x13ebd0, win 0x75010, ios 0x0;
	bool init(LevelEditorLayer*) = mac 0x13c7a0, win 0x730e0, ios 0x0;
	void onExitEditor(cocos2d::CCObject* pSender) = mac 0x0, win 0x75660, ios 0x0;
	void playStep2() = mac 0x0, win 0x75440, ios 0x0;
	void onResume(cocos2d::CCObject* pSender) = mac 0x0, win 0x74fe0, ios 0x0;
	void onSaveAndPlay(cocos2d::CCObject* pSender) = mac 0x0, win 0x753d0, ios 0x0;
	void onSaveAndExit(cocos2d::CCObject* pSender) = mac 0x0, win 0x75620, ios 0x0;
	void onSave(cocos2d::CCObject* pSender) = mac 0x0, win 0x755a0, ios 0x0;
	void onExitNoSave(cocos2d::CCObject* pSender) = mac 0x0, win 0x75700, ios 0x0;
	void uncheckAllPortals(cocos2d::CCObject* pSender) = mac 0x0, win 0x74760, ios 0x0;
	EditorPauseLayer() = mac 0x0, win 0x72f10, ios 0x0;

	bool m_saved;
	PAD = mac 0x0, win 0x4, android 0x0;
	CCMenuItemSpriteExtra* m_button0;
	CCMenuItemSpriteExtra* m_button1;
	LevelEditorLayer* m_editorLayer;
}

class EditorUI : cocos2d::CCLayer, FLAlertLayerProtocol, ColorSelectDelegate, GJRotationControlDelegate, GJScaleControlDelegate, MusicDownloadDelegate {
	static EditorUI* get() {
	    auto lel = LevelEditorLayer::get();
	    if (!lel) return nullptr;
	    return lel->m_editorUI;
	}

	void constrainGameLayerPosition() = mac 0x1c6d0, win 0x0, ios 0x0;
	void create(LevelEditorLayer*) = mac 0x8a80, win 0x0, ios 0x0;
	void deselectAll() = mac 0x1f300, win 0x86af0, ios 0x0;
	void onDeselectAll(cocos2d::CCObject*) = mac 0x19cd0, win 0x0, ios 0x0;
	void disableButton(CreateMenuItem*) = mac 0x1c0f0, win 0x78af0, ios 0x0;
	void editButtonUsable() = mac 0x28f30, win 0x0, ios 0x0;
	void editObject(cocos2d::CCObject*) = mac 0x195a0, win 0x8ca50, ios 0x0;
	void enableButton(CreateMenuItem*) = mac 0x1bff0, win 0x78990, ios 0x0;
	CCMenuItemSpriteExtra* getCreateBtn(int, int) = mac 0x1f6c0, win 0x85120, ios 0x0;
	cocos2d::CCPoint getGroupCenter(cocos2d::CCArray*, bool) = mac 0x23470, win 0x8fc30, ios 0x0;
	cocos2d::CCArray* getSelectedObjects() = mac 0x23f30, win 0x86900, ios 0x0;
	void init(LevelEditorLayer*) = mac 0x8ae0, win 0x0, ios 0x0;
	virtual bool ccTouchBegan(cocos2d::CCTouch*, cocos2d::CCEvent*) = mac 0x2ed60, win 0x0, ios 0x0;
	virtual void ccTouchMoved(cocos2d::CCTouch*, cocos2d::CCEvent*) = mac 0x2f3d0, win 0x0, ios 0x0;
	virtual void ccTouchEnded(cocos2d::CCTouch*, cocos2d::CCEvent*) = mac 0x2fb00, win 0x0, ios 0x0;
	virtual void keyDown(cocos2d::enumKeyCodes) = mac 0x30790, win 0x91a30, ios 0x0;
	void moveObject(GameObject*, struct cocos2d::CCPoint) = mac 0x24b10, win 0x8ddb0, ios 0x0;
	void onDuplicate(cocos2d::CCObject*) = mac 0x18ba0, win 0x87d20, ios 0x0;
	cocos2d::CCArray* pasteObjects(gd::string const&) = mac 0x232d0, win 0x88240, ios 0x0;
	void playerTouchBegan(cocos2d::CCTouch*, cocos2d::CCEvent*) = mac 0x2ebf0, win 0x0, ios 0x0;
	void playtestStopped() = mac 0x24790, win 0x0, ios 0x0;
	void redoLastAction(cocos2d::CCObject*) = mac 0xb8e0, win 0x870f0, ios 0x0;
	void replaceGroupID(GameObject*, int, int) = mac 0x27470, win 0x0, ios 0x0;
	void scaleChanged(float) = mac 0x25490, win 0x0, ios 0x0;
	void scaleObjects(cocos2d::CCArray*, float, struct cocos2d::CCPoint) = mac 0x252e0, win 0x8f150, ios 0x0;
	void selectObjects(cocos2d::CCArray*, bool) = mac 0x23940, win 0x864a0, ios 0x0;
	void setupCreateMenu() = mac 0xcb50, win 0x0, ios 0x0;
	void undoLastAction(cocos2d::CCObject*) = mac 0xb830, win 0x87070, ios 0x0;
	void updateButtons() = mac 0x1a300, win 0x78280, ios 0x0;
	void updateObjectInfoLabel() = mac 0x1cb10, win 0x793b0, ios 0x0;
	void updateSlider() = mac 0x18a90, win 0x78f10, ios 0x0;
	void updateZoom(float) = mac 0x248c0, win 0x878a0, ios 0x0;
	void selectObject(GameObject* obj, bool idk) = mac 0x1bd60, win 0x86250, ios 0x0;
	void selectAll() = mac 0x0, win 0x86c40, ios 0x0;
	void selectAllWithDirection(bool left) = mac 0x0, win 0x86d80, ios 0x0;
	cocos2d::CCPoint getTouchPoint(cocos2d::CCTouch* touch, cocos2d::CCEvent* event) = mac 0x0, win 0x90620, ios 0x0;
	void onSelectBuildTab(cocos2d::CCObject* pSender) = mac 0x0, win 0x887f0, ios 0x0;
	void onCreateButton(cocos2d::CCObject* pSender) = mac 0x0, win 0x854f0, ios 0x0;
	CCMenuItemSpriteExtra* getSpriteButton(const char* sprite, cocos2d::SEL_MenuHandler callback, cocos2d::CCMenu* menu, float scale) = mac 0x0, win 0x78bf0, ios 0x0;
	cocos2d::CCPoint offsetForKey(int objID) = mac 0x0, win 0x92310, ios 0x0;
	void updateDeleteMenu() = mac 0x0, win 0x7c5d0, ios 0x0;
	void updateCreateMenu(bool updateTab) = mac 0x1e960, win 0x85530, ios 0x0;
	void toggleMode(cocos2d::CCObject* pSender) = mac 0x187b0, win 0x7ad20, ios 0x0;
	void zoomIn(cocos2d::CCObject* pSender) = mac 0xc0c0, win 0x877c0, ios 0x0;
	void zoomOut(cocos2d::CCObject* pSender) = mac 0xc120, win 0x87830, ios 0x0;
	void rotateObjects(cocos2d::CCArray* objects, float angle, struct cocos2d::CCPoint center) = mac 0x0, win 0x8ee80, ios 0x0;
	void updateGridNodeSize() = mac 0x1c8a0, win 0x78f60, ios 0x0;
	void updateSpecialUIElements() = mac 0x0, win 0x87030, ios 0x0;
	void constrainGameLayerPosition(float x, float y) = mac 0x18890, win 0x8f920, ios 0x0;
	void moveGameLayer(cocos2d::CCPoint const& pos) = mac 0x1ca90, win 0x79290, ios 0x0;
	void showUI(bool show) = mac 0x245b0, win 0x87180, ios 0x0;
	void editObject2(cocos2d::CCObject* pSender) = mac 0x0, win 0x8d1b0, ios 0x0;
	void editGroup(cocos2d::CCObject* pSender) = mac 0x0, win 0x8d720, ios 0x0;
	void moveObjectCall(EditCommand pSender) = mac 0x29b80, win 0x8db30, ios 0x0;
	void transformObjectCall(EditCommand pSender) = mac 0x29d90, win 0x8def0, ios 0x0;
	void onDeleteSelected(cocos2d::CCObject* pSender) = mac 0xb990, win 0x7bf50, ios 0x0;
	void onCopy(cocos2d::CCObject* pSender) = mac 0x18dc0, win 0x87fb0, ios 0x0;
	void onPaste(cocos2d::CCObject* pSender) = mac 0x18ee0, win 0x880c0, ios 0x0;
	void toggleEnableRotate(cocos2d::CCObject* pSender) = mac 0xb700, win 0x860d0, ios 0x0;
	void toggleFreeMove(cocos2d::CCObject* pSender) = mac 0xb610, win 0x85eb0, ios 0x0;
	void toggleSwipe(cocos2d::CCObject* pSender) = mac 0xb490, win 0x85dd0, ios 0x0;
	void toggleSnap(cocos2d::CCObject* pSender) = mac 0xb680, win 0x85fa0, ios 0x0;
	void onPlayback(cocos2d::CCObject* pSender) = mac 0xbcb0, win 0x87340, ios 0x0;
	void onPlaytest(cocos2d::CCObject* pSender) = mac 0xbec0, win 0x87600, ios 0x0;
	void onStopPlaytest(cocos2d::CCObject* pSender) = mac 0xbfd0, win 0x876e0, ios 0x0;
	void onGroupUp(cocos2d::CCObject* pSender) = mac 0x1a1a0, win 0x8d780, ios 0x0;
	void onGroupDown(cocos2d::CCObject* pSender) = mac 0x1a200, win 0x8d7e0, ios 0x0;
	void selectBuildTab(int tab) = mac 0x1fb90, win 0x88810, ios 0x0;
	void onPause(cocos2d::CCObject* pSender) = mac 0x18650, win 0x78020, ios 0x0;
	void onSettings(cocos2d::CCObject* pSender) = mac 0x0, win 0x77fe0, ios 0x0;
	void activateRotationControl(cocos2d::CCObject* pSender) = mac 0x0, win 0x8fe70, ios 0x0;
	void activateScaleControl(cocos2d::CCObject* pSender) = mac 0x0, win 0x889b0, ios 0x0;
	void dynamicGroupUpdate(bool idk) = mac 0x0, win 0x8ad10, ios 0x0;
	void createRockOutline() = mac 0x0, win 0x89c10, ios 0x0;
	void createRockEdges() = mac 0x0, win 0x88ec0, ios 0x0;
	void createRockBase() = mac 0x0, win 0x8a2c0, ios 0x0;
	void onCopyState(cocos2d::CCObject* pSender) = mac 0x0, win 0x88490, ios 0x0;
	void onPasteColor(cocos2d::CCObject* pSender) = mac 0x0, win 0x88580, ios 0x0;
	void onPasteState(cocos2d::CCObject* pSender) = mac 0x0, win 0x884c0, ios 0x0;
	void onGroupSticky(cocos2d::CCObject* pSender) = mac 0x0, win 0x87a80, ios 0x0;
	void onUngroupSticky(cocos2d::CCObject* pSender) = mac 0x0, win 0x87ac0, ios 0x0;
	void onGoToLayer(cocos2d::CCObject* pSender) = mac 0x0, win 0x886b0, ios 0x0;
	void onGoToBaseLayer(cocos2d::CCObject* pSender) = mac 0x0, win 0x88790, ios 0x0;
	void editColor(cocos2d::CCObject* pSender) = mac 0x0, win 0x8d3c0, ios 0x0;
	void alignObjects(cocos2d::CCArray* objs, bool alignY) = mac 0x0, win 0x8f320, ios 0x0;
	virtual void keyUp(cocos2d::enumKeyCodes key) = mac 0x312b0, win 0x92180, ios 0x0;

	LevelEditorLayer* editorLayer = mac 0x408, win 0x0, android 0x0;
	cocos2d::CCArray* editBars = mac 0x358, win 0x0, android 0x0;
	cocos2d::CCNode* locationSlider = mac 0x228, win 0x0, android 0x0;
	GameObject* lastSelectedObject = mac 0x440, win 0x0, android 0x0;
	gd::string clipboard = mac 0x458, win 0x0, android 0x0;
	EditButtonBar* m_buttonBar;
	PAD = mac 0x8, win 0x4, android 0x0;
	cocos2d::CCArray* m_hideableUIElementArray;
	PAD = mac 0x0, win 0x4, android 0x0;
	float m_gridSize;
	PAD = mac 0x0, win 0x14, android 0x0;
	bool m_moveModifier;
	int m_rotationTouchID;
	int m_scaleTouchID;
	int m_touchID;
	cocos2d::CCLabelBMFont* m_objectInfoLabel;
	GJRotationControl* m_rotationControl;
	cocos2d::CCPoint m_scalePos;
	bool m_touchDown;
	GJScaleControl* m_scaleControl;
	cocos2d::CCDictionary* m_editButtonDict;
	EditButtonBar* m_createButtonBar;
	EditButtonBar* m_editButtonBar;
	Slider* m_positionSlider;
	float m_unknown0;
	float m_minYLimit;
	float m_unknown2;
	bool m_swipeEnabled;
	bool m_freeMoveEnabled;
	PAD = mac 0x0, win 0xc, android 0x0;
	cocos2d::CCArray* m_unknownArray2;
	PAD = mac 0x0, win 0x8, android 0x0;
	cocos2d::CCArray* m_selectedObjects;
	cocos2d::CCMenu* m_deleteMenu;
	cocos2d::CCArray* m_unknownArray4;
	CCMenuItemSpriteExtra* m_deleteModeBtn;
	CCMenuItemSpriteExtra* m_buildModeBtn;
	CCMenuItemSpriteExtra* m_editModeBtn;
	CCMenuItemSpriteExtra* m_swipeBtn;
	CCMenuItemSpriteExtra* m_freeMoveBtn;
	CCMenuItemSpriteExtra* m_deselectBtn;
	CCMenuItemSpriteExtra* m_snapBtn;
	CCMenuItemSpriteExtra* m_rotateBtn;
	CCMenuItemSpriteExtra* m_playbackBtn;
	CCMenuItemSpriteExtra* m_PlaytestBtn;
	CCMenuItemSpriteExtra* m_playtestStopBtn;
	CCMenuItemSpriteExtra* m_trashBtn;
	CCMenuItemSpriteExtra* m_linkBtn;
	CCMenuItemSpriteExtra* m_unlinkBtn;
	CCMenuItemSpriteExtra* m_undoBtn;
	CCMenuItemSpriteExtra* m_redoBtn;
	CCMenuItemSpriteExtra* m_editObjectBtn;
	CCMenuItemSpriteExtra* m_editGroupBtn;
	CCMenuItemSpriteExtra* m_editHSVBtn;
	CCMenuItemSpriteExtra* m_editSpecialBtn;
	CCMenuItemSpriteExtra* m_copyPasteBtn;
	CCMenuItemSpriteExtra* m_copyBtn;
	CCMenuItemSpriteExtra* m_pasteBtn;
	CCMenuItemSpriteExtra* m_copyValuesBtn;
	CCMenuItemSpriteExtra* m_pasteStateBtn;
	CCMenuItemSpriteExtra* m_pasteColorBtn;
	CCMenuItemSpriteExtra* m_goToLayerBtn;
	CCMenuItemToggler* m_guideToggle;
	cocos2d::CCArray* m_createButtonBars;
	cocos2d::CCMenu* m_tabsMenu;
	cocos2d::CCArray* m_tabsArray;
	cocos2d::CCSprite* m_idkSprite0;
	cocos2d::CCSprite* m_idkSprite1;
	CCMenuItemSpriteExtra* m_button27;
	CCMenuItemSpriteExtra* m_button28;
	CCMenuItemSpriteExtra* m_deleteFilterNone;
	CCMenuItemSpriteExtra* m_deleteFilterStatic;
	CCMenuItemSpriteExtra* m_deleteFilterDetails;
	CCMenuItemSpriteExtra* m_deleteFilterCustom;
	cocos2d::CCLabelBMFont* m_currentLayerLabel;
	CCMenuItemSpriteExtra* m_layerNextBtn;
	CCMenuItemSpriteExtra* m_layerPrevBtn;
	CCMenuItemSpriteExtra* m_goToBaseBtn;
	PAD = mac 0x0, win 0x8, android 0x0;
	int m_selectedCreateObjectID;
	cocos2d::CCArray* m_createButtonArray;
	cocos2d::CCArray* m_customObjectButtonArray;
	cocos2d::CCArray* m_unknownArray9;
	int m_selectedMode;
	LevelEditorLayer* m_editorLayer;
	cocos2d::CCPoint m_swipeStart;
	cocos2d::CCPoint m_swipeEnd;
	PAD = mac 0x0, win 0x20, android 0x0;
	GameObject* m_selectedObject;
	PAD = mac 0x0, win 0x8, android 0x0;
	gd::string m_clipboard;
	PAD = mac 0x0, win 0x8, android 0x0;
	int m_selectedTab;
	int m_timesSelected;
	PAD = mac 0x0, win 0x20, android 0x0;
	bool m_spaceKeyPressed;
}

class EffectGameObject : GameObject {
	void updateLabel() {
		auto label = reinterpret_cast<cocos2d::CCLabelBMFont*>(this->getChildByTag(999));
		if (label) {
			switch (this->m_objectID) {
				// instant count
				case 0x713:
					label->setString(
						cocos2d::CCString::createWithFormat("%i", this->m_targetItemID)->getCString()
					);
					break;
				//   color,    pulse
				case 899: case 1006: {
					int target = this->m_objectID == 1006 ? m_targetGroupID : m_targetColorID;
					if (target > 999) {
						label->setString(GJSpecialColorSelect::textForColorIdx(target));
					} else {
						label->setString(
							cocos2d::CCString::createWithFormat("%i", target)->getCString()
						);
					}
					label->limitLabelWidth(30.0f, 0.5f, 0.0f);
					} break;
				default:
					label->setString(
						cocos2d::CCString::createWithFormat("%i", this->m_targetGroupID)->getCString()
					);
			}
		}
	}

	static EffectGameObject* create(const char*) = mac 0xc9790, win 0x253c30, ios 0x0;
	void getTargetColorIndex() = mac 0xca1f0, win 0x0, ios 0x0;
	virtual void triggerObject(GJBaseGameLayer*) = mac 0xc9870, win 0x0, ios 0x0;
	gd::string getSaveString() = mac 0x0, win 0x257560, ios 0x0;

	int targetGroup = mac 0x4F8, win 0x0, android 0x0;
	bool activateGroup = mac 0x578, win 0x0, android 0x0;
	bool touchHoldMode = mac 0x579, win 0x0, android 0x0;
	int animationID = mac 0x584, win 0x0, android 0x0;
	float spawnDelay = mac 0x588, win 0x0, android 0x0;
	bool multiTrigger = mac 0x594, win 0x0, android 0x0;
	int targetCount = mac 0x598, win 0x0, android 0x0;
	int compareType = mac 0x5A0, win 0x0, android 0x0;
	int itemBlockBID = mac 0x5A8, win 0x0, android 0x0;
	int itemBlockID = mac 0x5B0, win 0x0, android 0x0;
	cocos2d::ccColor3B m_colColor;
	float m_duration;
	float m_opacity;
	int m_targetGroupID;
	int m_centerGroupID;
	float m_shakeStrength;
	float m_shakeInterval;
	bool m_tintGround;
	bool m_playerColor1;
	bool m_playerColor2;
	bool m_blending;
	cocos2d::CCPoint m_move;
	EasingType m_easingType;
	float m_easingRate;
	bool m_lockToPlayerX;
	bool m_lockToPlayerY;
	bool m_useTarget;
	MoveTargetType m_moveTargetType;
	int m_rotateDegrees;
	int m_times360;
	bool m_lockObjectRotation;
	cocos2d::CCPoint m_followMod;
	bool UndocuementedLevelProperty74;
	float m_followYSpeed;
	float m_followYDelay;
	int m_followYOffset;
	float m_followYMaxSpeed;
	float m_fadeInTime;
	float m_holdTime;
	float m_fadeOutTime;
	int m_pulseHSVMode;
	int m_pulseGroupMode;
	cocos2d::ccHSVValue m_HSVValue;
	int m_copyColorID;
	bool m_copyOpacity;
	bool m_pulseMainOnly;
	bool m_pulseDetailOnly;
	bool m_pulseExclusive;
	bool m_activateGroup;
	bool m_touchHoldMode;
	TouchToggleMode m_touchToggleMode;
	bool m_touchDualMode;
	int m_animationID;
	float m_spawnDelay;
	cocos2d::CCPoint m_spawnPosition;
	bool m_multiTrigger;
	bool m_editorDisabled;
	int m_targetCount;
	bool m_subtractCount;
	ComparisonType m_comparisonType;
	bool m_multiActivate;
	bool m_triggerOnExit;
	int m_blockBID;
	bool m_dynamicBlock;
	int m_targetItemID;
	int m_pickupMode;
	PAD = mac 0x0, win 0x24, android 0x0;
}

class EndLevelLayer {
	static EndLevelLayer* create() = mac 0x2787d0, win 0x0, ios 0x0;
}

class EndPortalObject : GameObject {
	static EndPortalObject* create() = mac 0x1da8f0, win 0x0, ios 0x0;
	void updateColors(cocos2d::_ccColor3B) = mac 0x1dacb0, win 0x0, ios 0x0;
}

class ExtendedLayer {}

class FLAlertLayer : cocos2d::CCLayerColor {
	inline virtual ~FLAlertLayer() {
	    cocos2d::CCDirector::sharedDirector()->getTouchDispatcher()->decrementForcePrio(2);
	}
	inline FLAlertLayer() {
    	m_buttonMenu = nullptr;
		m_controlConnected = -1;
		m_mainLayer = nullptr;
		m_ZOrder = 0;
		m_noElasticity = false;
		m_reverseKeyBack = false;
		m_scene = nullptr;
		m_alertProtocol = nullptr;
		m_scrollingLayer = nullptr;
		m_button2 = nullptr;
		m_button1 = nullptr;
		m_joystickConnected = -1;
		m_containsBorder = 0;
    }

	static FLAlertLayer* create(char const* title, const gd::string& desc, char const* btn) {
        return FLAlertLayer::create(nullptr, title, desc, btn, nullptr, 300.0);
    }

	virtual void onEnter() = mac 0x25f350, win 0x23750, ios 0x0;
	virtual bool ccTouchBegan(cocos2d::CCTouch*, cocos2d::CCEvent*) = mac 0x25ee40, win 0x233c0, ios 0x0;
	virtual void ccTouchMoved(cocos2d::CCTouch*, cocos2d::CCEvent*) = mac 0x25f0a0, win 0x23510, ios 0x0;
	virtual void ccTouchEnded(cocos2d::CCTouch*, cocos2d::CCEvent*) = mac 0x25ef60, win 0x23450, ios 0x0;
	virtual void ccTouchCancelled(cocos2d::CCTouch*, cocos2d::CCEvent*) = mac 0x25f020, win 0x234c0, ios 0x0;
	virtual void registerWithTouchDispatcher() = mac 0x25f2e0, win 0x236f0, ios 0x0;
	virtual void keyBackClicked() = mac 0x25ed90, win 0x232c0, ios 0x0;
	virtual void keyDown(cocos2d::enumKeyCodes) = mac 0x25ece0, win 0x23250, ios 0x0;
	virtual void show() = mac 0x25f120, win 0x23560, ios 0x1feff4;

	bool init(FLAlertLayerProtocol*, char const*, struct gd::string, char const*, char const*, float, bool, float) = mac 0x25e1b0, win 0x0, ios 0x0;
	static FLAlertLayer* create(FLAlertLayerProtocol*, char const*, struct gd::string, char const*, char const*) = mac 0x25de00, win 0x22680, ios 0x0;
	static FLAlertLayer* create(FLAlertLayerProtocol*, char const*, struct gd::string, char const*, char const*, float) = mac 0x25e0e0, win 0x22730, ios 0x1fe374;
	static FLAlertLayer* create(FLAlertLayerProtocol*, char const*, struct gd::string, char const*, char const*, float, bool, float) = mac 0x25dec0, win 0x0, ios 0x0;
	void onBtn1(cocos2d::CCObject*) = mac 0x25ec20, win 0x23340, ios 0x0;
	void onBtn2(cocos2d::CCObject*) = mac 0x25ec80, win 0x23380, ios 0x0;

	cocos2d::CCMenu* m_buttonMenu;
	int m_controlConnected;
	FLAlertLayerProtocol* m_alertProtocol;
	cocos2d::CCNode* m_scene;
	bool m_reverseKeyBack;
	cocos2d::ccColor3B m_color;
	cocos2d::CCLayer* m_mainLayer;
	int m_ZOrder;
	bool m_noElasticity;
	cocos2d::ccColor3B m_color2;
	ButtonSprite* m_button1;
	ButtonSprite* m_button2;
	cocos2d::CCLayerColor* m_scrollingLayer;
	int m_joystickConnected;
	bool m_containsBorder;
	bool m_noAction;
}

class FLAlertLayerProtocol {
	virtual void FLAlert_Clicked(FLAlertLayer*, bool) {}
}

class FMODAudioEngine : cocos2d::CCNode {
	static FMODAudioEngine* sharedEngine() = mac 0x20ef80, win 0x239f0, ios 0x0;
	void preloadEffect(struct gd::string filename) = mac 0x0, win 0x24240, ios 0x0;
	bool isBackgroundMusicPlaying() = mac 0x0, win 0x24050, ios 0x0;
	bool isBackgroundMusicPlaying(struct gd::string path) = mac 0x0, win 0x24080, ios 0x0;
	void playBackgroundMusic(struct gd::string path, bool fade, bool paused) = mac 0x0, win 0x23d80, ios 0x0;

	cocos2d::CCDictionary* m_dictionary;
	std::string m_filePath;
	float m_backgroundMusicVolume;
	float m_effectsVolume;
	float m_pulse1;
	float m_pulse2;
	float m_pulse3;
	int m_pulseCounter;
	bool m_metering;
	bool m_fading;
	bool m_fadeIn;
	float m_fadeInDuration;
	FMOD::System* m_system;
	FMOD::Sound* m_sound;
	FMOD::Channel* m_currentSoundChannel;
	FMOD::Channel* m_globalChannel;
	FMOD::DSP* m_DSP;
	FMOD_RESULT m_lastResult;
	int m_version;
	void* m_extraDriverData;
	int m_musicOffset;
}

class FMODSound : cocos2d::CCNode {
	static FMODSound* create(FMOD::Sound* sound) = mac 0x0, win 0x246b0, ios 0x0;

	FMOD::Sound* m_sound;
}

class GJAccountBackupDelegate {
	virtual bool backupAccountFailed(BackupAccountError) {
		return false;
	}
	virtual bool backupAccountFinished() {
		return false;
	}
}

class GJAccountDelegate {
	virtual bool accountStatusChanged() {
		return false;
	}
}

class GJAccountLoginDelegate {
	virtual bool loginAccountFailed(AccountError) {
		return false;
	}
	virtual bool loginAccountFinished(int, int) {
		return false;
	}
}

class GJAccountManager : cocos2d::CCNode {
	static GJAccountManager* sharedState() = mac 0x0, win 0x107d50, ios 0x0;

	PAD = mac 0x0, win 0x4, android 0x0;
	gd::string m_password;
	gd::string m_username;
}

class GJAccountSyncDelegate {
	virtual bool syncAccountFailed(BackupAccountError) {
		return false;
	}
	virtual bool syncAccountFinished() {
		return false;
	}
}

class GJBaseGameLayer : cocos2d::CCLayer, TriggerEffectDelegate {
	cocos2d::CCLayer* getObjectLayer() {
	    return m_objectLayer; 
	}
	cocos2d::CCArray* getAllObjects() {
	    return this->m_objects;
	}

	virtual void objectsCollided(int, int) = mac 0xb6d90, win 0x0, ios 0x0;
	virtual void createMoveCommand(struct cocos2d::CCPoint, int, float, int, float, bool, bool, int) = mac 0xb73a0, win 0x0, ios 0x0;
	virtual void updateColor(cocos2d::_ccColor3B, float, int, bool, float, cocos2d::_ccHSVValue, int, bool, int, EffectGameObject*) = mac 0xb7420, win 0x0, ios 0x0;
	virtual void flipGravity(PlayerObject*, bool, bool) = mac 0xba990, win 0x0, ios 0x0;
	virtual void calculateColorValues(EffectGameObject*, EffectGameObject*, int, float, ColorActionSprite*, GJEffectManager*) = mac 0xba9a0, win 0x0, ios 0x0;
	virtual void toggleGroupTriggered(int, bool) = mac 0xb75a0, win 0x10f890, ios 0x0;
	virtual void spawnGroup(int) = mac 0xb7050, win 0x10f400, ios 0x0;
	virtual void addToSection(GameObject*) = mac 0xb7b70, win 0x0, ios 0x0;
	virtual void addToGroup(GameObject*, int, bool) = mac 0xb77f0, win 0x0, ios 0x0;
	virtual void removeFromGroup(GameObject*, int) = mac 0xb7a60, win 0x0, ios 0x0;
	virtual bool init() = mac 0xafc90, win 0x0, ios 0x0;
	void addObjectCounter(LabelGameObject*, int) = mac 0xb9eb0, win 0x0, ios 0x0;
	void addToGroups(GameObject*, bool) = mac 0xb7780, win 0x0, ios 0x0;
	void atlasValue(int) = mac 0xb21e0, win 0x0, ios 0x0;
	void bumpPlayer(PlayerObject*, GameObject*) = mac 0xb6860, win 0x0, ios 0x0;
	void calculateOpacityValues(EffectGameObject*, EffectGameObject*, float, GJEffectManager*) = mac 0xb5be0, win 0x0, ios 0x0;
	void checkSpawnObjects() = mac 0xb6f90, win 0x0, ios 0x0;
	void collectItem(int, int) = mac 0xb9e20, win 0x0, ios 0x0;
	void collectedObject(EffectGameObject*) = mac 0xb9b60, win 0x0, ios 0x0;
	void createTextLayers() = mac 0xb5260, win 0x0, ios 0x0;
	cocos2d::CCArray* damagingObjectsInRect(struct cocos2d::CCRect) = mac 0xb6140, win 0x0, ios 0x0;
	void enableHighCapacityMode() = mac 0xb11e0, win 0x0, ios 0x0;
	void getCapacityString() = mac 0xb2210, win 0x0, ios 0x0;
	void getGroundHeightForMode(int) = mac 0xb6630, win 0x0, ios 0x0;
	void getGroup(int) = mac 0xb6f20, win 0x0, ios 0x0;
	void getMoveDeltaForObjects(int, int) = mac 0xb6db0, win 0x0, ios 0x0;
	void getOptimizedGroup(int) = mac 0xb7940, win 0x0, ios 0x0;
	void getStaticGroup(int) = mac 0xb79a0, win 0x0, ios 0x0;
	void isGroupDisabledForObject(GameObject*) = mac 0xb5cc0, win 0x0, ios 0x0;
	void isGroupDisabledForObjectFull(GameObject*, cocos2d::CCArray*) = mac 0xb5de0, win 0x0, ios 0x0;
	void loadUpToPosition(float) = mac 0xba680, win 0x0, ios 0x0;
	void objectIntersectsCircle(GameObject*, GameObject*) = mac 0xb66e0, win 0x0, ios 0x0;
	void objectTriggered(EffectGameObject*) = mac 0xb71b0, win 0x0, ios 0x0;
	void optimizeMoveGroups() = mac 0xb96c0, win 0x0, ios 0x0;
	void parentForZLayer(int, bool, int) = mac 0xb55d0, win 0x0, ios 0x0;
	void playerTouchedRing(PlayerObject*, GameObject*) = mac 0xb69e0, win 0x0, ios 0x0;
	void processColorObject(EffectGameObject*, int, cocos2d::CCDictionary*, float, GJEffectManager*) = mac 0xb5a90, win 0x0, ios 0x0;
	void processFollowActions() = mac 0xb8fd0, win 0x0, ios 0x0;
	void processMoveActions() = mac 0xb86c0, win 0x0, ios 0x0;
	void processMoveActionsStep(float) = mac 0xb7ea0, win 0x0, ios 0x0;
	void processOpacityObject(EffectGameObject*, cocos2d::CCDictionary*, float, GJEffectManager*) = mac 0xb5ae0, win 0x0, ios 0x0;
	void processPlayerFollowActions(float) = mac 0xb8b50, win 0x0, ios 0x0;
	void processRotationActions() = mac 0xb7fd0, win 0x0, ios 0x0;
	void pushButton(int, bool) = mac 0xb9920, win 0x111500, ios 0x0;
	void rectIntersectsCircle(struct cocos2d::CCRect, struct cocos2d::CCPoint, float) = mac 0xb6470, win 0x0, ios 0x0;
	void refreshCounterLabels() = mac 0xb9fc0, win 0x0, ios 0x0;
	void releaseButton(int, bool) = mac 0xb9a00, win 0x111660, ios 0x0;
	void removeFromGroups(GameObject*) = mac 0xb7a00, win 0x0, ios 0x0;
	void removeObjectFromSection(GameObject*) = mac 0xb7e00, win 0x0, ios 0x0;
	void reorderObjectSection(GameObject*) = mac 0xb7cb0, win 0x0, ios 0x0;
	void resetGroupCounters(bool) = mac 0xba300, win 0x0, ios 0x0;
	void resetMoveOptimizedValue() = mac 0xb9670, win 0x0, ios 0x0;
	int sectionForPos(float) = mac 0xb6120, win 0x0, ios 0x0;
	void setupLayers() = mac 0xaffe0, win 0x0, ios 0x0;
	void shouldExitHackedLevel() = mac 0xb1100, win 0x0, ios 0x0;
	void spawnGroupTriggered(int, float, int) = mac 0xb7020, win 0x0, ios 0x0;
	cocos2d::CCArray* staticObjectsInRect(struct cocos2d::CCRect) = mac 0xb5f90, win 0x0, ios 0x0;
	void testInstantCountTrigger(int, int, int, bool, int) = mac 0xb9ae0, win 0x0, ios 0x0;
	void toggleGroup(int, bool) = mac 0xb75f0, win 0x0, ios 0x0;
	void togglePlayerVisibility(bool) = mac 0xba910, win 0x0, ios 0x0;
	void triggerMoveCommand(EffectGameObject*) = mac 0xb7290, win 0x0, ios 0x0;
	void updateCollisionBlocks() = mac 0xb6a30, win 0x0, ios 0x0;
	void updateCounters(int, int) = mac 0xb9bc0, win 0x0, ios 0x0;
	void updateDisabledObjectsLastPos(cocos2d::CCArray*) = mac 0xb95b0, win 0x0, ios 0x0;
	void updateLayerCapacity(struct gd::string) = mac 0xb1680, win 0x0, ios 0x0;
	void updateLegacyLayerCapacity(int, int, int, int) = mac 0xb1590, win 0x0, ios 0x0;
	void updateOBB2(struct cocos2d::CCRect) = mac 0xb63f0, win 0x0, ios 0x0;
	void updateQueuedLabels() = mac 0xb9f30, win 0x0, ios 0x0;
	~GJBaseGameLayer() = mac 0xaf990, win 0x0, ios 0x0;

	GJEffectManager* effectManager = mac 0x180, win 0x0, android 0x0;
	cocos2d::CCLayer* objectLayer = mac 0x188, win 0x0, android 0x0;
	cocos2d::CCArray* objects = mac 0x3a0, win 0x0, android 0x0;
	cocos2d::CCArray* sections = mac 0x3a8, win 0x0, android 0x0;
	PlayerObject* player1 = mac 0x380, win 0x0, android 0x0;
	PlayerObject* player2 = mac 0x388, win 0x0, android 0x0;
	LevelSettingsObject* levelSettings = mac 0x390, win 0x0, android 0x0;
	cocos2d::CCDictionary* unknownDict = mac 0x398, win 0x0, android 0x0;
	OBB2D* m_boundingBox;
	GJEffectManager* m_effectManager;
	cocos2d::CCLayer* m_objectLayer;
	cocos2d::CCSpriteBatchNode* m_batchNodeAddTop4;
	cocos2d::CCSpriteBatchNode* m_effectBatchNodeAddTop4;
	cocos2d::CCSpriteBatchNode* m_batchNodeTop3;
	cocos2d::CCSpriteBatchNode* m_batchNodeAddTop3;
	cocos2d::CCSpriteBatchNode* m_batchNodeAddGlowTop3;
	CCNodeContainer* m_batchNodeTop3Container;
	cocos2d::CCSpriteBatchNode* m_batchNodeTextTop3;
	cocos2d::CCSpriteBatchNode* m_batchNodeAddTextTop3;
	cocos2d::CCSpriteBatchNode* m_effectBatchNodeTop3;
	cocos2d::CCSpriteBatchNode* m_effectBatchNodeAddTop3;
	cocos2d::CCSpriteBatchNode* m_batchNodeTop2;
	cocos2d::CCSpriteBatchNode* m_batchNodeAddTop2;
	cocos2d::CCSpriteBatchNode* m_batchNodeAddGlowTop2;
	CCNodeContainer* m_batchNodeTop2Container;
	cocos2d::CCSpriteBatchNode* m_batchNodeTextTop2;
	cocos2d::CCSpriteBatchNode* m_batchNodeAddTextTop2;
	cocos2d::CCSpriteBatchNode* m_effectBatchNodeTop2;
	cocos2d::CCSpriteBatchNode* m_effectBatchNodeAddTop2;
	cocos2d::CCSpriteBatchNode* m_batchNode;
	cocos2d::CCSpriteBatchNode* m_batchNodeAdd;
	cocos2d::CCSpriteBatchNode* m_batchNodeAddGlow;
	CCNodeContainer* m_batchNodeTop1Container;
	cocos2d::CCSpriteBatchNode* m_batchNodeTextTop1;
	cocos2d::CCSpriteBatchNode* m_batchNodeAddTextTop1;
	cocos2d::CCSpriteBatchNode* m_effectBatchNodeTop1;
	cocos2d::CCSpriteBatchNode* m_effectBatchNodeAddTop1;
	cocos2d::CCSpriteBatchNode* m_batchNodePlayer;
	cocos2d::CCSpriteBatchNode* m_batchNodeAddPlayer;
	cocos2d::CCSpriteBatchNode* m_batchNodePlayerGlow;
	cocos2d::CCSpriteBatchNode* m_batchNodeAddMid;
	cocos2d::CCSpriteBatchNode* m_batchNodeBottom;
	cocos2d::CCSpriteBatchNode* m_batchNodeAddBottom;
	cocos2d::CCSpriteBatchNode* m_batchNodeAddBottomGlow;
	CCNodeContainer* m_batchNodeBot1Container;
	cocos2d::CCSpriteBatchNode* m_batchNodeText;
	cocos2d::CCSpriteBatchNode* m_batchNodeAddText;
	cocos2d::CCSpriteBatchNode* m_effectBatchNode;
	cocos2d::CCSpriteBatchNode* m_effectBatchNodeAdd;
	cocos2d::CCSpriteBatchNode* m_batchNodeBottom2;
	cocos2d::CCSpriteBatchNode* m_batchNodeAddBottom2;
	cocos2d::CCSpriteBatchNode* m_batchNodeAddBottom2Glow;
	CCNodeContainer* m_batchNodeBot2Container;
	cocos2d::CCSpriteBatchNode* m_batchNodeTextBot2;
	cocos2d::CCSpriteBatchNode* m_batchNodeAddTextBot2;
	cocos2d::CCSpriteBatchNode* m_effectBatchNodeBot2;
	cocos2d::CCSpriteBatchNode* m_effectBatchNodeAddBot2;
	cocos2d::CCSpriteBatchNode* m_batchNodeBottom3;
	cocos2d::CCSpriteBatchNode* m_batchNodeAddBottom3;
	cocos2d::CCSpriteBatchNode* m_batchNodeAddBottom3Glow;
	CCNodeContainer* m_batchNodeBot3Container;
	cocos2d::CCSpriteBatchNode* m_batchNodeTextBot3;
	cocos2d::CCSpriteBatchNode* m_batchNodeAddTextBot3;
	cocos2d::CCSpriteBatchNode* m_effectBatchNodeBot3;
	cocos2d::CCSpriteBatchNode* m_effectBatchNodeAddBot3;
	cocos2d::CCSpriteBatchNode* m_batchNodeBottom4;
	cocos2d::CCSpriteBatchNode* m_batchNodeAddBottom4;
	cocos2d::CCSpriteBatchNode* m_batchNodeAddBottom4Glow;
	CCNodeContainer* m_batchNodeBot4Container;
	cocos2d::CCSpriteBatchNode* m_batchNodeTextBot4;
	cocos2d::CCSpriteBatchNode* m_batchNodeAddTextBot4;
	cocos2d::CCSpriteBatchNode* m_effectBatchNodeBot4;
	cocos2d::CCSpriteBatchNode* m_effectBatchNodeAddBot4;
	PlayerObject* m_player1;
	PlayerObject* m_player2;
	LevelSettingsObject* m_levelSettings;
	cocos2d::CCDictionary* m_disabledGroupsDict;
	cocos2d::CCArray* m_objects;
	cocos2d::CCArray* m_sectionObjects;
	cocos2d::CCArray* m_sections;
	cocos2d::CCArray* m_collisionBlocks;
	cocos2d::CCArray* m_spawnObjects;
	cocos2d::CCArray* m_unk248;
	cocos2d::CCNode* m_groupNodes;
	gd::vector<GameObject*> m_objectsVec;
	gd::vector<GameObject*> m_disabledObjects;
	cocos2d::CCDictionary* m_groupDict;
	cocos2d::CCDictionary* m_staticGroupDict;
	cocos2d::CCDictionary* m_optimizedGroupDict;
	gd::vector<cocos2d::CCArray*> m_groups;
	gd::vector<cocos2d::CCArray*> m_staticGroups;
	gd::vector<cocos2d::CCArray*> m_optimizedGroups;
	cocos2d::CCArray* m_batchNodes;
	cocos2d::CCArray* m_processedGroups;
	cocos2d::CCDictionary* m_counterDict;
	cocos2d::CCDictionary* m_spawnedGroups;
	bool m_didUpdateNormalCapacity;
	bool m_isDualMode;
	int m_unk2AC;
	bool m_activeDualTouch;
	int m_attemptClickCount;
	int m_currentSection;
	int m_oldSection;
	bool m_objectsAreDisabled;
	bool m_blending;
	PAD = mac 0x0, win 0x8, android 0x0;
}

class GJColorSetupLayer {}

class GJComment : cocos2d::CCNode {
	~GJComment() = mac 0x2dfd70, win 0x0, ios 0x0;
	virtual bool init() = mac 0x2dfec0, win 0x0, ios 0x0;
	static GJComment* create(cocos2d::CCDictionary* dict) = mac 0x0, win 0xc3740, ios 0x0;

	gd::string m_commentString;
	PAD = mac 0x0, win 0x18, android 0x0;
	int m_commentID;
	PAD = mac 0x0, win 0x4, android 0x0;
	int m_likeCount;
	PAD = mac 0x0, win 0x8, android 0x0;
	int m_accountID;
	gd::string m_uploadDate;
}

class GJCommentListLayer : cocos2d::CCLayerColor {
	~GJCommentListLayer() = mac 0x1482a0, win 0x0, ios 0x0;
	static GJCommentListLayer* create(BoomListView*, char const*, cocos2d::_ccColor4B, float, float, bool) = mac 0x147d00, win 0x0, ios 0x0;

	BoomListView* m_list;
}

class GJDropDownLayer : cocos2d::CCLayerColor {
	virtual void customSetup() {}
	virtual void enterLayer() = mac 0x3525c0, win 0x16970, ios 0x0;
	virtual void exitLayer(cocos2d::CCObject*) = mac 0x352670, win 0x113980, ios 0x0;
	virtual void showLayer(bool) = mac 0x3526c0, win 0x1139c0, ios 0x0;
	virtual void hideLayer(bool) = mac 0x3527b0, win 0x113a90, ios 0x0;
	virtual void layerVisible() = mac 0x3528b0, win 0x16a40, ios 0x0;
	virtual void layerHidden() = mac 0x3528d0, win 0x113b60, ios 0x0;
	virtual void enterAnimFinished() {}
	virtual void disableUI() = mac 0x352580, win 0x113920, ios 0x0;
	virtual void enableUI() = mac 0x3525a0, win 0x113940, ios 0x0;

	static GJDropDownLayer* create(const char* title, float height) {
	    GJDropDownLayer* pRet = new GJDropDownLayer();
	    if (pRet && pRet->init(title, height)) {
	        pRet->autorelease();
	        return pRet;
	    }
		CC_SAFE_DELETE(pRet);
		return nullptr;
	}
	
	virtual bool ccTouchBegan(cocos2d::CCTouch* pTouch, cocos2d::CCEvent* pEvent) {
	    return true;
	}
	virtual void ccTouchMoved(cocos2d::CCTouch* pTouch, cocos2d::CCEvent* pEvent) {}
	virtual void ccTouchEnded(cocos2d::CCTouch* pTouch, cocos2d::CCEvent* pEvent) {}
	virtual void ccTouchCancelled(cocos2d::CCTouch* pTouch, cocos2d::CCEvent* pEvent) {}

	virtual void draw() = mac 0x352910, win 0x16a80, ios 0x0;
	bool init(const char* title, float height) = mac 0x352100, win 0x113530, ios 0x0;
	virtual void registerWithTouchDispatcher() = mac 0x3525f0, win 0x16990, ios 0x0;
	virtual void keyBackClicked() = mac 0x352630, win 0x113960, ios 0x0;
	inline GJDropDownLayer() {
		m_endPosition = cocos2d::CCPointMake(0.f, 0.f);
		m_startPosition = cocos2d::CCPointMake(0.f, 0.f);
		m_buttonMenu = nullptr;
		m_listLayer = nullptr;
		m_controllerEnabled = false;
		m_mainLayer = nullptr;
		m_hidden = false;
		m_unknown = nullptr;
	}

	cocos2d::CCPoint m_endPosition;
	cocos2d::CCPoint m_startPosition;
	cocos2d::CCMenu* m_buttonMenu;
	GJListLayer* m_listLayer;
	bool m_controllerEnabled;
	cocos2d::CCLayer* m_mainLayer;
	bool m_hidden;
	void* m_unknown;
}

class GJDropDownLayerDelegate {}

class GJEffectManager : cocos2d::CCNode {
	virtual bool init() = mac 0x180230, win 0x0, ios 0x0;
	void activeColorForIndex(int) = mac 0x180cb0, win 0x0, ios 0x0;
	void activeOpacityForIndex(int) = mac 0x180e10, win 0x0, ios 0x0;
	void addAllInheritedColorActions(cocos2d::CCArray*) = mac 0x1817a0, win 0x0, ios 0x0;
	void addGroupPulseEffect(PulseEffectAction*) = mac 0x184c10, win 0x0, ios 0x0;
	void calculateBaseActiveColors() = mac 0x180f70, win 0x0, ios 0x0;
	void calculateInheritedColor(int, ColorAction*) = mac 0x1818f0, win 0x0, ios 0x0;
	void calculateLightBGColor(cocos2d::_ccColor3B) = mac 0x185b90, win 0x0, ios 0x0;
	void colorActionChanged(ColorAction*) = mac 0x181dc0, win 0x0, ios 0x0;
	void colorExists(int) = mac 0x181da0, win 0x0, ios 0x0;
	void colorForEffect(cocos2d::_ccColor3B, cocos2d::_ccHSVValue) = mac 0x182650, win 0x0, ios 0x0;
	cocos2d::_ccColor3B colorForGroupID(int, cocos2d::_ccColor3B const&, bool) = mac 0x184f90, win 0x0, ios 0x0;
	void colorForIndex(int) = mac 0x180ad0, win 0x0, ios 0x0;
	void colorForPulseEffect(cocos2d::_ccColor3B const&, PulseEffectAction*) = mac 0x181bf0, win 0x0, ios 0x0;
	void countChangedForItem(int) = mac 0x185a40, win 0x0, ios 0x0;
	void countForItem(int) = mac 0x185a10, win 0x0, ios 0x0;
	static GJEffectManager* create() = mac 0x1800f0, win 0x0, ios 0x0;
	void createFollowCommand(float, float, float, int, int, bool, int) = mac 0x182ed0, win 0x0, ios 0x0;
	void createMoveCommand(struct cocos2d::CCPoint, int, float, int, float, bool, bool, int) = mac 0x182cc0, win 0x0, ios 0x0;
	void createPlayerFollowCommand(float, float, int, float, float, int, int) = mac 0x182fe0, win 0x0, ios 0x0;
	void createRotateCommand(int, float, int, int, int, float, bool, int) = mac 0x182df0, win 0x0, ios 0x0;
	void getAllColorActions() = mac 0x180980, win 0x0, ios 0x0;
	void getAllColorSprites() = mac 0x1809e0, win 0x0, ios 0x0;
	const cocos2d::_ccColor3B& getColorAction(int) = mac 0x180b00, win 0x11cde0, ios 0x0;
	const cocos2d::_ccColor3B& getColorSprite(int) = mac 0x180d00, win 0x0, ios 0x0;
	void getCurrentStateString() = mac 0x1867e0, win 0x0, ios 0x0;
	void getLoadedMoveOffset() = mac 0x184390, win 0x0, ios 0x0;
	void getMixedColor(cocos2d::_ccColor3B, cocos2d::_ccColor3B, float) = mac 0x185d30, win 0x0, ios 0x0;
	uint8_t getOpacityActionForGroup(int) = mac 0x1845b0, win 0x0, ios 0x0;
	void getSaveString() = mac 0x185e90, win 0x0, ios 0x0;
	void handleObjectCollision(bool, int, int) = mac 0x1828f0, win 0x0, ios 0x0;
	void hasActiveDualTouch() = mac 0x185540, win 0x0, ios 0x0;
	void hasBeenTriggered(int) = mac 0x1853b0, win 0x0, ios 0x0;
	void hasPulseEffectForGroupID(int) = mac 0x184f60, win 0x0, ios 0x0;
	bool isGroupEnabled(int) = mac 0x1853d0, win 0x0, ios 0x0;
	void keyForGroupIDColor(int, cocos2d::_ccColor3B const&, bool) = mac 0x184c90, win 0x0, ios 0x0;
	void loadState(struct gd::string) = mac 0x188db0, win 0x0, ios 0x0;
	void objectsCollided(int, int) = mac 0x182a00, win 0x0, ios 0x0;
	void opacityForIndex(int) = mac 0x180c80, win 0x0, ios 0x0;
	float opacityModForGroup(int) = mac 0x184740, win 0x0, ios 0x0;
	void playerButton(bool, bool) = mac 0x1855a0, win 0x0, ios 0x0;
	void playerDied() = mac 0x185860, win 0x0, ios 0x0;
	void postCollisionCheck() = mac 0x182720, win 0x0, ios 0x0;
	void preCollisionCheck() = mac 0x182680, win 0x0, ios 0x0;
	void prepareMoveActions(float, bool) = mac 0x183660, win 0x0, ios 0x0;
	void processColors() = mac 0x180e70, win 0x0, ios 0x0;
	void processCopyColorPulseActions() = mac 0x181530, win 0x0, ios 0x0;
	void processInheritedColors() = mac 0x181190, win 0x0, ios 0x0;
	void processPulseActions() = mac 0x181040, win 0x0, ios 0x0;
	void registerCollisionTrigger(int, int, int, bool, bool, int) = mac 0x182b70, win 0x0, ios 0x0;
	void removeAllPulseActions() = mac 0x1825e0, win 0x0, ios 0x0;
	void removeColorAction(int) = mac 0x181d60, win 0x0, ios 0x0;
	void reset() = mac 0x180690, win 0x0, ios 0x0;
	void resetColorCache() = mac 0x185280, win 0x0, ios 0x0;
	void resetEffects() = mac 0x1807d0, win 0x0, ios 0x0;
	void resetMoveActions() = mac 0x180940, win 0x0, ios 0x0;
	void resetToggledGroups() = mac 0x1853f0, win 0x0, ios 0x0;
	void resetTriggeredIDs() = mac 0x182630, win 0x0, ios 0x0;
	void runCountTrigger(int, int, bool, int, bool, int) = mac 0x1858d0, win 0x0, ios 0x0;
	void runDeathTrigger(int, bool, int) = mac 0x1857a0, win 0x0, ios 0x0;
	OpacityEffectAction* runOpacityActionOnGroup(int, float, float, int) = mac 0x1845d0, win 0x0, ios 0x0;
	void runPulseEffect(int, bool, float, float, float, PulseEffectType, cocos2d::_ccColor3B, cocos2d::_ccHSVValue, int, bool, bool, bool, int) = mac 0x184890, win 0x0, ios 0x0;
	void runTouchTriggerCommand(int, bool, TouchTriggerType, bool, int) = mac 0x185460, win 0x0, ios 0x0;
	void setColorAction(ColorAction*, int) = mac 0x181d00, win 0x0, ios 0x0;
	void setFollowing(int, int, bool) = mac 0x185e00, win 0x0, ios 0x0;
	void setupFromString(struct gd::string) = mac 0x186290, win 0x0, ios 0x0;
	void shouldBlend(int) = mac 0x180e40, win 0x0, ios 0x0;
	void spawnGroup(int, float, int) = mac 0x1852a0, win 0x0, ios 0x0;
	void stopActionsForTrigger(EffectGameObject*) = mac 0x183150, win 0x0, ios 0x0;
	void stopMoveActionsForGroup(int) = mac 0x1830e0, win 0x0, ios 0x0;
	void storeTriggeredID(int) = mac 0x185380, win 0x0, ios 0x0;
	void toggleGroup(int, bool) = mac 0x182c80, win 0x0, ios 0x0;
	void traverseInheritanceChain(InheritanceNode*) = mac 0x181850, win 0x0, ios 0x0;
	void updateActiveOpacityEffects() = mac 0x1847e0, win 0x0, ios 0x0;
	void updateColorAction(ColorAction*) = mac 0x184560, win 0x0, ios 0x0;
	void updateColorEffects(float) = mac 0x181f40, win 0x0, ios 0x0;
	void updateColors(cocos2d::_ccColor3B, cocos2d::_ccColor3B) = mac 0x180a40, win 0x0, ios 0x0;
	void updateEffects(float) = mac 0x181df0, win 0x0, ios 0x0;
	void updateOpacityAction(OpacityEffectAction*) = mac 0x184780, win 0x0, ios 0x0;
	void updateOpacityEffects(float) = mac 0x1823e0, win 0x0, ios 0x0;
	void updatePulseEffects(float) = mac 0x182130, win 0x0, ios 0x0;
	void updateSpawnTriggers(float) = mac 0x182510, win 0x0, ios 0x0;
	void wasFollowing(int, int) = mac 0x185e60, win 0x0, ios 0x0;
	void wouldCreateLoop(InheritanceNode*, int) = mac 0x181820, win 0x0, ios 0x0;
	~GJEffectManager() = mac 0x17fe00, win 0x0, ios 0x0;

	GJBaseGameLayer* m_gameLayer;
	cocos2d::CCDictionary* m_colorActions;
	cocos2d::CCDictionary* m_colorSprites;
	cocos2d::CCDictionary* m_pulseActionsForGroup;
	cocos2d::CCDictionary* m_colorCache;
	cocos2d::CCDictionary* m_opacityActionsForGroup;
	cocos2d::CCDictionary* m_f0150;
	cocos2d::CCArray* m_opacityActions;
	cocos2d::CCArray* m_touchActions;
	cocos2d::CCDictionary* m_countActions;
	cocos2d::CCArray* m_onDeathActions;
	cocos2d::CCArray* m_collisionActions;
	cocos2d::CCDictionary* m_f0180;
	cocos2d::CCDictionary* m_f0188;
	gd::vector<InheritanceNode*> m_inheritanceNodesForGroup;
	cocos2d::CCDictionary* m_f01a8;
	cocos2d::CCDictionary* m_collisionActionsForGroup1;
	cocos2d::CCDictionary* m_collisionActionsForGroup2;
	gd::vector<ColorAction*> m_colorActionsForGroup;
	gd::vector<ColorActionSprite*> m_colorSpritesForGroup;
	bool m_pulseExistsForGroup[1100];
	bool m_f063c;
	bool m_opactiyExistsForGroup[1100];
	int m_itemValues[1100];
	int m_unusued;
	int* m_unused2;
	cocos2d::CCArray* m_f1bc8;
	cocos2d::CCArray* m_inheritanceChain;
	cocos2d::CCDictionary* m_f1bd8;
	gd::vector<bool> m_groupToggled;
	cocos2d::CCDictionary* m_triggeredIDs;
	cocos2d::CCDictionary* m_followActions;
	cocos2d::CCArray* m_spawnActions;
	cocos2d::CCArray* m_moveActions;
	cocos2d::CCArray* m_f1c28;
	cocos2d::CCNode* m_f1c30;
	cocos2d::CCDictionary* m_f1c38;
	cocos2d::CCDictionary* m_f1c40;
	cocos2d::CCDictionary* m_f1c48;
	cocos2d::CCDictionary* m_f1c50;
	float m_time;
	float m_velocity;
	float m_acceleration;
	bool m_moveOptimizationEnabled;
}

class GJGameLevel : cocos2d::CCNode {
	static GJGameLevel* createWithCoder(DS_Dictionary* dict) {
	    auto ret = GJGameLevel::create();
	    ret->dataLoaded(dict);
	    return ret;
	}

	~GJGameLevel() = mac 0x2db2d0, win 0x0, ios 0x0;
	virtual void encodeWithCoder(DS_Dictionary*) = mac 0x2dd1c0, win 0x0, ios 0x0;
	virtual bool canEncode() = mac 0x2ddae0, win 0x0, ios 0x0;
	virtual bool init() = mac 0x2db310, win 0x0, ios 0x0;
	static GJGameLevel* create() = mac 0x2b83e0, win 0xbd2b0, ios 0x0;
	gd::string getAudioFileName() = mac 0x2dbe70, win 0xbdc70, ios 0x0;
	void getCoinKey(int) = mac 0x2ce360, win 0x0, ios 0x0;
	void getLengthKey(int) = mac 0x2dbba0, win 0x0, ios 0x0;
	void getNormalPercent() = mac 0x2b8b20, win 0x0, ios 0x0;
	void levelWasAltered() = mac 0x2db530, win 0xbd550, ios 0x0;
	void savePercentage(int, bool, int, int, bool) = mac 0x2db700, win 0x0, ios 0x0;
	void dataLoaded(DS_Dictionary* dict) = mac 0x2922f0, win 0xbded0, ios 0x0;
	GJDifficulty getAverageDifficulty() = mac 0x0, win 0xbd9b0, ios 0x0;

	int levelId = mac 0x130, win 0x0, android 0x0;
	gd::string name = mac 0x138, win 0x0, android 0x0;
	gd::string levelString = mac 0x148, win 0x0, android 0x0;
	gd::string author = mac 0x150, win 0x0, android 0x0;
	int audioTrack = mac 0x18c, win 0x0, android 0x0;
	int songID = mac 0x190, win 0x0, android 0x0;
	int difficultyDenominator = mac 0x1ac, win 0x0, android 0x0;
	int difficultyNumerator = mac 0x1b0, win 0x0, android 0x0;
	bool lowDetail = mac 0x1c5, win 0x0, android 0x0;
	int bestNormal = mac 0x214, win 0x0, android 0x0;
	int bestPractice = mac 0x238, win 0x0, android 0x0;
	int score = mac 0x248, win 0x0, android 0x0;
	int epic = mac 0x24c, win 0x0, android 0x0;
	int demon = mac 0x26c, win 0x0, android 0x0;
	int stars = mac 0x27c, win 0x0, android 0x0;
	OBB2D* hitbox = mac 0x2b0, win 0x0, android 0x0;
	bool official = mac 0x324, win 0x0, android 0x0;
	cocos2d::CCDictionary* m_lastBuildSave;
	int m_levelID_rand;
	int m_levelID_seed;
	int m_levelID;
	gd::string m_levelName;
	gd::string m_levelDesc;
	gd::string m_levelString;
	gd::string m_creatorName;
	gd::string m_recordString;
	gd::string m_uploadDate;
	gd::string m_updateDate;
	int m_userID_rand;
	int m_userID_seed;
	int m_userID;
	int m_accountID_rand;
	int m_accountID_seed;
	int m_accountID;
	GJDifficulty m_difficulty;
	int m_audioTrack;
	int m_songID;
	int m_levelRev;
	bool m_unlisted;
	int m_objectCount_rand;
	int m_objectCount_seed;
	int m_objectCount;
	int m_levelIndex;
	int m_ratings;
	int m_ratingsSum;
	int m_downloads;
	bool m_isEditable;
	bool m_gauntletLevel;
	bool m_gauntletLevel2;
	int m_workingTime;
	int m_workingTime2;
	bool m_lowDetailMode;
	bool m_lowDetailModeToggled;
	int m_isVerified_rand;
	int m_isVerified_seed;
	bool m_isVerified;
	bool m_isUploaded;
	bool m_hasBeenModified;
	int m_levelVersion;
	int m_gameVersion;
	int m_attempts_rand;
	int m_attempts_seed;
	int m_attempts;
	int m_jumps_rand;
	int m_jumps_seed;
	int m_jumps;
	int m_clicks_rand;
	int m_clicks_seed;
	int m_clicks;
	int m_attemptTime_rand;
	int m_attemptTime_seed;
	int m_attemptTime;
	int m_chk;
	bool m_isChkValid;
	bool m_isCompletionLegitimate;
	int m_normalPercent;
	int m_normalPercent_seed;
	int m_normalPercent_rand;
	int m_orbCompletion_rand;
	int m_orbCompletion_seed;
	int m_orbCompletion;
	int m_newNormalPercent2_rand;
	int m_newNormalPercent2_seed;
	int m_newNormalPercent2;
	int m_practicePercent;
	int m_likes;
	int m_dislikes;
	int m_levelLength;
	int m_featured;
	bool m_isEpic;
	bool m_levelFavorited;
	int m_levelFolder;
	int m_dailyID_rand;
	int m_dailyID_seed;
	int m_dailyID;
	int m_demon_rand;
	int m_demon_seed;
	int m_demon;
	int m_demonDifficulty;
	int m_stars_rand;
	int m_stars_seed;
	int m_stars;
	bool m_autoLevel;
	int m_coins;
	int m_coinsVerified_rand;
	int m_coinsVerified_seed;
	int m_coinsVerified;
	int m_password_rand;
	int m_password_seed;
	int m_originalLevel_rand;
	int m_originalLevel_seed;
	int m_originalLevel;
	bool m_twoPlayerMode;
	int m_failedPasswordAttempts;
	int m_firstCoinVerified_rand;
	int m_firstCoinVerified_seed;
	int m_firstCoinVerified;
	int m_secondCoinVerified_rand;
	int m_secondCoinVerified_seed;
	int m_secondCoinVerified;
	int m_thirdCoinVerified_rand;
	int m_thirdCoinVerified_seed;
	int m_thirdCoinVerified;
	int m_starsRequested;
	bool m_showedSongWarning;
	int m_starRatings;
	int m_starRatingsSum;
	int m_maxStarRatings;
	int m_minStarRatings;
	int m_demonVotes;
	int m_rateStars;
	int m_rateFeature;
	gd::string m_rateUser;
	bool m_dontSave;
	bool m_levelNotDownloaded;
	int m_requiredCoins;
	bool m_isUnlocked;
	cocos2d::CCPoint m_lastCameraPos;
	float m_fastEditorZoom;
	int m_lastBuildTab;
	int m_lastBuildPage;
	int m_lastBuildGroupID;
	GJLevelType m_levelType;
	int m_M_ID;
	gd::string m_tempName;
	gd::string m_capacityString;
	bool m_highObjectsEnabled;
	gd::string m_personalBests;
}

class GJGarageLayer : cocos2d::CCLayer, TextInputDelegate, FLAlertLayerProtocol, GameRateDelegate, ListButtonBarDelegate, DialogDelegate {
	inline GJGarageLayer() {
		m_nameInput = nullptr;
		m_playerPreview = nullptr;
		m_unkSprite0x140 = nullptr;
		m_unkSprite0x144 = nullptr;
		m_unkButton0x148 = nullptr;
		m_unkButton0x14c = nullptr;
		m_pagesArray = nullptr;
		m_tabToggleCube = nullptr;
		m_tabToggleShip = nullptr;
		m_tabToggleBall = nullptr;
		m_tabToggleUfo = nullptr;
		m_tabToggleWave = nullptr;
		m_tabToggleRobot = nullptr;
		m_tabToggleSpider = nullptr;
		m_tabToggleSpecial = nullptr;
		m_tabToggleDeathEffect = nullptr;
		m_updateSelector = false;
	}
	void onPlayerColor1(cocos2d::CCObject*) = mac 0x1ba640, win 0x0, ios 0x22531c;
	void onPlayerColor2(cocos2d::CCObject*) = mac 0x1ba8c0, win 0x0, ios 0x225408;
	static GJGarageLayer* create() = mac 0x0, win 0x125220, ios 0x0;
	virtual bool init() = mac 0x1b4980, win 0x1255d0;
	void onSelectTab(cocos2d::CCObject* pSender) = mac 0x0, win 0x127c30, ios 0x0;
	void onPlayerIcon(cocos2d::CCObject* pSender) = mac 0x0, win 0x127f30, ios 0x0;
	void onShipIcon(cocos2d::CCObject* pSender) = mac 0x0, win 0x1281e0, ios 0x0;
	void onBallIcon(cocos2d::CCObject* pSender) = mac 0x0, win 0x1282a0, ios 0x0;
	void onBirdIcon(cocos2d::CCObject* pSender) = mac 0x0, win 0x128360, ios 0x0;
	void onDartIcon(cocos2d::CCObject* pSender) = mac 0x0, win 0x128420, ios 0x0;
	void onRobotIcon(cocos2d::CCObject* pSender) = mac 0x0, win 0x1286d0, ios 0x0;
	void onSpiderIcon(cocos2d::CCObject* pSender) = mac 0x0, win 0x128890, ios 0x0;
	void onShards(cocos2d::CCObject* pSender) = mac 0x0, win 0x12ad70, ios 0x0;
	void onBack(cocos2d::CCObject* pSender) = mac 0x0, win 0x12adf0, ios 0x0;
	void onShop(cocos2d::CCObject* pSender) = mac 0x0, win 0x12ad90, ios 0x0;

	CCTextInputNode* m_nameInput;
	SimplePlayer* m_playerPreview;
	PAD = mac 0x0, win 0x8, android 0x0;
	cocos2d::CCSprite* m_unkSprite0x140;
	cocos2d::CCSprite* m_unkSprite0x144;
	CCMenuItemSpriteExtra* m_unkButton0x148;
	CCMenuItemSpriteExtra* m_unkButton0x14c;
	PAD = mac 0x0, win 0x8, android 0x0;
	cocos2d::CCArray* m_pagesArray;
	PAD = mac 0x0, win 0x8, android 0x0;
	CCMenuItemToggler* m_tabToggleCube;
	CCMenuItemToggler* m_tabToggleShip;
	CCMenuItemToggler* m_tabToggleBall;
	CCMenuItemToggler* m_tabToggleUfo;
	CCMenuItemToggler* m_tabToggleWave;
	CCMenuItemToggler* m_tabToggleRobot;
	CCMenuItemToggler* m_tabToggleSpider;
	CCMenuItemToggler* m_tabToggleSpecial;
	CCMenuItemToggler* m_tabToggleDeathEffect;
	PAD = mac 0x0, win 0x4, android 0x0;
	bool m_updateSelector;
}

class GJGroundLayer {
	void updateGroundWidth() = mac 0x0, win 0x12dda0, ios 0x0;
}

class GJItemIcon {
	GJItemIcon* createBrowserIcon(UnlockType _type, int _id) {
	    return GJItemIcon::create(_type, _id,
	        { 0xaf, 0xaf, 0xaf }, { 0xff, 0xff, 0xff },
	        false, true, true,
	        { 0xff, 0xff, 0xff }
	    );
	}

	static GJItemIcon* create(UnlockType _type, int _id, cocos2d::ccColor3B _col1, cocos2d::ccColor3B _col2, bool _un0, bool _un1, bool _un2, cocos2d::ccColor3B _col3) = mac 0x1bb330, win 0x12cbf0, ios 0x0;
}

class GJListLayer : cocos2d::CCLayerColor {
	~GJListLayer() = mac 0x344350, win 0x0, ios 0x0;
	static GJListLayer* create(cocos2d::CCObject* target, const char* title, cocos2d::ccColor4B color, float width, float height) = mac 0x343e10, win 0x12e000, ios 0x0;

	BoomListView* m_listView;
}

class GJMapPack : cocos2d::CCNode {
	cocos2d::CCArray* m_levels;
	int m_packID;
	GJDifficulty m_difficulty;
	int m_stars;
	int m_coins;
	gd::string m_packName;
	gd::string m_levelStrings;
	cocos2d::ccColor3B m_textColour;
	cocos2d::ccColor3B m_barColour;
	int m_MId;
	bool m_isGauntlet;
}

class GJRewardObject : cocos2d::CCObject {
	SpecialRewardItem m_specialRewardItem;
	UnlockType m_unlockType;
	int m_itemID;
	int m_total;
}

class GJRobotSprite : CCAnimatedSprite {
	~GJRobotSprite() = mac 0x34aaf0, win 0x0, ios 0x0;
	virtual bool init() = mac 0x34ad50, win 0x0, ios 0x0;
	virtual void setOpacity(unsigned char) = mac 0x34bcc0, win 0x0, ios 0x0;
	virtual void hideSecondary() = mac 0x34c3b0, win 0x0, ios 0x0;
	static GJRobotSprite* create() = mac 0x34ac00, win 0x0, ios 0x0;
	void updateColor02(cocos2d::_ccColor3B) = mac 0x34bbd0, win 0x0, ios 0x0;
	void updateFrame(int) = mac 0x34bdd0, win 0x0, ios 0x0;

	PAD = mac 0x0, win 0x8, android 0x0;
	cocos2d::ccColor3B m_secondaryColor;
}

class GJRotationControl : cocos2d::CCLayer {
	void setAngle(float angle) {
	    this->m_sliderPosition = cocos2d::CCPointMake(sinf(angle) * 60.0f, cosf(angle) * 60.0f);
	    this->m_angle = angle;
	
	    this->m_sliderThumb->setPosition(this->m_sliderPosition);
	}

	void updateSliderPosition(cocos2d::CCPoint const& pos) = mac 0x0, win 0x94020, ios 0x0;

	float m_unknown0;
	float m_unknown1;
	cocos2d::CCPoint m_sliderPosition;
	cocos2d::CCSprite* m_sliderThumb;
	float m_objAngle;
	float m_angle;
	int m_touchID;
}

class GJRotationControlDelegate {}

class GJScaleControl : cocos2d::CCLayer {
	void updateLabel(float value) = mac 0x0, win 0x94990, ios 0x0;
	void loadValues(GameObject* obj, cocos2d::CCArray* objs) = mac 0x0, win 0x94590, ios 0x0;

	Slider* m_slider;
	unsigned int m_touchID;
	float m_value;
	PAD = mac 0x0, win 0x4, android 0x0;
	cocos2d::CCLabelBMFont* m_label;
	GJScaleControlDelegate* m_delegate;
}

class GJScaleControlDelegate {}

class GJSearchObject : cocos2d::CCNode {
	SearchType getType() {
	    return this->m_searchType;
	}

	static GJSearchObject* create(SearchType nID) = mac 0x0, win 0xc2b90, ios 0x0;

	SearchType m_searchType;
	gd::string m_searchQuery;
	gd::string m_difficulty;
	gd::string m_length;
	int m_page;
	bool m_starFilter;
	bool m_noStarFilter;
	int m_unknownMember;
	bool m_uncompletedFilter;
	bool m_completedFilter;
	bool m_featuredFilter;
	bool m_originalFilter;
	bool m_twoPlayerFilter;
	bool m_coinsFilter;
	bool m_epicFilter;
	GJDifficulty m_demonFilter;
	int m_unk;
	int m_songID;
	bool m_customSongFilter;
	bool m_songFilter;
}

class GJSpecialColorSelect {
	static const char* textForColorIdx(int id) = mac 0x383a50, win 0x14e1d0, ios 0x0;
}

class GJSpecialColorSelectDelegate {}

class GJSpiderSprite {
	~GJSpiderSprite() = mac 0x34c4a0, win 0x0, ios 0x0;
	virtual bool init() = mac 0x34c700, win 0x0, ios 0x0;
	static GJSpiderSprite* create() = mac 0x34c5b0, win 0x0, ios 0x0;
}

class GJSpriteColor : cocos2d::CCNode {
	int m_colorID;
	int m_defaultColorID;
	float m_unk_0F4;
	cocos2d::ccHSVValue m_hsv;
	bool unk_108;
	float unk_10C;
	bool unk_110;
}

class GJUserScore : cocos2d::CCNode {
	IconType getIconType() const { 
	    return this->m_iconType; 
	}
	int getPlayerCube() const { 
	    return this->m_playerCube; 
	}
	int getPlayerShip() const { 
	    return this->m_playerShip;
	}
	int getPlayerBall() const {
	    return this->m_playerBall;
	}
	int getPlayerUfo() const {
	    return this->m_playerUfo;
	}
	int getPlayerWave() const { 
	    return this->m_playerWave; 
	}
	int getPlayerRobot() const { 
	    return this->m_playerRobot; 
	}
	int getPlayerSpider() const { 
	    return this->m_playerSpider; 
	}
	int getPlayerStreak() const { 
	    return this->m_playerStreak; 
	}
	bool getGlowEnabled() const { 
	    return this->m_glowEnabled; 
	}
	int getPlayerExplosion() const { 
	    return this->m_playerExplosion; 
	}
	int getPlayerColor1() const { 
	    return this->m_color1;
	}
	int getPlayerColor2() const { 
	    return this->m_color2; 
	}
	gd::string getPlayerName() const { 
	    return this->m_userName; 
	}

	gd::string m_userName;
	gd::string m_userUDID;
	int m_scoreType;
	int m_userID;
	int m_accountID;
	int m_stars;
	int m_diamonds;
	int m_demons;
	int m_playerRank;
	int m_creatorPoints;
	int m_secretCoins;
	int m_userCoins;
	int m_iconID;
	int m_color1;
	int m_color2;
	int m_special;
	IconType m_iconType;
	int m_messageState;
	int m_friendStatus;
	int m_commentHistoryStatus;
	gd::string m_youtubeURL;
	gd::string m_twitterURL;
	gd::string m_twitchURL;
	int m_playerCube;
	int m_playerShip;
	int m_playerBall;
	int m_playerUfo;
	int m_playerWave;
	int m_playerRobot;
	int m_playerSpider;
	int m_playerStreak;
	bool m_glowEnabled;
	int m_playerExplosion;
	int m_modBadge;
	int m_globalRank;
	int m_friendReqStatus;
	int m_newMsgCount;
	int m_friendReqCount;
	bool m_isBlocked;
	gd::string m_lastScoreAge;
}

class GManager : cocos2d::CCNode {
	virtual void setup() {}
	void encodeDataTo(DS_Dictionary* data) {}
	void dataLoaded(DS_Dictionary* data) {}
	void firstLoad() {}

	void save() = mac 0x26f300, win 0x29250, ios 0x0;
	void saveData(DS_Dictionary*, struct gd::string) = mac 0x26f4b0, win 0x0, ios 0x0;
	void saveGMTo(struct gd::string) = mac 0x26f3b0, win 0x0, ios 0x0;

	gd::string m_fileName;
	bool m_setup;
	bool m_saved;
	bool m_quickSave;
}

class GameLevelManager : cocos2d::CCNode {
	GJGameLevel* createNewLevel() = mac 0x2b8180, win 0xa0db0, ios 0x0;
	static GameLevelManager* sharedState() = mac 0x2a8340, win 0x9f860, ios 0x0;
	void getPageInfo(char const*) = mac 0x2c0050, win 0x0, ios 0x0;
	cocos2d::CCArray* getStoredOnlineLevels(char const*) = mac 0x2bfe80, win 0x0, ios 0x0;
	void getTopArtists(int, int) = mac 0x2ce3d0, win 0x0, ios 0x0;
	void getTopArtistsKey(int) = mac 0x2ce7a0, win 0x0, ios 0x0;
	void makeTimeStamp(char const*) = mac 0x2bfd90, win 0x0, ios 0x0;
	GJGameLevel* getMainLevel(int id, bool unk) = mac 0x0, win 0xa0940, ios 0x0;

	cocos2d::CCDictionary* timerDict = mac 0x1e8, win 0x0, android 0x0;
	cocos2d::CCDictionary* m_mainLevels;
	cocos2d::CCDictionary* m_searchFilters;
	cocos2d::CCDictionary* m_onlineLevels;
	PAD = mac 0x0, win 0x4, android 0x0;
	cocos2d::CCDictionary* m_followedCreators;
	cocos2d::CCDictionary* m_downloadedLevels;
	cocos2d::CCDictionary* m_likedLevels;
	cocos2d::CCDictionary* m_ratedLevels;
	cocos2d::CCDictionary* m_reportedLevels;
	cocos2d::CCDictionary* m_onlineFolders;
	cocos2d::CCDictionary* m_localLevelsFolders;
	cocos2d::CCDictionary* m_dailyLevels;
	int m_dailyTimeLeft;
	int m_dailyID;
	int m_dailyIDUnk;
	PAD = mac 0x0, win 0x4, android 0x0;
	int m_weeklyTimeLeft;
	int m_weeklyID;
	int m_weeklyIDUnk;
	cocos2d::CCDictionary* m_gauntletLevels;
	PAD = mac 0x0, win 0x8, android 0x0;
	cocos2d::CCDictionary* m_unkDict14;
	cocos2d::CCDictionary* m_knownUsers;
	cocos2d::CCDictionary* m_accountIDtoUserIDDict;
	cocos2d::CCDictionary* m_userIDtoAccountIDDict;
	cocos2d::CCDictionary* m_unkDict18;
	cocos2d::CCDictionary* m_unkDict19;
	cocos2d::CCDictionary* m_unkDict20;
	cocos2d::CCDictionary* m_unkDict21;
	cocos2d::CCDictionary* m_unkDict22;
	cocos2d::CCDictionary* m_unkDict23;
	cocos2d::CCDictionary* m_unkDict24;
	cocos2d::CCDictionary* m_unkDict25;
	cocos2d::CCDictionary* m_unkDict26;
	cocos2d::CCDictionary* m_unkDict27;
	cocos2d::CCDictionary* m_unkDict28;
	gd::string m_unkStr1;
	gd::string m_unkStr2;
	PAD = mac 0x0, win 0x5c, android 0x0;
	gd::string m_unkStr3;
	cocos2d::CCString* m_unkStr4;
}

class GameManager : cocos2d::CCNode {
	int getPlayerFrame() {
	    return m_playerFrame;
	}
	int getPlayerShip() {
	    return m_playerShip;
	}
	int getPlayerBall() {
	    return m_playerBall;
	}
	int getPlayerBird() {
	    return m_playerBird;
	}
	int getPlayerDart() {
	    return m_playerDart;
	}
	int getPlayerRobot() { 
	    return m_playerRobot; 
	}
	int getPlayerSpider() { 
	    return m_playerSpider; 
	}
	int getPlayerStreak() { 
	    return m_playerStreak; 
	}
	int getPlayerDeathEffect() {
	    return m_playerDeathEffect; 
	}
	int getPlayerColor() {
	    return m_playerColor;
	}
	int getPlayerColor2() {
	    return m_playerColor2;
	}
	bool getPlayerGlow() {
	    return m_playerGlow; 
	}
	IconType getPlayerIconType() {
	    return m_playerIconType; 
	}
	void setPlayerFrame(int id) {
	    m_playerFrame = id;
	    m_playerFrameRand1 = id + m_playerFrameRand2;
	}
	void setPlayerShip(int id) {
	    m_playerShip = id;
	    m_playerShipRand1 = id + m_playerShipRand2;
	}
	void setPlayerBall(int id) {
	    m_playerBall = id;
	    m_playerBallRand1 = id + m_playerBallRand2;
	}
	void setPlayerBird(int id) {
	    m_playerBird = id;
	    m_playerBirdRand1 = id + m_playerBirdRand2;
	}
	void setPlayerDart(int id) {
	    m_playerDart = id;
	    m_playerDartRand1 = id + m_playerDartRand2;
	}
	void setPlayerRobot(int id) {
	    m_playerRobot = id;
	    m_playerRobotRand1 = id + m_playerRobotRand2;
	}
	void setPlayerSpider(int id) {
	    m_playerSpider = id;
	    m_playerSpiderRand1 = id + m_playerSpiderRand2;
	}
	void setPlayerStreak(int id) {
	    m_playerStreak = id;
	    m_playerStreakRand1 = id + m_playerStreakRand2;
	}
	void setPlayerDeathEffect(int id) {
	    m_playerDeathEffect = id;
	    m_playerDeathEffectRand1 = id + m_playerDeathEffectRand2;
	}
	void setPlayerColor(int id) {
	    m_playerColor = id;
	    m_playerColorRand1 = id + m_playerColorRand2;
	}
	void setPlayerColor2(int id) {
	    m_playerColor2 = id;
	    m_playerColor2Rand1 = id + m_playerColor2Rand2;
	}
	void setPlayerGlow(bool v) {
	    m_playerGlow = v;
	}
	void setPlayerIconType(IconType v) {
	    m_playerIconType = v;
	}
	void setQuality(cocos2d::TextureQuality quality) {
	    m_quality = quality;
	}
	PlayLayer* getPlayLayer() { 
	    return m_playLayer;
	}
	LevelEditorLayer* getEditorLayer() { 
	    return m_levelEditorLayer;
	}
	bool getGameVariableDefault(const char* key, bool defaultValue) {
	    auto object = reinterpret_cast<cocos2d::CCString*>(m_valueKeeper->objectForKey(std::string("gv_") + key));
	    if (object == nullptr)
	        return defaultValue;
	    return object->boolValue();
	}
	int getIntGameVariableDefault(const char* key, int defaultValue) {
	    auto object = reinterpret_cast<cocos2d::CCString*>(m_valueKeeper->objectForKey(std::string("gv_") + key));
	    if (object == nullptr)
	        return defaultValue;
	    return object->intValue();
	}

	void accountStatusChanged() = mac 0x1cdad0, win 0x0, ios 0x0;
	const cocos2d::_ccColor3B& colorForIdx(int) = mac 0x1cbc80, win 0xc8d10, ios 0x237488;
	void didExitPlayscene() = mac 0x1d0230, win 0x0, ios 0x0;
	void doQuickSave() = mac 0x1d0200, win 0x0, ios 0x0;
	void fadeInMusic(const char*) = mac 0x1c2ff0, win 0xc4bd0, ios 0x0;
	void getBGTexture(int) = mac 0x1cca00, win 0x0, ios 0x0;
	void getFontFile(int) = mac 0x1cc5f0, win 0x0, ios 0x0;
	bool getGameVariable(const char*) = mac 0x1cccd0, win 0xc9d30, ios 0x0;
	int getIntGameVariable(const char*) = mac 0x1cd1d0, win 0xca330, ios 0x0;
	bool getUGV(const char*) = mac 0x1ccfa0, win 0xca0d0, ios 0x0;
	void loadDeathEffect(int) = mac 0x1cc690, win 0x0, ios 0x0;
	void loadFont(int) = mac 0x1cc550, win 0x0, ios 0x0;
	void reloadAll(bool, bool, bool) = mac 0x1d08a0, win 0xce950, ios 0x0;
	void reloadAllStep2() = mac 0x0, win 0xce9e0, ios 0x0;
	void reloadAllStep5() = mac 0x1d0b00, win 0x0, ios 0x0;
	void reportPercentageForLevel(int, int, bool) = mac 0x1c5b00, win 0x0, ios 0x0;
	void setGameVariable(const char*, bool) = mac 0x1cca80, win 0xc9b50, ios 0x0;
	void setIntGameVariable(const char*, int) = mac 0x1cd0e0, win 0xca230, ios 0x0;
	void setUGV(char const*, bool) = mac 0x1cce50, win 0x0, ios 0x0;
	static GameManager* sharedState() = mac 0x1c2b30, win 0xc4a50, ios 0x2321b8;
	~GameManager() = mac 0x1d0e00, win 0x0, ios 0x0;
	void getGTexture(int) = mac 0x1cca40, win 0x0, ios 0x0;
	virtual bool init() = mac 0x1c2ec0, win 0x0, ios 0x0;
	void reportAchievementWithID(char const*, int, bool) = mac 0x1c6460, win 0x0, ios 0x0;
	void resolutionForKey(int) = mac 0x1d0b40, win 0x0, ios 0x0;
	void update(float) = mac 0x1d0270, win 0x0, ios 0x0;
	bool isColorUnlocked(int _id, bool _type) = mac 0x0, win 0xc53f0, ios 0x0;
	bool isIconUnlocked(int _id, IconType _type) = mac 0x0, win 0xc4fc0, ios 0x0;
	void toggleGameVariable(const char* key) = mac 0x0, win 0xc9e90, ios 0x0;
	static void returnToLastScene(GJGameLevel* level) = mac 0x0, win 0xce6a0, ios 0x0;

	PlayLayer* playLayer = mac 0x180, win 0x0, android 0x0;
	LevelEditorLayer* editorLayer = mac 0x188, win 0x0, android 0x0;
	int scene = mac 0x1f4, win 0x0, android 0x0;
	bool ldm = mac 0x2a1, win 0x0, android 0x0;
	bool m_switchModes;
	bool m_toFullscreen;
	bool m_reloading;
	bool m_unknown0;
	PAD = mac 0x0, win 0x4, android 0x0;
	cocos2d::CCDictionary* m_valueKeeper;
	cocos2d::CCDictionary* m_unlockValueKeeper;
	cocos2d::CCDictionary* m_customObjectDict;
	PAD = mac 0x0, win 0x4, android 0x0;
	double m_unknownDouble;
	PAD = mac 0x0, win 0x10, android 0x0;
	double m_unknown2Double;
	PAD = mac 0x0, win 0x8, android 0x0;
	bool m_loaded;
	gd::string m_unknownString;
	PlayLayer* m_playLayer;
	LevelEditorLayer* m_levelEditorLayer;
	PAD = mac 0x0, win 0x14, android 0x0;
	gd::string m_playerUDID;
	gd::string m_playerName;
	bool m_commentsEnabled;
	int m_playerUserIDRand1;
	int m_playerUserIDRand2;
	int m_playerUserID;
	float m_backgroundMusicVolume;
	float m_effectsVolume;
	int m_timeOffset;
	PAD = mac 0x0, win 0x1c, android 0x0;
	int m_playerFrameRand1;
	int m_playerFrameRand2;
	int m_playerFrame;
	int m_playerShipRand1;
	int m_playerShipRand2;
	int m_playerShip;
	int m_playerBallRand1;
	int m_playerBallRand2;
	int m_playerBall;
	int m_playerBirdRand1;
	int m_playerBirdRand2;
	int m_playerBird;
	int m_playerDartRand1;
	int m_playerDartRand2;
	int m_playerDart;
	int m_playerRobotRand1;
	int m_playerRobotRand2;
	int m_playerRobot;
	int m_playerSpiderRand1;
	int m_playerSpiderRand2;
	int m_playerSpider;
	int m_playerColorRand1;
	int m_playerColorRand2;
	int m_playerColor;
	int m_playerColor2Rand1;
	int m_playerColor2Rand2;
	int m_playerColor2;
	int m_playerStreakRand1;
	int m_playerStreakRand2;
	int m_playerStreak;
	int m_playerDeathEffectRand1;
	int m_playerDeathEffectRand2;
	int m_playerDeathEffect;
	PAD = mac 0x0, win 0x8, android 0x0;
	int m_secretNumberRand1;
	int m_secretNumberRand2;
	bool m_playerGlow;
	IconType m_playerIconType;
	bool m_unknown29;
	bool m_showSongMarkers;
	bool m_showBPMMarkers;
	bool m_recordGameplay;
	bool m_showProgressBar;
	bool m_performanceMode;
	bool m_clickedGarage;
	bool m_clickedEditor;
	bool m_clickedName;
	bool m_clickedPractice;
	bool m_showedEditorGuide;
	bool m_showedRateDiffDialog;
	bool m_showedRateStarDialog;
	bool m_showedLowDetailDialog;
	PAD = mac 0x0, win 0x30, android 0x0;
	int m_bootups;
	bool m_hasRatedGame;
	bool m_unk0;
	bool m_unk1;
	bool m_unk2;
	bool m_gameCenterEnabled;
	bool m_smoothFix;
	PAD = mac 0x0, win 0x10, android 0x0;
	int m_resolution;
	cocos2d::TextureQuality m_quality;
}

class GameObject : CCSpritePlus {
	cocos2d::CCPoint getStartPosition() { 
	    return m_startPosition;
	}
	void setStartPosition(cocos2d::CCPoint const& p) {
	    m_startPosition = p;
	}
	unsigned int getUniqueID() {
	    return m_uniqueID;
	}
	short getGroupID(int ix) {
	    return m_groups[ix];
	}
	short getGroupIDCount() {
	    return m_groupCount; 
	}
	gd::vector<short> getGroupIDs() {
	    std::vector<short> res;
	
	    if (m_groups && m_groups[0])
	        for (auto i = 0; i < m_groupCount; i++)
	            res.push_back(m_groups[i]);
	
	    return res;
	}
	int getGameZOrder() {
	    return m_gameZOrder;
	}
	void setGameZOrder(int z) {
	    m_gameZOrder = z;
	}
	void setGameObjType(GameObjectType t) {
	    m_objectType = t;
	}
	GJSpriteColor* getBaseColor() {
	    return m_baseColor;
	}
	GJSpriteColor* getDetailColor() {
	    return m_detailColor;
	}

	~GameObject() = mac 0x2f4ca0, win 0x0, ios 0x0;
	virtual void update(float) = mac 0x2fbb90, win 0x0, ios 0x0;
	virtual void setScaleX(float) = mac 0x335b00, win 0xe5050, ios 0x0;
	virtual void setScaleY(float) = mac 0x335b90, win 0xe50e0, ios 0x0;
	virtual void setScale(float) = mac 0x335c20, win 0xe5170, ios 0x0;
	virtual void setPosition(const cocos2d::CCPoint&) = mac 0x335850, win 0xe4de0, ios 0x0;
	virtual void setVisible(bool) = mac 0x336280, win 0xe57c0, ios 0x0;
	virtual void setRotation(float) = mac 0x335970, win 0xe4ed0, ios 0x0;
	virtual void setOpacity(GLubyte) = mac 0x335f10, win 0xe53c0, ios 0x0;
	virtual bool initWithTexture(cocos2d::CCTexture2D*) = mac 0x2f56a0, win 0xcfa80, ios 0x0;
	virtual void setChildColor(const cocos2d::ccColor3B&) = mac 0x341f20, win 0xee900, ios 0x0;
	virtual void setFlipX(bool) = mac 0x335a60, win 0x0, ios 0x0;
	virtual void setFlipY(bool) = mac 0x335ab0, win 0x0, ios 0x0;
	virtual void customSetup() = mac 0x2fbba0, win 0x0, ios 0x0;
	virtual void setupCustomSprites() = mac 0x307f60, win 0x0, ios 0x0;
	virtual void addMainSpriteToParent(bool) = mac 0x33a5b0, win 0x0, ios 0x0;
	virtual void resetObject() = mac 0x2fa620, win 0x0, ios 0x0;
	virtual void triggerObject(GJBaseGameLayer*) = mac 0x2fa8f0, win 0x0, ios 0x0;
	virtual void activateObject() = mac 0x2faf60, win 0x0, ios 0x0;
	virtual void deactivateObject(bool) = mac 0x2fb8f0, win 0x0, ios 0x0;
	virtual cocos2d::CCRect* getObjectRect() = mac 0x3352b0, win 0x0, ios 0x0;
	virtual cocos2d::CCRect* getObjectRect(float, float) = mac 0x3352d0, win 0x0, ios 0x0;
	virtual cocos2d::CCRect* getObjectRect2(float, float) = mac 0x3354e0, win 0x0, ios 0x0;
	virtual cocos2d::CCRect* getObjectTextureRect() = mac 0x3355b0, win 0x0, ios 0x0;
	virtual void getRealPosition() = mac 0x335750, win 0x0, ios 0x0;
	virtual void setStartPos(struct cocos2d::CCPoint) = mac 0x2fa520, win 0x0, ios 0x0;
	virtual void updateStartValues() = mac 0x2fa800, win 0x0, ios 0x0;
	virtual void customObjectSetup() = mac 0xdc1a0, win 0x0, ios 0x0;
	virtual gd::string getSaveString() = mac 0x33d3d0, win 0xed0c0, ios 0x0;
	virtual bool isFlipX() = mac 0x335a40, win 0x0, ios 0x0;
	virtual bool isFlipY() = mac 0x335a50, win 0x0, ios 0x0;
	virtual void setRScaleX(float) = mac 0x335cb0, win 0x0, ios 0x0;
	virtual void setRScaleY(float) = mac 0x335d60, win 0x0, ios 0x0;
	virtual void setRScale(float) = mac 0x335e10, win 0xe5280, ios 0x0;
	virtual void getRScaleX() = mac 0x335e50, win 0x0, ios 0x0;
	virtual void getRScaleY() = mac 0x335e80, win 0x0, ios 0x0;
	virtual void calculateSpawnXPos() = mac 0x336970, win 0x0, ios 0x0;
	virtual void triggerActivated(float) = mac 0x336990, win 0x0, ios 0x0;
	virtual void powerOnObject() = mac 0x3369a0, win 0x0, ios 0x0;
	virtual void powerOffObject() = mac 0x3369c0, win 0x0, ios 0x0;
	virtual void setObjectColor(const cocos2d::ccColor3B&) = mac 0x341c90, win 0xee620, ios 0x0;
	virtual void setGlowColor(cocos2d::_ccColor3B const&) = mac 0x341ed0, win 0x0, ios 0x0;
	virtual void getOrientedBox() = mac 0x342ad0, win 0x0, ios 0x0;
	virtual void addToGroup(int) = mac 0x33ad00, win 0xeb8d0, ios 0x0;
	virtual void removeFromGroup(int) = mac 0x33ada0, win 0xeb930, ios 0x0;
	virtual void spawnXPosition() = mac 0xdc1b0, win 0x0, ios 0x0;
	virtual void getObjectRectDirty() const = mac 0xdc1d0, win 0x0, ios 0x0;
	virtual void setObjectRectDirty(bool) = mac 0xdc1e0, win 0x0, ios 0x0;
	virtual void getOrientedRectDirty() const = mac 0xdc1f0, win 0x0, ios 0x0;
	virtual void setOrientedRectDirty(bool) = mac 0xdc200, win 0x0, ios 0x0;
	virtual GameObjectType getType() const = mac 0xdc210, win 0x0, ios 0x0;
	virtual void setType(GameObjectType) = mac 0xdc220, win 0x0, ios 0x0;
	virtual void getStartPos() const = mac 0xdc230, win 0x0, ios 0x0;
	void activatedByPlayer(GameObject*) = mac 0x342a20, win 0x0, ios 0x0;
	void addColorSprite() = mac 0x2f7fe0, win 0x0, ios 0x0;
	void addColorSpriteToParent(bool) = mac 0x2fb470, win 0x0, ios 0x0;
	void addToTempOffset(float, float) = mac 0x335700, win 0x0, ios 0x0;
	void calculateOrientedBox() = mac 0x342b20, win 0x0, ios 0x0;
	void canChangeCustomColor() = mac 0x342db0, win 0x0, ios 0x0;
	void colorForMode(int, bool) = mac 0x343460, win 0x0, ios 0x0;
	void commonSetup() = mac 0x2f5570, win 0x0, ios 0x0;
	void copyGroups(GameObject*) = mac 0x33ae30, win 0x0, ios 0x0;
	static GameObject* createWithFrame(const char*) = mac 0x2f5490, win 0xcf8f0, ios 0x0;
	static GameObject* createWithKey(int) = mac 0x2f4ce0, win 0xcf4f0, ios 0x0;
	void destroyObject() = mac 0x336a00, win 0x0, ios 0x0;
	void determineSlopeDirection() = mac 0x33a9e0, win 0x0, ios 0x0;
	void getActiveColorForMode(int, bool) = mac 0x343860, win 0x0, ios 0x0;
	void getBallFrame(int) = mac 0x341bf0, win 0x0, ios 0x0;
	cocos2d::CCPoint getBoxOffset() = mac 0x3353d0, win 0xef350, ios 0x0;
	const cocos2d::_ccColor3B& getColorIndex() = mac 0x343b90, win 0x0, ios 0x0;
	void getDidUpdateLastPosition() = mac 0x343a20, win 0x0, ios 0x0;
	void getLastPosition() = mac 0x3439d0, win 0x0, ios 0x0;
	void getMainColorMode() = mac 0x334c30, win 0x0, ios 0x0;
	void getObjectZOrder() = mac 0x337d70, win 0x0, ios 0x0;
	float getObjectRadius() = mac 0x343c10, win 0x0, ios 0x0;
	void getSecondaryColorMode() = mac 0x341c20, win 0x0, ios 0x0;
	void getSectionIdx() = mac 0x343a00, win 0x0, ios 0x0;
	void groupWasDisabled() = mac 0x33b110, win 0x0, ios 0x0;
	void groupWasEnabled() = mac 0x33b0f0, win 0x0, ios 0x0;
	void hasBeenActivated() = mac 0x342a80, win 0x0, ios 0x0;
	void hasBeenActivatedByPlayer(GameObject*) = mac 0x342a50, win 0x0, ios 0x0;
	void hasSecondaryColor() = mac 0x342f80, win 0x0, ios 0x0;
	void ignoreEnter() = mac 0x3352a0, win 0x0, ios 0x0;
	void ignoreFade() = mac 0x335290, win 0x0, ios 0x0;
	void isBasicTrigger() = mac 0x343d10, win 0x0, ios 0x0;
	void isColorTrigger() = mac 0x343b40, win 0x0, ios 0x0;
	void isSpawnableTrigger() = mac 0x343a60, win 0x0, ios 0x0;
	void isSpecialObject() = mac 0x343c40, win 0x0, ios 0x0;
	static GameObject* objectFromString(struct gd::string, bool) = mac 0x33b720, win 0xebe50, ios 0x0;
	void playShineEffect() = mac 0x2fa9d0, win 0x0, ios 0x0;
	void quickUpdatePosition() = mac 0x335790, win 0x0, ios 0x0;
	void removeGlow() = mac 0x2f7f70, win 0x0, ios 0x0;
	void resetGroupDisabled() = mac 0x2fa7e0, win 0x0, ios 0x0;
	void saveActiveColors() = mac 0x33d250, win 0x0, ios 0x0;
	void selectObject(const cocos2d::ccColor3B&) = mac 0x341f90, win 0xee960, ios 0x0;
	void setDefaultMainColorMode(int) = mac 0x304fc0, win 0x0, ios 0x0;
	void setDidUpdateLastPosition(bool const&) = mac 0x343a30, win 0x0, ios 0x0;
	void setGlowOpacity(unsigned char) = mac 0x336200, win 0x0, ios 0x0;
	void setLastPosition(cocos2d::CCPoint const&) = mac 0x3439e0, win 0x0, ios 0x0;
	void setMainColorMode(int) = mac 0x342e70, win 0x0, ios 0x0;
	void setSectionIdx(int const&) = mac 0x343a10, win 0x0, ios 0x0;
	void setupCoinArt() = mac 0x337dd0, win 0x0, ios 0x0;
	void slopeFloorTop() = mac 0x342800, win 0x0, ios 0x0;
	void slopeWallLeft() = mac 0x3427e0, win 0x0, ios 0x0;
	void updateCustomScale(float) = mac 0x335eb0, win 0xe5340, ios 0x0;
	void updateMainColor() = mac 0x343340, win 0x0, ios 0x0;
	void updateOrientedBox() = mac 0x342b50, win 0x0, ios 0x0;
	void updateSecondaryColor() = mac 0x343740, win 0x0, ios 0x0;
	void updateStartPos() = mac 0x2fa590, win 0x0, ios 0x0;
	void updateState() = mac 0x3369e0, win 0x0, ios 0x0;
	void updateSyncedAnimation(float) = mac 0x337f00, win 0x0, ios 0x0;
	void deselectObject() = mac 0x0, win 0xeee50, ios 0x0;
	cocos2d::CCRepeatForever* createRotateAction(float f, int n) = mac 0x0, win 0xe49b0, ios 0x0;
	void setMyAction(cocos2d::CCAction* pAction) = mac 0x0, win 0xd1b90, ios 0x0;

	int type = mac 0x370, win 0x0, android 0x0;
	int id = mac 0x3c4, win 0x0, android 0x0;
	cocos2d::CCPoint startPos = mac 0x37c, win 0x0, android 0x0;
	bool touchTriggered = mac 0x378, win 0x0, android 0x0;
	bool spawnTriggered = mac 0x379, win 0x0, android 0x0;
	int uuid = mac 0x36c, win 0x0, android 0x0;
	int colorID = mac 0x3bc, win 0x0, android 0x0;
	int zOrder = mac 0x42c, win 0x0, android 0x0;
	int unknownType = mac 0x3d4, win 0x0, android 0x0;
	int coinID = mac 0x3e8, win 0x0, android 0x0;
	float scale = mac 0x3c0, win 0x0, android 0x0;
	float multiScaleMultiplier = mac 0x44c, win 0x0, android 0x0;
	bool m_unk3;
	bool m_isBlueMaybe;
	float m_unk2;
	float m_unk;
	float m_unk3f;
	float m_unk4;
	bool m_unkidk;
	float m_animSpeed2;
	bool m_isEffectObject;
	bool m_randomisedAnimStart;
	float m_animSpeed;
	bool m_blackChild;
	bool m_unkOutlineMaybe;
	float m_blackChildOpacity;
	bool field_21C;
	bool m_editor;
	bool m_groupDisabled;
	bool m_colourOnTop;
	GJSpriteColor* m_mainColourMode;
	GJSpriteColor* m_secondaryColourMode;
	bool m_col1;
	bool m_col2;
	cocos2d::CCPoint m_startPosOffset;
	float m_unkRotationField;
	bool m_tintTrigger;
	bool m_isFlippedX;
	bool m_isFlippedY;
	cocos2d::CCPoint m_boxOffset;
	bool m_isOriented;
	cocos2d::CCPoint m_boxOffset2;
	OBB2D* m_objectOBB2D;
	bool m_oriented;
	cocos2d::CCSprite* m_glowSprite;
	bool m_notEditor;
	cocos2d::CCAction* m_myAction;
	bool m_unk1;
	bool m_runActionWithTag;
	bool m_objectPoweredOn;
	cocos2d::CCSize m_objectSize;
	bool m_trigger;
	bool m_active;
	bool m_animationFinished;
	cocos2d::CCParticleSystemQuad* m_particleSystem;
	gd::string m_effectPlistName;
	bool m_particleAdded;
	bool m_hasParticles;
	bool m_unkCustomRing;
	cocos2d::CCPoint m_portalPosition;
	bool m_unkParticleSystem;
	cocos2d::CCRect m_objectTextureRect;
	bool m_textureRectDirty;
	float m_rectXCenterMaybe;
	cocos2d::CCRect m_objectRect2;
	bool m_isObjectRectDirty;
	bool m_isOrientedRectDirty;
	bool m_hasBeenActivated;
	bool m_hasBeenActivatedP2;
	PAD = mac 0x0, win 0x10, android 0x0;
	bool m_sawIsDisabled;
	PAD = mac 0x0, win 0x4, android 0x0;
	cocos2d::CCSprite* m_detailSprite;
	PAD = mac 0x0, win 0x8, android 0x0;
	bool m_isRotatedSide;
	float m_unk2F4;
	float m_unk2F8;
	int m_uniqueID;
	GameObjectType m_objectType;
	int m_section;
	bool m_touchTriggered;
	bool m_spawnTriggered;
	cocos2d::CCPoint m_startPosition;
	gd::string m_textureName;
	bool m_unk32C;
	bool m_unk32D;
	PAD = mac 0x0, win 0xc, android 0x0;
	float m_unk33C;
	float m_unk340;
	PAD = mac 0x0, win 0x10, android 0x0;
	bool m_isGlowDisabled;
	int m_targetColorID;
	float m_scale;
	int m_objectID;
	PAD = mac 0x0, win 0x4, android 0x0;
	bool m_unk368;
	bool m_unk369;
	bool m_unk36A;
	bool m_isDontEnter;
	bool m_isDontFade;
	int m_defaultZOrder;
	PAD = mac 0x0, win 0x17, android 0x0;
	bool m_unk38C;
	bool m_unk38D;
	bool m_unk38E;
	float m_unk390;
	PAD = mac 0x0, win 0x14, android 0x0;
	GJSpriteColor* m_baseColor;
	GJSpriteColor* m_detailColor;
	PAD = mac 0x0, win 0x4, android 0x0;
	ZLayer m_defaultZLayer;
	ZLayer m_zLayer;
	int m_gameZOrder;
	gd::string m_unk3C0;
	bool m_showGamemodeBorders;
	bool m_unk3D9;
	bool m_isSelected;
	int m_globalClickCounter;
	PAD = mac 0x0, win 0x8, android 0x0;
	bool m_unknownLayerRelated;
	float m_multiScaleMultiplier;
	bool m_isGroupParent;
	short* m_groups;
	short m_groupCount;
	PAD = mac 0x0, win 0x12, android 0x0;
	int m_editorLayer;
	int m_editorLayer2;
	int m_unk414;
	PAD = mac 0x0, win 0xc, android 0x0;
	cocos2d::CCPoint m_firstPosition;
	PAD = mac 0x0, win 0x1c, android 0x0;
	bool m_highDetail;
	ColorActionSprite* m_colorActionSprite1;
	ColorActionSprite* m_colorActionSprite2;
	GJEffectManager* m_effectManager;
	PAD = mac 0x0, win 0x10, android 0x0;
}

class GameObjectCopy : cocos2d::CCObject {
	virtual ~GameObjectCopy() = mac 0xa3290, win 0x0, ios 0x0;
	static GameObjectCopy* create(GameObject*) = mac 0x975a0, win 0x0, ios 0x0;
	void resetObject() = mac 0x976a0, win 0x0, ios 0x0;
}

class GameRateDelegate {}

class GameSoundManager : cocos2d::CCNode {
	void disableMetering() = mac 0x362d80, win 0x0, ios 0x0;
	void enableMetering() = mac 0x362d00, win 0x0, ios 0x0;
	void getMeteringValue() = mac 0x362db0, win 0x0, ios 0x0;
	void playBackgroundMusic(struct gd::string, bool, bool) = mac 0x362070, win 0x0, ios 0x0;
	void playEffect(struct gd::string, float, float, float) = mac 0x3623d0, win 0x0, ios 0x0;
	void sharedManager() = mac 0x3610f0, win 0x0, ios 0x0;
	void stopBackgroundMusic() = mac 0x362130, win 0x0, ios 0x0;
	~GameSoundManager() = mac 0x362c00, win 0x0, ios 0x0;
	static GameSoundManager* sharedState() = mac 0x0, win 0x24800, ios 0x0;

	cocos2d::CCDictionary* m_dictionary1;
	cocos2d::CCDictionary* m_dictionary2;
	PAD = mac 0x0, win 0xc, android 0x0;
	bool m_preloaded;
	PAD = mac 0x0, win 0x4, android 0x0;
	gd::string m_filePath;
}

class GameStatsManager : cocos2d::CCNode {
	void awardCurrencyForLevel(GJGameLevel*) = mac 0x43600, win 0x0, ios 0x0;
	void awardDiamondsForLevel(GJGameLevel*) = mac 0x43c60, win 0x0, ios 0x0;
	void awardSecretKey() = mac 0x4b1e0, win 0x0, ios 0x0;
	void getSecretCoinKey(char const*) = mac 0x429f0, win 0x0, ios 0x0;
	void getStat(char const*) = mac 0x3d310, win 0x0, ios 0x0;
	void hasPendingUserCoin(char const*) = mac 0x42730, win 0x0, ios 0x0;
	void hasSecretCoin(char const*) = mac 0x40730, win 0x0, ios 0x0;
	void hasUserCoin(char const*) = mac 0x427e0, win 0x0, ios 0x0;
	void incrementStat(char const*) = mac 0x3d6d0, win 0x0, ios 0x0;
	void incrementStat(char const*, int) = mac 0x3d6e0, win 0x0, ios 0x0;
	GameStatsManager* sharedState() = mac 0x38f20, win 0xf1e50, ios 0x0;
	void storePendingUserCoin(char const*) = mac 0x42940, win 0x0, ios 0x0;
	void storeSecretCoin(char const*) = mac 0x42a10, win 0x0, ios 0x0;
	void storeUserCoin(char const*) = mac 0x42890, win 0x0, ios 0x0;

	PAD = mac 0x0, win 0x28, android 0x0;
	cocos2d::CCDictionary* m_dailyChests;
	cocos2d::CCDictionary* m_worldAdvertChests;
	cocos2d::CCDictionary* m_activeChallenges;
	cocos2d::CCDictionary* m_upcomingChallenges;
	PAD = mac 0x0, win 0xc, android 0x0;
	cocos2d::CCDictionary* m_playerStats;
	PAD = mac 0x0, win 0x10, android 0x0;
	cocos2d::CCDictionary* m_completedLevels;
	cocos2d::CCDictionary* m_verifiedUserCoins;
	cocos2d::CCDictionary* m_pendingUserCoins;
	cocos2d::CCDictionary* m_purchasedItems;
	cocos2d::CCDictionary* m_onlineCurrencyScores;
	cocos2d::CCDictionary* m_mainCurrencyScores;
	cocos2d::CCDictionary* m_gauntletCurrencyScores;
	cocos2d::CCDictionary* m_timelyCurrencyScores;
	cocos2d::CCDictionary* m_onlineStars;
	cocos2d::CCDictionary* m_timelyStars;
	cocos2d::CCDictionary* m_gauntletDiamondScores;
	cocos2d::CCDictionary* m_timelyDiamondScores;
	cocos2d::CCDictionary* m_unusedCurrencyAwardDict;
	cocos2d::CCDictionary* m_challengeDiamonds;
	cocos2d::CCDictionary* m_completedMappacks;
	cocos2d::CCDictionary* m_weeklyChest;
	cocos2d::CCDictionary* m_treasureRoomChests;
	int m_bonusKeySeed;
	int m_bonusKeyRand;
	int m_bonusKey;
	cocos2d::CCDictionary* m_miscChests;
}

class GameToolbox {
	static CCMenuItemToggler* createToggleButton(struct gd::string text, cocos2d::SEL_MenuHandler onToggled, bool isToggled, cocos2d::CCMenu* toggleMenu, struct cocos2d::CCPoint position, cocos2d::CCNode* callbackTarget, cocos2d::CCNode* labelParent, cocos2d::CCArray* toggleArray) = mac 0x0, win 0x0, ios 0x0;
	static CCMenuItemToggler* createToggleButton(struct gd::string text, cocos2d::SEL_MenuHandler onToggled, bool isToggled, cocos2d::CCMenu* toggleMenu, struct cocos2d::CCPoint position, cocos2d::CCNode* callbackTarget, cocos2d::CCNode* labelParent, float checkboxScale, float labelSize, float maxWidth, struct cocos2d::CCPoint labelOffset, const char* unknown, bool anchorHorizontally, int toggleTag, cocos2d::CCArray* toggleArray) = mac 0x28bdd0, win 0x25fe0, ios 0x0;
	static void transformColor(cocos2d::ccColor3B* src, cocos2d::ccColor3B* dest, cocos2d::ccHSVValue hsv) = mac 0x0, win 0x26a60, ios 0x0;
	static void alignItemsHorisontally(cocos2d::CCArray* array, bool idk, struct cocos2d::CCPoint start, float pad) = mac 0x0, win 0x25b20, ios 0x0;
}

class GaragePage : cocos2d::CCLayer, ListButtonBarDelegate {
	static GaragePage* create(IconType type, GJGarageLayer* pGarage, cocos2d::SEL_MenuHandler pSelectCallback) {
	    auto pRet = new GaragePage();
	
	    if (pRet && pRet->init(type, pGarage, pSelectCallback)) {
	        pRet->autorelease();
	        return pRet;
	    }
	
	    CC_SAFE_DELETE(pRet);
	    return nullptr;
	}

	void listButtonBarSwitchedPage(ListButtonBar* bar, int idk) = mac 0x0, win 0x12bb40, ios 0x0;
	GaragePage() = mac 0x0, win 0x1252f0, ios 0x0;
	bool init(IconType type, GJGarageLayer* pGarage, cocos2d::SEL_MenuHandler pSelectCallback) = mac 0x1bb710, win 0x12af70, ios 0x0;

	GJGarageLayer* m_garage;
	cocos2d::SEL_MenuHandler m_handler;
	cocos2d::CCSprite* m_selectSprite;
	CCMenuItemSpriteExtra* m_unkNode0x12c;
	IconType m_type;
	int m_unknown;
	PAD = mac 0x0, win 0x4, android 0x0;
}

class GauntletSelectLayer {
	static GauntletSelectLayer* create() = mac 0x0, win 0x105120, ios 0x0;
}

class GhostTrailEffect {}

class HSVWidgetPopup : FLAlertLayer {
	ConfigureHSVWidget* m_configureWidget;
	HSVWidgetPopupDelegate* m_delegate;
}

class HSVWidgetPopupDelegate {}

class HardStreak : cocos2d::CCDrawNode {
	~HardStreak() = mac 0x5bf00, win 0x0, ios 0x0;
	virtual bool init() = mac 0x5c090, win 0x0, ios 0x0;
	void addPoint(struct cocos2d::CCPoint) = mac 0x5c950, win 0x0, ios 0x0;
	void reset() = mac 0x5c930, win 0x0, ios 0x0;
	void resumeStroke() = mac 0x5c210, win 0x0, ios 0x0;
	void stopStroke() = mac 0x5c8f0, win 0x0, ios 0x0;

	cocos2d::CCArray* m_pointsArr;
	cocos2d::CCPoint m_currentPoint;
	float m_waveSize;
	float m_pulseSize;
	bool m_isSolid;
}

class InfoAlertButton {
	bool init(gd::string const& title, gd::string const& text, float scale) = mac 0x0, win 0x14ef50, ios 0x0;
	void activate() = mac 0x0, win 0x14f050, ios 0x0;
	InfoAlertButton() = mac 0x0, win 0x14ef50, ios 0x0;
	static InfoAlertButton* create(gd::string const& title, gd::string const& text, float scale) = mac 0x0, win 0x14ed20, ios 0x0;
}

class InfoLayer : FLAlertLayer, LevelCommentDelegate, CommentUploadDelegate, FLAlertLayerProtocol {
	bool init(GJGameLevel* level, GJUserScore* score) = mac 0x0, win 0x14f5a0, ios 0x0;
	void setupCommentsBrowser(cocos2d::CCArray* comments) = mac 0x0, win 0x152270, ios 0x0;

	PAD = mac 0x0, win 0x2c, android 0x0;
	GJCommentListLayer* m_list;
}

class InheritanceNode : cocos2d::CCObject {}

class KeybindingsLayer : FLAlertLayer {
	void onClose(cocos2d::CCObject* pSender) = mac 0x0, win 0x49c60, ios 0x0;
	void onPrevPage(cocos2d::CCObject* pSender) = mac 0x0, win 0x153cd0, ios 0x0;
	void onNextPage(cocos2d::CCObject* pSender) = mac 0x0, win 0x153cc0, ios 0x0;
	void goToPage(int page) = mac 0x0, win 0x153ce0, ios 0x0;

	int m_currentPage;
	int m_itemCount;
	int m_pageCount;
	cocos2d::CCDictionary* m_pages;
	cocos2d::CCDictionary* m_unused;
	cocos2d::CCNode* m_leftArrow;
	cocos2d::CCNode* m_rightArrow;
}

class LabelGameObject : GameObject {
	virtual bool init() = mac 0x2f5520, win 0x0, ios 0x0;
	void setObjectColor(cocos2d::_ccColor3B const&) = mac 0xdbca0, win 0x0, ios 0x0;
}

class LeaderboardManagerDelegate {}

class LeaderboardsLayer {
	static LeaderboardsLayer* create(LeaderboardState state) = mac 0x0, win 0x158710, ios 0x0;
}

class LevelBrowserLayer : cocos2d::CCLayer {
	static void scene(GJSearchObject* pSearch) {
	    auto pScene = cocos2d::CCScene::create();
	
	    pScene->addChild(LevelBrowserLayer::create(pSearch));
	
	    cocos2d::CCDirector::sharedDirector()->replaceScene(
	        cocos2d::CCTransitionFade::create(.5f, pScene)
	    );
	}

	bool init(GJSearchObject* pSearch) = mac 0x0, win 0x15a040, ios 0x0;
	void setupLevelBrowser(cocos2d::CCArray* levels) = mac 0x0, win 0x15bb40, ios 0x0;
	static LevelBrowserLayer* create(GJSearchObject* pSearch) = mac 0x251210, win 0x159fa0, ios 0x0;

	PAD = mac 0x0, win 0x18, android 0x0;
	GJListLayer* m_list;
}

class LevelCommentDelegate {}

class LevelDeleteDelegate {}

class LevelDownloadDelegate {}

class LevelEditorLayer : GJBaseGameLayer, LevelSettingsDelegate {
	static LevelEditorLayer* get() {
		return GameManager::sharedState()->m_levelEditorLayer;
	}
	static cocos2d::CCScene* scene(GJGameLevel* level) {
	    auto scene = cocos2d::CCScene::create();
	
	    scene->addChild(LevelEditorLayer::create(level));
	    scene->setObjType(cocos2d::kCCObjectTypeLevelEditorLayer);
	
	    cocos2d::CCDirector::sharedDirector()->replaceScene(
	        cocos2d::CCTransitionFade::create(0.5f, scene)
	    );
	    return scene;
	}

	~LevelEditorLayer() = mac 0x90e80, win 0x0, ios 0x0;
	virtual void update(float) = mac 0xa1b70, win 0x0, ios 0x0;
	virtual void draw() = mac 0xa2a70, win 0x0, ios 0x0;
	virtual void updateColor(cocos2d::_ccColor3B, float, int, bool, float, cocos2d::_ccHSVValue, int, bool, int, EffectGameObject*) = mac 0x9c200, win 0x0, ios 0x0;
	virtual void flipGravity(PlayerObject*, bool, bool) = mac 0xa04e0, win 0x0, ios 0x0;
	virtual void calculateColorValues(EffectGameObject*, EffectGameObject*, int, float, ColorActionSprite*, GJEffectManager*) = mac 0x9c590, win 0x0, ios 0x0;
	virtual void addToGroup(GameObject*, int, bool) = mac 0x9dab0, win 0x0, ios 0x0;
	virtual void removeFromGroup(GameObject*, int) = mac 0x9db60, win 0x0, ios 0x0;
	virtual void timeForXPos(float) = mac 0x9c7d0, win 0x0, ios 0x0;
	virtual void xPosForTime(float) = mac 0x9c800, win 0x0, ios 0x0;
	virtual void levelSettingsUpdated() = mac 0x93f30, win 0x0, ios 0x0;
	static LevelEditorLayer* create(GJGameLevel* level) = mac 0x90fb0, win 0x15ed60, ios 0x0;
	void activateTriggerEffect(EffectGameObject*, float, float, float) = mac 0x9b520, win 0x0, ios 0x0;
	GameObject* addObjectFromString(struct gd::string) = mac 0x94640, win 0x160c80, ios 0x0;
	void addSpecial(GameObject*) = mac 0x94f30, win 0x162650, ios 0x0;
	void addToRedoList(UndoObject*) = mac 0x96f80, win 0x0, ios 0x0;
	void addToUndoList(UndoObject*, bool) = mac 0x94e20, win 0x0, ios 0x0;
	void animateInDualGround(GameObject*, float, bool) = mac 0xa2780, win 0x0, ios 0x0;
	void checkCollisions(PlayerObject*, float) = mac 0x9e620, win 0x0, ios 0x0;
	void createBackground() = mac 0x929f0, win 0x0, ios 0x0;
	void createGroundLayer() = mac 0x92840, win 0x0, ios 0x0;
	GameObject* createObject(int, struct cocos2d::CCPoint, bool) = mac 0x957c0, win 0x160d70, ios 0x0;
	void createObjectsFromSetup(struct gd::string) = mac 0x92230, win 0x0, ios 0x0;
	void createObjectsFromString(struct gd::string, bool) = mac 0x94730, win 0x0, ios 0x0;
	void getLastObjectX() = mac 0x9c860, win 0x167290, ios 0x0;
	void getLevelString() = mac 0x97790, win 0x162480, ios 0x0;
	void getNextColorChannel() = mac 0x9a610, win 0x0, ios 0x0;
	void getNextFreeBlockID(cocos2d::CCArray*) = mac 0x9a4e0, win 0x0, ios 0x0;
	int getNextFreeGroupID(cocos2d::CCArray*) = mac 0x9a1b0, win 0x164ae0, ios 0x0;
	void getNextFreeItemID(cocos2d::CCArray*) = mac 0x9a390, win 0x0, ios 0x0;
	void getObjectRect(GameObject*, bool) = mac 0x96240, win 0x1616b0, ios 0x0;
	void getRelativeOffset(GameObject*) = mac 0x96840, win 0x0, ios 0x0;
	void handleAction(bool, cocos2d::CCArray*) = mac 0x97020, win 0x0, ios 0x0;
	bool init(GJGameLevel*) = mac 0x91010, win 0x0, ios 0x0;
	void objectAtPosition(struct cocos2d::CCPoint) = mac 0x960c0, win 0x161300, ios 0x0;
	void objectMoved(GameObject*) = mac 0x999f0, win 0x0, ios 0x0;
	void objectsInRect(struct cocos2d::CCRect, bool) = mac 0x95e60, win 0x0, ios 0x0;
	void onPlaytest() = mac 0xa06b0, win 0x0, ios 0x0;
	void onStopPlaytest() = mac 0xa1780, win 0x0, ios 0x0;
	void pasteAttributeState(GameObject* obj, cocos2d::CCArray* objs) = mac 0x0, win 0x16b740, ios 0x0;
	void playMusic() = mac 0xa13c0, win 0x0, ios 0x0;
	void recreateGroups() = mac 0x9dbf0, win 0x0, ios 0x0;
	void redoLastAction() = mac 0x97750, win 0x0, ios 0x0;
	void removeAllObjects() = mac 0x93d80, win 0x161d60, ios 0x0;
	void removeAllObjectsOfType(int) = mac 0x96d40, win 0x0, ios 0x0;
	void removeObject(GameObject*, bool) = mac 0x96890, win 0x161cb0, ios 0x0;
	void removeSpecial(GameObject*) = mac 0x969c0, win 0x0, ios 0x0;
	void resetMovingObjects() = mac 0x9ddc0, win 0x0, ios 0x0;
	void resetObjectVector() = mac 0x9c4b0, win 0x0, ios 0x0;
	void resetToggledGroups() = mac 0x9aa70, win 0x0, ios 0x0;
	void resetToggledGroupsAndObjects() = mac 0x9c3c0, win 0x0, ios 0x0;
	void resetUnusedColorChannels() = mac 0x9a870, win 0x0, ios 0x0;
	void rotationForSlopeNearObject(GameObject*) = mac 0x95cd0, win 0x0, ios 0x0;
	void runColorEffect(EffectGameObject*, int, float, float, bool) = mac 0x9bd30, win 0x0, ios 0x0;
	void setupLevelStart(LevelSettingsObject*) = mac 0xa0ca0, win 0x0, ios 0x0;
	void sortStickyGroups() = mac 0x92b10, win 0x0, ios 0x0;
	void stopTriggersInGroup(int, float) = mac 0x9c030, win 0x0, ios 0x0;
	void toggleDualMode(GameObject*, bool, PlayerObject*, bool) = mac 0xa0200, win 0x0, ios 0x0;
	void toggleGroupPreview(int, bool) = mac 0x9bea0, win 0x0, ios 0x0;
	void transferDefaultColors(GJEffectManager*, GJEffectManager*) = mac 0x9ab50, win 0x0, ios 0x0;
	void undoLastAction() = mac 0x97770, win 0x0, ios 0x0;
	void updateBGAndGColors() = mac 0x9b9b0, win 0x0, ios 0x0;
	void updateBlendValues() = mac 0x9bc60, win 0x0, ios 0x0;
	void updateDualGround(PlayerObject*, int, bool) = mac 0xa1a60, win 0x0, ios 0x0;
	void updateEditorMode() = mac 0x93b50, win 0x1652b0, ios 0x0;
	void updateGameObjectsNew() = mac 0x9adc0, win 0x0, ios 0x0;
	void updateGround(float) = mac 0x93a60, win 0x0, ios 0x0;
	void updateGroundWidth() = mac 0x92af0, win 0x0, ios 0x0;
	void updateOptions() = mac 0x91ed0, win 0x15fcc0, ios 0x0;
	void updateToggledGroups() = mac 0x9bb10, win 0x0, ios 0x0;
	void updateVisibility(float) = mac 0x92c70, win 0x0, ios 0x0;

	PAD = mac 0x0, win 0x4, android 0x0;
	bool m_unk2d0;
	bool m_unk2d1;
	bool m_unk2d2;
	bool m_unk2d3;
	bool m_gridEnabled;
	bool m_unk2d5;
	bool m_unk2d6;
	bool m_unk2d7;
	bool m_hasLDM;
	bool m_moreUndo;
	bool m_unk2da;
	bool m_unk2db;
	bool m_highDetail;
	PAD = mac 0x0, win 0x30, android 0x0;
	GameObject* m_copyStateObject;
	PAD = mac 0x0, win 0xc, android 0x0;
	int m_coinCountRand1;
	int m_coinCountRand2;
	int m_coinCount;
	PAD = mac 0x0, win 0x28, android 0x0;
	int m_currentLayer;
	PAD = mac 0x0, win 0x28, android 0x0;
	EditorUI* m_editorUI;
	PAD = mac 0x0, win 0x4, android 0x0;
	cocos2d::CCArray* m_undoObjects;
	cocos2d::CCArray* m_someArray;
	PAD = mac 0x0, win 0x8, android 0x0;
	int m_objectsRand1;
	int m_objectsRand2;
	int m_objects;
	DrawGridLayer* m_drawGridLayer;
	GJGameLevel* m_level;
	PlaybackMode m_playbackMode;
	PAD = mac 0x0, win 0x14, android 0x0;
	GJGroundLayer* m_groundLayer;
}

class LevelInfoLayer : cocos2d::CCLayer, LevelDownloadDelegate, LevelUpdateDelegate, RateLevelDelegate, LikeItemDelegate, FLAlertLayerProtocol, LevelDeleteDelegate, NumberInputDelegate, SetIDPopupDelegate {
	static LevelInfoLayer* create(GJGameLevel* level) = mac 0x0, win 0x175d50, ios 0x0;
	void onGarage(cocos2d::CCObject* pSender) = mac 0x0, win 0x177c10, ios 0x0;

	PAD = mac 0x0, win 0x4, android 0x0;
	cocos2d::CCMenu* m_playBtnMenu;
	GJGameLevel* m_level;
	cocos2d::CCArray* m_unknown;
	CCMenuItemSpriteExtra* m_likeBtn;
	CCMenuItemSpriteExtra* m_starRateBtn;
	CCMenuItemSpriteExtra* m_demonRateBtn;
	PAD = mac 0x0, win 0x4, android 0x0;
	CCMenuItemToggler* m_toggler;
	cocos2d::CCLabelBMFont* m_label0;
	cocos2d::CCLabelBMFont* m_label1;
	cocos2d::CCLabelBMFont* m_label2;
	cocos2d::CCLabelBMFont* m_label3;
	cocos2d::CCLabelBMFont* m_label4;
	cocos2d::CCLabelBMFont* m_label5;
	CCMenuItemSpriteExtra* m_cloneBtn;
	PAD = mac 0x0, win 0x4, android 0x0;
}

class LevelSearchLayer {
	static LevelSearchLayer* create() = mac 0x0, win 0x17d9c0, ios 0x0;
}

class LevelSelectLayer : cocos2d::CCLayer {
	static LevelSelectLayer* create(int lvl) = mac 0x0, win 0x185500, ios 0x0;

	PAD = mac 0x0, win 0x10, android 0x0;
	BoomScrollLayer* m_scrollLayer;
}

class LevelSettingsDelegate {}

class LevelSettingsLayer {
	static LevelSettingsLayer* create(LevelSettingsObject* levelSettings, LevelEditorLayer* editor) = mac 0x0, win 0x170d90, ios 0x0;
}

class LevelSettingsObject : cocos2d::CCNode {
	~LevelSettingsObject() = mac 0xa5650, win 0x0, ios 0x0;
	virtual bool init() = mac 0xa5690, win 0x0, ios 0x0;
	static LevelSettingsObject* create() = mac 0x92760, win 0x0, ios 0x0;
	void objectFromDict(cocos2d::CCDictionary*) = mac 0xa5810, win 0x0, ios 0x0;
	static LevelSettingsObject* objectFromString(struct gd::string) = mac 0x945a0, win 0x0, ios 0x0;
	void setupColorsFromLegacyMode(cocos2d::CCDictionary*) = mac 0xa6a30, win 0x0, ios 0x0;

	GJEffectManager* effectManager = mac 0x120, win 0x0, android 0x0;
	PAD = mac 0x0, win 0x9, android 0x0;
	bool isTwoPlayer = mac 0x132, win 0x0, android 0x0;
	PAD = mac 0x0, win 0x10, android 0x0;
	int fontType = mac 0x144, win 0x0, android 0x0;
	PAD = mac 0x0, win 0x8, android 0x0;
	GJGameLevel* level = mac 0x150, win 0x0, android 0x0;
	gd::string m_unknownStr;
}

class LevelUpdateDelegate {}

class LikeItemDelegate {}

class ListButtonBar : cocos2d::CCNode {
	BoomScrollLayer* m_scrollLayer;
}

class ListButtonBarDelegate {}

class LoadingCircle : cocos2d::CCLayerColor {
	void setParentLayer(cocos2d::CCLayer* layer) {
	    m_parentLayer = layer;
	}
	void setFade(bool fade) {
	    m_fade = fade;
	}

	static LoadingCircle* create() = mac 0x0, win 0x2a0d0, ios 0x0;
	void show() = mac 0x0, win 0x2a290, ios 0x0;
	void fadeAndRemove() = mac 0x0, win 0x2a370, ios 0x0;

	cocos2d::CCSprite* m_sprite;
	cocos2d::CCLayer* m_parentLayer;
	bool m_fade;
}

class LoadingLayer : cocos2d::CCLayer {
	void setFromRefresh(bool value) {
	    m_fromRefresh = value;
	}

	static LoadingLayer* create(bool fromReload) = mac 0x0, win 0x18bfe0, ios 0x0;
	bool init(bool fromReload) = mac 0x0, win 0x18c080, ios 0x0;
	const char* getLoadingString() = mac 0x0, win 0x18cf40, ios 0x0;
	void loadAssets() = mac 0x0, win 0x18c8e0, ios 0x0;
	void loadingFinished() = mac 0x0, win 0x18c790, ios 0x0;

	static cocos2d::CCScene* scene(bool fromReload) {
		auto scene = cocos2d::CCScene::create();
		scene->addChild(LoadingLayer::create(fromReload));
		return scene;
	}

	PAD = mac 0x0, win 0x4, android 0x0;
	int m_loadStep;
	cocos2d::CCLabelBMFont* m_caption;
	PAD = mac 0x0, win 0x4, android 0x0;
	cocos2d::CCSprite* m_sliderBar;
	float m_sliderGrooveXPos;
	PAD = mac 0x0, win 0x4, android 0x0;
	bool m_fromRefresh;
}

class LocalLevelManager : cocos2d::CCNode {
	static LocalLevelManager* sharedState() = mac 0x35dd60, win 0x0, ios 0x0;

	PAD = mac 0x0, win 0x1C, android 0x0;
	cocos2d::CCDictionary* m_loadData;
	cocos2d::CCDictionary* m_levelData;
	cocos2d::CCArray* m_localLevels;
}

class MenuGameLayer {
	void resetPlayer() = mac 0x28fdc0, win 0x0, ios 0x0;
	void update(float) = mac 0x28fa70, win 0x0, ios 0x0;
}

class MenuLayer : cocos2d::CCLayer, FLAlertLayerProtocol {
	~MenuLayer() = mac 0x1d1230, win 0x0, ios 0x0;
	virtual bool init() = mac 0x1d14b0, win 0x1907b0, ios 0x0;
	virtual void keyBackClicked() = mac 0x1d3160, win 0x191f90, ios 0x0;
	virtual void keyDown(cocos2d::enumKeyCodes) = mac 0x1d33d0, win 0x1922c0, ios 0x0;
	virtual void googlePlaySignedIn() = mac 0x1d2f30, win 0x0, ios 0x0;
	virtual void FLAlert_Clicked(FLAlertLayer*, bool) = mac 0x1d3190, win 0x0, ios 0x0;
	void onMoreGames(cocos2d::CCObject*) = mac 0x1d2ad0, win 0x1919c0, ios 0x19fbb4;
	void onGarage(cocos2d::CCObject*) = mac 0x0, win 0x0, ios 0x0;
	void onQuit(cocos2d::CCObject*) = mac 0x1d2b40, win 0x0, ios 0x0;
	static cocos2d::CCScene* scene(bool) = mac 0x1d12d0, win 0x190720, ios 0x0;
	MenuLayer* node() = mac 0x0, win 0x190550, ios 0x0;
}

class MoreOptionsLayer {
	static MoreOptionsLayer* create() = mac 0x0, win 0x1de850, ios 0x0;
	void addToggle(const char* name, const char* key, const char* info) = mac 0x0, win 0x1df6b0, ios 0x0;
}

class MoreVideoOptionsLayer : FLAlertLayer {
	static MoreVideoOptionsLayer* create() = mac 0x443c10, win 0x0, ios 0x0;
	virtual bool init() = mac 0x444150, win 0x0, ios 0x0;
}

class MultilineBitmapFont : cocos2d::CCSprite {}

class MusicDownloadDelegate {}

class MusicDownloadManager : cocos2d::CCNode, PlatformDownloadDelegate {
	void incrementPriorityForSong(int) = mac 0x2ef750, win 0x0, ios 0x0;
	static MusicDownloadManager* sharedState() = mac 0x2ee4c0, win 0x1945b0, ios 0x0;
	gd::string pathForSong(int id) = mac 0x0, win 0x1960e0, ios 0x0;
	cocos2d::CCArray* getDownloadedSongs() = mac 0x0, win 0x195640, ios 0x0;
	void songStateChanged() = mac 0x0, win 0x194d90, ios 0x0;

	PAD = mac 0x0, win 0x4, android 0x0;
	cocos2d::CCDictionary* m_unknownDict;
	cocos2d::CCArray* m_handlers;
	cocos2d::CCDictionary* m_songsDict;
}

class NumberInputDelegate {}

class OBB2D : cocos2d::CCNode {
	void calculateWithCenter(struct cocos2d::CCPoint, float, float, float) = mac 0x35a9c0, win 0x0, ios 0x0;
	static OBB2D* create(struct cocos2d::CCPoint, float, float, float) = mac 0x35a890, win 0x0, ios 0x0;
	cocos2d::CCRect getBoundingRect() = mac 0x35b2b0, win 0x0, ios 0x0;
	void overlaps(OBB2D*) = mac 0x35b0a0, win 0x0, ios 0x0;
	void overlaps1Way(OBB2D*) = mac 0x35b0d0, win 0x0, ios 0x0;

	cocos2d::CCPoint m_p1_1;
	cocos2d::CCPoint m_p1_2;
	cocos2d::CCPoint m_p1_3;
	cocos2d::CCPoint m_p1_4;
	cocos2d::CCPoint m_p2_1;
	cocos2d::CCPoint m_p2_2;
	cocos2d::CCPoint m_p2_3;
	cocos2d::CCPoint m_p2_4;
	cocos2d::CCPoint m_p3_1;
	cocos2d::CCPoint m_p3_2;
	cocos2d::CCPoint m_p3_3;
	cocos2d::CCPoint m_p3_4;
	double m_rot1;
	double m_rot2;
	cocos2d::CCPoint m_center;
}

class ObjectToolbox : cocos2d::CCNode {
	cocos2d::CCArray* allKeys() {
	    return m_frameToKeyDict->allKeys();
	}
	const char* frameToKey(const char* frame) {
	    return reinterpret_cast<cocos2d::CCString*>(m_frameToKeyDict->objectForKey(frame))->getCString();
	}
	const char* intKeyToFrame(int key) {
	    return reinterpret_cast<cocos2d::CCString*>(m_keyToFrameDict->objectForKey(key))->getCString();
	}
	const char* keyToFrame(const char* key) {
	    return intKeyToFrame(atoi(key));
	}
	void addObject(int id, const char* frame) {
	    m_frameToKeyDict->setObject(cocos2d::CCString::createWithFormat("%i", id), frame);
	    m_keyToFrameDict->setObject(cocos2d::CCString::create(frame), id);
	}

	virtual bool init() = mac 0x3b2d80, win 0x0, ios 0x0;
	static ObjectToolbox* sharedState() = mac 0x3b2bc0, win 0x198a80, ios 0x0;
	float gridNodeSizeForKey(int key) = mac 0x0, win 0x1dc920, ios 0x0;
	const char* perspectiveBlockFrame(int key) = mac 0x0, win 0x1dcd00, ios 0x0;

	cocos2d::CCDictionary* m_frameToKeyDict;
	cocos2d::CCDictionary* m_keyToFrameDict;
}

class OpacityEffectAction : cocos2d::CCNode {
	static OpacityEffectAction* create(float, float, float, int) = mac 0x1789f0, win 0x0, ios 0x0;
	static OpacityEffectAction* createFromString(struct gd::string) = mac 0x178c10, win 0x0, ios 0x0;
	bool init(float, float, float, int) = mac 0x178b00, win 0x0, ios 0x0;
	void step(float) = mac 0x178b90, win 0x0, ios 0x0;

	float m_time;
	float m_beginOpacity;
	float m_endOpacity;
	bool m_finished;
	float m_elapsed;
	int m_group;
	float m_opacity;
	int m_uuid;
	float m_delta;
}

class OptionsLayer : GJDropDownLayer, FLAlertLayerProtocol {
	static OptionsLayer* addToCurrentScene(bool noTransition) {
	    auto layer = OptionsLayer::create();
	    cocos2d::CCDirector::sharedDirector()->getRunningScene()->addChild(layer);
	    layer->showLayer(noTransition);
	    return layer;
	}

	static OptionsLayer* create() = mac 0x43db60, win 0x1dd310, ios 0x0;
}

class PauseLayer : CCBlockLayer {
	static PauseLayer* create(bool) = mac 0x20b1e0, win 0x0, ios 0x0;
	void onEdit(cocos2d::CCObject*) = mac 0x20c630, win 0x0, ios 0x0;
	void createToggleButton(cocos2d::SEL_MenuHandler callback, bool on, cocos2d::CCMenu* menu, struct gd::string caption, struct cocos2d::CCPoint pos) = mac 0x0, win 0x1e5570, ios 0x0;

	bool m_unknown;
	bool m_unknown2;
}

class PlatformDownloadDelegate {}

class PlatformToolbox {
	static void hideCursor() = mac 0x27c340, win 0x0, ios 0x0;
	static void showCursor() = mac 0x27c360, win 0x0, ios 0x0;
	static bool isControllerConnected() = mac 0x27d1b0, win 0x0, ios 0x0;
}

class PlayLayer : GJBaseGameLayer, CCCircleWaveDelegate {
	static PlayLayer* get() {
	    return GameManager::sharedState()->getPlayLayer();
	}

	void addCircle(CCCircleWave*) = mac 0x7e0f0, win 0x0, ios 0x0;
	void addObject(GameObject*) = mac 0x70e50, win 0x0, ios 0x0;
	void addToGroupOld(GameObject*) = mac 0x77680, win 0x0, ios 0x0;
	void addToSpeedObjects(GameObject*) = mac 0x7cfc0, win 0x0, ios 0x0;
	void animateInDualGround(GameObject*, float, bool) = mac 0x7d710, win 0x0, ios 0x0;
	void animateInGround(bool) = mac 0x7d9d0, win 0x0, ios 0x0;
	void animateOutGround(bool) = mac 0x6f350, win 0x0, ios 0x0;
	void animateOutGroundFinished() = mac 0x7de80, win 0x0, ios 0x0;
	void applyEnterEffect(GameObject*) = mac 0x7c310, win 0x0, ios 0x0;
	virtual void calculateColorValues(EffectGameObject*, EffectGameObject*, int, float, ColorActionSprite*, GJEffectManager*) = mac 0x7aa10, win 0x0, ios 0x0;
	void cameraMoveX(float, float, float) = mac 0x7cbe0, win 0x0, ios 0x0;
	void cameraMoveY(float, float, float) = mac 0x7cc60, win 0x0, ios 0x0;
	void checkCollisions(PlayerObject*, float) = mac 0x78c90, win 0x0, ios 0x0;
	void circleWaveWillBeRemoved(CCCircleWave*) = mac 0x7e110, win 0x0, ios 0x0;
	void claimParticle(struct gd::string) = mac 0x76ba0, win 0x0, ios 0x0;
	void clearPickedUpItems() = mac 0x7cfa0, win 0x0, ios 0x0;
	void colorObject(int, cocos2d::_ccColor3B) = mac 0x77810, win 0x0, ios 0x0;
	void commitJumps() = mac 0x737e0, win 0x0, ios 0x0;
	static PlayLayer* create(GJGameLevel*) = mac 0x6b590, win 0x1fb6d0, ios 0x0;
	void createCheckpoint() = mac 0x7e470, win 0x0, ios 0x0;
	void createObjectsFromSetup(struct gd::string) = mac 0x6d130, win 0x0, ios 0x0;
	void createParticle(int, char const*, int, cocos2d::tCCPositionType) = mac 0x76800, win 0x0, ios 0x0;
	void currencyWillExit(CurrencyRewardLayer*) = mac 0x7e070, win 0x0, ios 0x0;
	void delayedResetLevel() = mac 0x7e050, win 0x0, ios 0x0;
	void destroyPlayer(PlayerObject*, GameObject*) = mac 0x7ab80, win 0x0, ios 0x0;
	void dialogClosed(DialogLayer*) = mac 0x7e0b0, win 0x0, ios 0x0;
	virtual void draw() = mac 0x7d160, win 0x0, ios 0x0;
	void enterDualMode(GameObject*, bool) = mac 0x7d6a0, win 0x0, ios 0x0;
	void exitAirMode() = mac 0x7dd40, win 0x0, ios 0x0;
	void exitBirdMode(PlayerObject*) = mac 0x7dd80, win 0x0, ios 0x0;
	void exitDartMode(PlayerObject*) = mac 0x7ddd0, win 0x0, ios 0x0;
	void exitFlyMode(PlayerObject*) = mac 0x7dcf0, win 0x0, ios 0x0;
	void exitRobotMode(PlayerObject*) = mac 0x7de20, win 0x0, ios 0x0;
	void exitRollMode(PlayerObject*) = mac 0x7de60, win 0x0, ios 0x0;
	void exitSpiderMode(PlayerObject*) = mac 0x7de40, win 0x0, ios 0x0;
	void flipFinished() = mac 0x7e150, win 0x0, ios 0x0;
	virtual void flipGravity(PlayerObject*, bool, bool) = mac 0x7cd10, win 0x0, ios 0x0;
	void flipObjects() = mac 0x76130, win 0x0, ios 0x0;
	void fullReset() = mac 0x7f8e0, win 0x0, ios 0x0;
	void getLastCheckpoint() = mac 0x7f840, win 0x0, ios 0x0;
	void getMaxPortalY() = mac 0x7b4e0, win 0x0, ios 0x0;
	void getMinPortalY() = mac 0x7b550, win 0x0, ios 0x0;
	void getObjectsState() = mac 0x7e9d0, win 0x0, ios 0x0;
	void getOtherPlayer(PlayerObject*) = mac 0x7dcc0, win 0x0, ios 0x0;
	void getParticleKey(int, char const*, int, cocos2d::tCCPositionType) = mac 0x764d0, win 0x0, ios 0x0;
	void getParticleKey2(struct gd::string) = mac 0x767b0, win 0x0, ios 0x0;
	void getRelativeMod(struct cocos2d::CCPoint, float, float, float) = mac 0x7c2a0, win 0x0, ios 0x0;
	void getTempMilliTime() = mac 0x778e0, win 0x0, ios 0x0;
	void gravityEffectFinished() = mac 0x7cec0, win 0x0, ios 0x0;
	void hasItem(int) = mac 0x7cee0, win 0x0, ios 0x0;
	void hasUniqueCoin(GameObject*) = mac 0x77510, win 0x0, ios 0x0;
	void incrementJumps() = mac 0x7ff40, win 0x0, ios 0x0;
	bool init(GJGameLevel*) = mac 0x6b5f0, win 0x0, ios 0x0;
	void isFlipping() = mac 0x76100, win 0x0, ios 0x0;
	void levelComplete() = mac 0x72b80, win 0x0, ios 0x0;
	void lightningFlash(struct cocos2d::CCPoint, struct cocos2d::CCPoint, cocos2d::_ccColor3B, float, float, int, bool, float) = mac 0x75cc0, win 0x0, ios 0x0;
	void lightningFlash(struct cocos2d::CCPoint, cocos2d::_ccColor3B) = mac 0x75bf0, win 0x0, ios 0x0;
	void loadDefaultColors() = mac 0x6ef30, win 0x0, ios 0x0;
	void loadFromCheckpoint(CheckpointObject*) = mac 0x7f000, win 0x0, ios 0x0;
	void loadLastCheckpoint() = mac 0x7efc0, win 0x0, ios 0x0;
	void loadSavedObjectsState(struct gd::string) = mac 0x7f3d0, win 0x0, ios 0x0;
	void markCheckpoint() = mac 0x7ef60, win 0x0, ios 0x0;
	void moveCameraToPos(struct cocos2d::CCPoint) = mac 0x7c980, win 0x0, ios 0x0;
	virtual void onEnterTransitionDidFinish() = mac 0x806e0, win 0x0, ios 0x0;
	virtual void onExit() = mac 0x80710, win 0x0, ios 0x0;
	void onQuit() = mac 0x72710, win 0x0, ios 0x0;
	void optimizeColorGroups() = mac 0x6dad0, win 0x0, ios 0x0;
	void optimizeOpacityGroups() = mac 0x6dc20, win 0x0, ios 0x0;
	void optimizeSaveRequiredGroups() = mac 0x6dd70, win 0x0, ios 0x0;
	void pauseGame(bool) = mac 0x802d0, win 0x0, ios 0x0;
	void pickupItem(GameObject*) = mac 0x7c1d0, win 0x0, ios 0x0;
	void playAnimationCommand(int, int) = mac 0x75930, win 0x0, ios 0x0;
	void playEndAnimationToPos(struct cocos2d::CCPoint) = mac 0x759a0, win 0x0, ios 0x0;
	void playExitDualEffect(PlayerObject*) = mac 0x7d1d0, win 0x0, ios 0x0;
	void playFlashEffect(float, int, float) = mac 0x75e50, win 0x0, ios 0x0;
	void playGravityEffect(bool) = mac 0x7b5a0, win 0x0, ios 0x0;
	void playSpeedParticle(float) = mac 0x77030, win 0x0, ios 0x0;
	void playerWillSwitchMode(PlayerObject*, GameObject*) = mac 0x7b820, win 0x0, ios 0x0;
	void prepareSpawnObjects() = mac 0x7fc00, win 0x0, ios 0x0;
	void processItems() = mac 0x735c0, win 0x0, ios 0x0;
	void processLoadedMoveActions() = mac 0x7a7c0, win 0x0, ios 0x0;
	void recordAction(bool, PlayerObject*) = mac 0x7e190, win 0x0, ios 0x0;
	void registerActiveObject(GameObject*) = mac 0x77620, win 0x0, ios 0x0;
	void registerStateObject(GameObject*) = mac 0x777b0, win 0x0, ios 0x0;
	void removeAllObjects() = mac 0x727b0, win 0x0, ios 0x0;
	void removeFromGroupOld(GameObject*) = mac 0x77750, win 0x0, ios 0x0;
	void removeLastCheckpoint() = mac 0x7f870, win 0x0, ios 0x0;
	void removePlayer2() = mac 0x7d630, win 0x0, ios 0x0;
	void resetLevel() = mac 0x71c50, win 0x0, ios 0x0;
	void resume() = mac 0x80480, win 0x0, ios 0x0;
	void resumeAndRestart() = mac 0x80400, win 0x0, ios 0x0;
	void saveRecordAction(bool, PlayerObject*) = mac 0x78750, win 0x0, ios 0x0;
	cocos2d::CCScene* scene(GJGameLevel*) = mac 0x6b500, win 0x1fb690, ios 0x0;
	void setupLevelStart(LevelSettingsObject*) = mac 0x6f560, win 0x0, ios 0x0;
	void setupReplay(struct gd::string) = mac 0x7e1e0, win 0x0, ios 0x0;
	void shakeCamera(float, float, float) = mac 0x744a0, win 0x0, ios 0x0;
	void shouldBlend(int) = mac 0x771b0, win 0x0, ios 0x0;
	void showCompleteEffect() = mac 0x738e0, win 0x0, ios 0x0;
	void showCompleteText() = mac 0x73be0, win 0x0, ios 0x0;
	void showEndLayer() = mac 0x74450, win 0x0, ios 0x0;
	void showHint() = mac 0x7deb0, win 0x0, ios 0x0;
	void showNewBest(bool, int, int, bool, bool, bool) = mac 0x74580, win 0x0, ios 0x0;
	void showRetryLayer() = mac 0x75ba0, win 0x0, ios 0x0;
	void showTwoPlayerGuide() = mac 0x6df00, win 0x0, ios 0x0;
	void sortGroups() = mac 0x6d9e0, win 0x0, ios 0x0;
	void spawnCircle() = mac 0x73820, win 0x0, ios 0x0;
	void spawnFirework() = mac 0x74200, win 0x0, ios 0x0;
	void spawnParticle(char const*, int, cocos2d::tCCPositionType, struct cocos2d::CCPoint) = mac 0x76330, win 0x0, ios 0x0;
	void spawnPlayer2() = mac 0x7d170, win 0x0, ios 0x0;
	void startGame() = mac 0x726b0, win 0x0, ios 0x0;
	void startMusic() = mac 0x72910, win 0x0, ios 0x0;
	void startRecording() = mac 0x7fec0, win 0x0, ios 0x0;
	void startRecordingDelayed() = mac 0x7fed0, win 0x0, ios 0x0;
	void stopCameraShake() = mac 0x75900, win 0x0, ios 0x0;
	void stopRecording() = mac 0x6d090, win 0x0, ios 0x0;
	void storeCheckpoint(CheckpointObject*) = mac 0x7ef10, win 0x0, ios 0x0;
	void switchToFlyMode(PlayerObject*, GameObject*, bool, int) = mac 0x7baf0, win 0x0, ios 0x0;
	void switchToRobotMode(PlayerObject*, GameObject*, bool) = mac 0x7bc80, win 0x0, ios 0x0;
	void switchToRollMode(PlayerObject*, GameObject*, bool) = mac 0x7bbe0, win 0x0, ios 0x0;
	void switchToSpiderMode(PlayerObject*, GameObject*, bool) = mac 0x7bd20, win 0x0, ios 0x0;
	void timeForXPos(float) = mac 0x7d120, win 0x0, ios 0x0;
	void timeForXPos2(float, bool) = mac 0x293eb0, win 0x0, ios 0x0;
	void toggleBGEffectVisibility(bool) = mac 0x7fe80, win 0x0, ios 0x0;
	void toggleDualMode(GameObject*, bool, PlayerObject*, bool) = mac 0x7bf90, win 0x0, ios 0x0;
	void toggleFlipped(bool, bool) = mac 0x7bdc0, win 0x0, ios 0x0;
	void toggleGhostEffect(int) = mac 0x7fe40, win 0x0, ios 0x0;
	void toggleGlitter(bool) = mac 0x70e00, win 0x0, ios 0x0;
	void togglePracticeMode(bool) = mac 0x7f9e0, win 0x20d0d0, ios 0x0;
	void toggleProgressbar() = mac 0x6eeb0, win 0x0, ios 0x0;
	void tryStartRecord() = mac 0x7fe00, win 0x0, ios 0x0;
	void unclaimParticle(char const*, cocos2d::CCParticleSystemQuad*) = mac 0x76e00, win 0x0, ios 0x0;
	void unregisterActiveObject(GameObject*) = mac 0x77660, win 0x0, ios 0x0;
	void unregisterStateObject(GameObject*) = mac 0x777f0, win 0x0, ios 0x0;
	virtual void update(float) = mac 0x77900, win 0x0, ios 0x0;
	void updateAttempts() = mac 0x7fcd0, win 0x0, ios 0x0;
	void updateCamera(float) = mac 0x6e2b0, win 0x0, ios 0x0;
	virtual void updateColor(cocos2d::_ccColor3B, float, int, bool, float, cocos2d::_ccHSVValue, int, bool, int, EffectGameObject*) = mac 0x7c7f0, win 0x0, ios 0x0;
	void updateDualGround(PlayerObject*, int, bool) = mac 0x7caa0, win 0x0, ios 0x0;
	void updateEffectPositions() = mac 0x7a6d0, win 0x0, ios 0x0;
	void updateLevelColors() = mac 0x6f1e0, win 0x0, ios 0x0;
	void updateMoveObjectsLastPosition() = mac 0x7a720, win 0x0, ios 0x0;
	void updateProgressbar() = mac 0x6ed70, win 0x0, ios 0x0;
	void updateReplay(float) = mac 0x78b60, win 0x0, ios 0x0;
	void updateTimeMod(float, bool) = mac 0x786f0, win 0x0, ios 0x0;
	virtual void updateTweenAction(float, char const*) = mac 0x7ffb0, win 0x0, ios 0x0;
	void updateVisibility() = mac 0x6fb90, win 0x0, ios 0x0;
	void vfDChk() = mac 0x7fcb0, win 0x0, ios 0x0;
	virtual void visit() = mac 0x75ef0, win 0x0, ios 0x0;
	void visitWithColorFlash() = mac 0x761f0, win 0x0, ios 0x0;
	void willSwitchToMode(int, PlayerObject*) = mac 0x7b9e0, win 0x0, ios 0x0;
	void xPosForTime(float) = mac 0x7d140, win 0x0, ios 0x0;
	~PlayLayer() = mac 0x6b090, win 0x0, ios 0x0;

	bool gameStarted = mac 0x4dc, win 0x0, android 0x0;
	EndPortalObject* endPortal = mac 0x530, win 0x0, android 0x0;
	float length = mac 0x5f8, win 0x0, android 0x0;
	float trueLength = mac 0x5fc, win 0x0, android 0x0;
	UILayer* uiLayer = mac 0x720, win 0x0, android 0x0;
	GJGameLevel* level = mac 0x728, win 0x0, android 0x0;
	int attempt = mac 0x754, win 0x0, android 0x0;
	bool testMode = mac 0x738, win 0x0, android 0x0;
	bool practiceMode = mac 0x739, win 0x0, android 0x0;
	float time = mac 0x760, win 0x0, android 0x0;
	bool cube = mac 0x76f, win 0x0, android 0x0;
	bool ship = mac 0x770, win 0x0, android 0x0;
	bool ufo = mac 0x771, win 0x0, android 0x0;
	bool ball = mac 0x772, win 0x0, android 0x0;
	bool wave = mac 0x773, win 0x0, android 0x0;
	bool robot = mac 0x774, win 0x0, android 0x0;
	bool spider = mac 0x775, win 0x0, android 0x0;
	PAD = mac 0x0, win 0x4, android 0x0;
	bool unk2DC;
	bool m_hasCheated;
	int unk2E0;
	int unk2E4;
	int unk2E8;
	bool unk2EC;
	bool unk2ED;
	float unk2F0;
	PAD = mac 0x0, win 0x4, android 0x0;
	cocos2d::CCDrawNode* unk2F8;
	float unk2FC;
	float unk300;
	float unk304;
	float unk308;
	float unk30C;
	bool unk310;
	bool unk311;
	bool unk312;
	PAD = mac 0x0, win 0x19, android 0x0;
	StartPosObject* m_startPos;
	CheckpointObject* unk330;
	EndPortalObject* m_endPortal;
	cocos2d::CCArray* m_checkpoints;
	cocos2d::CCArray* unk33C;
	cocos2d::CCArray* unk340;
	cocos2d::CCArray* unk344;
	cocos2d::CCSprite* unk348;
	float m_backgroundRepeat;
	bool unk350;
	cocos2d::CCArray* unk354;
	cocos2d::CCArray* unk358;
	cocos2d::CCArray* unk35C;
	cocos2d::CCArray* unk360;
	bool m_isMute;
	bool unk365;
	bool unk366;
	bool unk367;
	bool unk368;
	bool unk369;
	bool unk36A;
	bool unk36B;
	cocos2d::CCArray* m_screenRingObjects;
	cocos2d::CCParticleSystemQuad* unk370;
	cocos2d::CCDictionary* m_pickedUpItems;
	cocos2d::CCArray* m_circleWaves;
	cocos2d::CCArray* unk37C;
	AudioEffectsLayer* m_audioEffectsLayer;
	PAD = mac 0x0, win 0x8, android 0x0;
	GJGroundLayer* m_bottomGround;
	GJGroundLayer* m_topGround;
	PAD = mac 0x0, win 0x8, android 0x0;
	bool m_isDead;
	bool unk39D;
	bool unk39E;
	bool unk39F;
	bool unk3A0;
	int unk3A4;
	float unk3A8;
	bool unk3AC;
	bool unk3AD;
	bool unk3AE;
	bool unk3AF;
	PAD = mac 0x0, win 0x4, android 0x0;
	float m_levelLength;
	float unk3B8;
	cocos2d::CCLabelBMFont* m_attemptLabel;
	cocos2d::CCLabelBMFont* m_percentLabel;
	bool m_isCameraShaking;
	float m_currentShakeStrength;
	float m_currentShakeInterval;
	double m_lastShakeTime;
	cocos2d::CCPoint m_cameraShakeOffset;
	bool unk3E0;
	float m_backgroundScrollOffset;
	float m_cameraFlip;
	bool unk3EC;
	int unk3F0;
	cocos2d::CCDictionary* m_particleSystemsPlist;
	cocos2d::CCDictionary* unk3F8;
	cocos2d::CCArray* m_particleSystems;
	cocos2d::CCNode* unk400;
	cocos2d::CCSprite* m_sliderGrooveSprite;
	cocos2d::CCSprite* m_sliderBarSprite;
	float m_sliderWidth;
	float unk410;
	PAD = mac 0x0, win 0x4, android 0x0;
	int unk418;
	PAD = mac 0x0, win 0x8, android 0x0;
	cocos2d::CCArray* m_gravitySprites;
	bool unk428;
	bool m_shouldRecordActions;
	bool unk42A;
	bool m_isPaused;
	bool unk42C;
	bool m_isPlayer2Frozen;
	gd::string m_previousRecords;
	PAD = mac 0x0, win 0x8, android 0x0;
	double m_time;
	PAD = mac 0x0, win 0x8, android 0x0;
	bool unk460;
	bool unk461;
	cocos2d::CCDictionary* unk464;
	gd::map<short, bool> unk468;
	bool m_isPlaybackMode;
	GameObject* unk474;
	PAD = mac 0x0, win 0x4, android 0x0;
	bool m_isFlipped;
	float m_mirrorTransition;
	UILayer* m_UILayer;
	GJGameLevel* m_level;
	cocos2d::CCPoint m_cameraPos;
	bool m_isTestMode;
	bool m_isPracticeMode;
	bool unk496;
	bool unk497;
	cocos2d::CCArray* unk498;
	bool unk49C;
	cocos2d::CCPoint unk4A0;
	int m_currentAttempt;
	int m_jumpCount;
	bool unk4B0;
	float m_totalTime;
	int m_attemptJumpCount;
	bool unk4BC;
	bool m_hasLevelCompleteMenu;
	bool m_hasCompletedLevel;
	bool unk4BF;
	int m_lastDeathPercent;
	bool unk4C4;
	PAD = mac 0x0, win 0xb, android 0x0;
	bool unk4D0;
	bool unk4D1;
	cocos2d::CCArray* unk4D4;
	cocos2d::CCDictionary* unk4D8;
	PAD = mac 0x0, win 0x4, android 0x0;
	double unk4E0;
	double unk4E8;
	PAD = mac 0x0, win 0xc, android 0x0;
	float unk4FC;
	int unk500;
	PAD = mac 0x0, win 0x4, android 0x0;
	double unk508;
	PAD = mac 0x0, win 0x8, android 0x0;
	double unk518;
	double unk520;
	PAD = mac 0x0, win 0x4, android 0x0;
	bool m_hasGlitter;
	bool m_isBgEffectOff;
	bool unk52F;
	GameObject* unk530;
	bool unk534;
	bool unk535;
	bool m_disableGravityEffect;
}

class PlayerCheckpoint : cocos2d::CCNode {
	~PlayerCheckpoint() = mac 0x80760, win 0x0, ios 0x0;
	virtual bool init() = mac 0x807a0, win 0x0, ios 0x0;
	static PlayerCheckpoint* create() = mac 0x7e8c0, win 0x0, ios 0x0;

	cocos2d::CCPoint m_position;
	float m_yAccel;
	bool m_isUpsideDown;
	bool m_isShip;
	bool m_isBall;
	bool m_isUFO;
	bool m_isWave;
	bool m_isRobot;
	bool m_isSpider;
	bool m_isOnGround;
	int m_hasGhostTrail;
	bool m_small;
	float m_speed;
	bool m_hidden;
}

class PlayerObject : GameObject, AnimatedSpriteDelegate {
	~PlayerObject() = mac 0x217220, win 0x0, ios 0x0;
	virtual void update(float) = mac 0x218bf0, win 0x0, ios 0x0;
	virtual void setScaleX(float) = mac 0x22e7f0, win 0x0, ios 0x0;
	virtual void setScaleY(float) = mac 0x22e830, win 0x0, ios 0x0;
	virtual void setScale(float) = mac 0x22e870, win 0x0, ios 0x0;
	virtual void setPosition(cocos2d::CCPoint const&) = mac 0x22c8b0, win 0x0, ios 0x0;
	virtual void setVisible(bool) = mac 0x22e8b0, win 0x1fa860, ios 0x0;
	virtual void setRotation(float) = mac 0x22e6e0, win 0x0, ios 0x0;
	virtual void setOpacity(unsigned char) = mac 0x22d400, win 0x0, ios 0x0;
	virtual void setColor(cocos2d::_ccColor3B const&) = mac 0x22cdf0, win 0x0, ios 0x0;
	virtual void setFlipX(bool) = mac 0x22e720, win 0x0, ios 0x0;
	virtual void setFlipY(bool) = mac 0x22e7b0, win 0x0, ios 0x0;
	virtual void resetObject() = mac 0x223170, win 0x0, ios 0x0;
	virtual void getRealPosition() = mac 0x22d5f0, win 0x0, ios 0x0;
	virtual void getOrientedBox() = mac 0x22dee0, win 0x0, ios 0x0;
	virtual void animationFinished(char const*) = mac 0x22e9d0, win 0x0, ios 0x0;
	void activateStreak() = mac 0x21aef0, win 0x1f9080, ios 0x0;
	void addAllParticles() = mac 0x2189b0, win 0x0, ios 0x0;
	void addToTouchedRings(GameObject*) = mac 0x22b800, win 0x0, ios 0x0;
	void boostPlayer(float) = mac 0x21d6b0, win 0x0, ios 0x0;
	void bumpPlayer(float, int) = mac 0x22d890, win 0x0, ios 0x0;
	void buttonDown(PlayerButton) = mac 0x22b7e0, win 0x0, ios 0x0;
	void checkSnapJumpToObject(GameObject*) = mac 0x2217f0, win 0x0, ios 0x0;
	void collidedWithObject(float, GameObject*) = mac 0x21d880, win 0x0, ios 0x0;
	void collidedWithObject(float, GameObject*, struct cocos2d::CCRect) = mac 0x21f0b0, win 0x0, ios 0x0;
	void collidedWithSlope(float, GameObject*, bool) = mac 0x21d8d0, win 0x0, ios 0x0;
	void convertToClosestRotation(float) = mac 0x21c860, win 0x0, ios 0x0;
	void copyAttributes(PlayerObject*) = mac 0x22dc70, win 0x0, ios 0x0;
	static PlayerObject* create(int, int, cocos2d::CCLayer*) = mac 0x217260, win 0x0, ios 0x0;
	void deactivateParticle() = mac 0x21a540, win 0x0, ios 0x0;
	void deactivateStreak(bool) = mac 0x218b30, win 0x0, ios 0x0;
	void fadeOutStreak2(float) = mac 0x225890, win 0x0, ios 0x0;
	void flashPlayer(float, float, cocos2d::_ccColor3B, cocos2d::_ccColor3B) = mac 0x221c80, win 0x0, ios 0x0;
	void flipGravity(bool, bool) = mac 0x21c090, win 0x1f59d0, ios 0x0;
	void flipMod() = mac 0x21a4c0, win 0x0, ios 0x0;
	void getActiveMode() = mac 0x22b950, win 0x0, ios 0x0;
	void getModifiedSlopeYVel() = mac 0x21bff0, win 0x0, ios 0x0;
	void getOldPosition(float) = mac 0x21a830, win 0x0, ios 0x0;
	void getSecondColor() = mac 0x22cee0, win 0x0, ios 0x0;
	void gravityDown() = mac 0x22e930, win 0x0, ios 0x0;
	void gravityUp() = mac 0x22e900, win 0x0, ios 0x0;
	void hardFlipGravity() = mac 0x22b860, win 0x0, ios 0x0;
	void hitGround(bool) = mac 0x220a30, win 0x0, ios 0x0;
	void incrementJumps() = mac 0x21c050, win 0x1e9a20, ios 0x0;
	bool init(int, int, cocos2d::CCLayer*) = mac 0x2172e0, win 0x0, ios 0x0;
	void isBoostValid(float) = mac 0x21d650, win 0x0, ios 0x0;
	void isFlying() = mac 0x21a4e0, win 0x0, ios 0x0;
	void isSafeFlip(float) = mac 0x2209f0, win 0x0, ios 0x0;
	void isSafeMode(float) = mac 0x2209b0, win 0x0, ios 0x0;
	void isSafeSpiderFlip(float) = mac 0x221be0, win 0x0, ios 0x0;
	void levelFlipFinished() = mac 0x21b060, win 0x0, ios 0x0;
	void levelFlipping() = mac 0x21a510, win 0x0, ios 0x0;
	void levelWillFlip() = mac 0x21b020, win 0x0, ios 0x0;
	void loadFromCheckpoint(PlayerCheckpoint*) = mac 0x22e420, win 0x0, ios 0x0;
	void lockPlayer() = mac 0x22d680, win 0x0, ios 0x0;
	void logValues() = mac 0x221220, win 0x0, ios 0x0;
	void modeDidChange() = mac 0x22bfd0, win 0x0, ios 0x0;
	void placeStreakPoint() = mac 0x21af90, win 0x0, ios 0x0;
	void playBurstEffect() = mac 0x21c780, win 0x1f6790, ios 0x0;
	void playDeathEffect() = mac 0x225930, win 0x0, ios 0x0;
	void playDynamicSpiderRun() = mac 0x222ec0, win 0x0, ios 0x0;
	void playerDestroyed(bool) = mac 0x2256d0, win 0x0, ios 0x0;
	bool playerIsFalling() = mac 0x21c730, win 0x1f5d60, ios 0x0;
	void playerTeleported() = mac 0x22b840, win 0x0, ios 0x0;
	void playingEndEffect() = mac 0x22d7e0, win 0x0, ios 0x0;
	void postCollision(float) = mac 0x21cd10, win 0x0, ios 0x0;
	void preCollision() = mac 0x21ccc0, win 0x0, ios 0x0;
	void preSlopeCollision(float, GameObject*) = mac 0x21ec80, win 0x0, ios 0x0;
	void propellPlayer(float) = mac 0x22d8e0, win 0x0, ios 0x0;
	void pushButton(int) = mac 0x22aa00, win 0x1f4e40, ios 0x0;
	void pushDown() = mac 0x22dbd0, win 0x0, ios 0x0;
	void pushPlayer(float) = mac 0x22dbb0, win 0x0, ios 0x0;
	void releaseButton(int) = mac 0x22b6f0, win 0x1f4f70, ios 0x0;
	void removeAllParticles() = mac 0x218ac0, win 0x0, ios 0x0;
	void removePendingCheckpoint() = mac 0x2237b0, win 0x0, ios 0x0;
	void resetAllParticles() = mac 0x21adb0, win 0x0, ios 0x0;
	void resetCollisionLog() = mac 0x21cc20, win 0x0, ios 0x0;
	void resetPlayerIcon() = mac 0x22be00, win 0x0, ios 0x0;
	void resetStateVariables() = mac 0x223760, win 0x0, ios 0x0;
	void resetStreak() = mac 0x21ae10, win 0x0, ios 0x0;
	void ringJump(GameObject*) = mac 0x22abf0, win 0x0, ios 0x0;
	void runBallRotation(float) = mac 0x21ca10, win 0x0, ios 0x0;
	void runBallRotation2() = mac 0x21cb10, win 0x0, ios 0x0;
	void runNormalRotation() = mac 0x21c960, win 0x1e9c50, ios 0x0;
	void runRotateAction(bool) = mac 0x21c570, win 0x0, ios 0x0;
	void saveToCheckpoint(PlayerCheckpoint*) = mac 0x22e2f0, win 0x0, ios 0x0;
	void setSecondColor(cocos2d::_ccColor3B const&) = mac 0x219610, win 0x0, ios 0x0;
	void setupStreak() = mac 0x218720, win 0x0, ios 0x0;
	void spawnCircle() = mac 0x225480, win 0x0, ios 0x0;
	void spawnCircle2() = mac 0x2252a0, win 0x0, ios 0x0;
	void spawnDualCircle() = mac 0x2255c0, win 0x0, ios 0x0;
	void spawnFromPlayer(PlayerObject*) = mac 0x22dde0, win 0x0, ios 0x0;
	void spawnPortalCircle(cocos2d::_ccColor3B, float) = mac 0x225350, win 0x0, ios 0x0;
	void spawnScaleCircle() = mac 0x2251b0, win 0x0, ios 0x0;
	void specialGroundHit() = mac 0x22dbf0, win 0x0, ios 0x0;
	void speedDown() = mac 0x22e970, win 0x0, ios 0x0;
	void speedUp() = mac 0x22e950, win 0x0, ios 0x0;
	void spiderTestJump(bool) = mac 0x21b160, win 0x1ed360, ios 0x0;
	void startDashing(GameObject*) = mac 0x221d70, win 0x0, ios 0x0;
	void stopBurstEffect() = mac 0x22c680, win 0x0, ios 0x0;
	void stopDashing() = mac 0x222990, win 0x0, ios 0x0;
	void stopRotation(bool) = mac 0x21c830, win 0x0, ios 0x0;
	void storeCollision(bool, int) = mac 0x21cc60, win 0x0, ios 0x0;
	void switchedToMode(GameObjectType) = mac 0x22b9a0, win 0x0, ios 0x0;
	void testForMoving(float, GameObject*) = mac 0x21eb70, win 0x0, ios 0x0;
	void toggleBirdMode(bool) = mac 0x224070, win 0x0, ios 0x0;
	void toggleDartMode(bool) = mac 0x2243f0, win 0x0, ios 0x0;
	void toggleFlyMode(bool) = mac 0x223820, win 0x0, ios 0x0;
	void toggleGhostEffect(GhostType) = mac 0x225000, win 0x0, ios 0x0;
	void togglePlayerScale(bool) = mac 0x224bd0, win 0x0, ios 0x0;
	void toggleRobotMode(bool) = mac 0x223c70, win 0x0, ios 0x0;
	void toggleRollMode(bool) = mac 0x223b20, win 0x0, ios 0x0;
	void toggleSpiderMode(bool) = mac 0x224830, win 0x0, ios 0x0;
	void toggleVisibility(bool) = mac 0x21abf0, win 0x0, ios 0x0;
	void touchedObject(GameObject*) = mac 0x22e660, win 0x0, ios 0x0;
	void tryPlaceCheckpoint() = mac 0x21a950, win 0x0, ios 0x0;
	void updateCheckpointMode(bool) = mac 0x218980, win 0x0, ios 0x0;
	void updateCheckpointTest() = mac 0x21a890, win 0x0, ios 0x0;
	void updateCollide(bool, int) = mac 0x220f10, win 0x0, ios 0x0;
	void updateCollideBottom(float, int) = mac 0x221790, win 0x0, ios 0x0;
	void updateCollideTop(float, int) = mac 0x221c20, win 0x0, ios 0x0;
	void updateDashAnimation() = mac 0x21a570, win 0x0, ios 0x0;
	void updateDashArt() = mac 0x222520, win 0x0, ios 0x0;
	void updateGlowColor() = mac 0x22cf10, win 0x0, ios 0x0;
	void updateJump(float) = mac 0x219680, win 0x0, ios 0x0;
	void updateJumpVariables() = mac 0x21a740, win 0x0, ios 0x0;
	void updatePlayerBirdFrame(int) = mac 0x22bfe0, win 0x0, ios 0x0;
	void updatePlayerDartFrame(int) = mac 0x22c260, win 0x0, ios 0x0;
	void updatePlayerFrame(int) = mac 0x22c470, win 0x0, ios 0x0;
	void updatePlayerGlow() = mac 0x22bc50, win 0x0, ios 0x0;
	void updatePlayerRobotFrame(int) = mac 0x22d620, win 0x0, ios 0x0;
	void updatePlayerRollFrame(int) = mac 0x22c6a0, win 0x0, ios 0x0;
	void updatePlayerScale() = mac 0x22b8b0, win 0x0, ios 0x0;
	void updatePlayerShipFrame(int) = mac 0x22ba40, win 0x0, ios 0x0;
	void updatePlayerSpiderFrame(int) = mac 0x22d650, win 0x0, ios 0x0;
	void updatePlayerSpriteExtra(struct gd::string) = mac 0x218440, win 0x0, ios 0x0;
	void updateRobotAnimationSpeed() = mac 0x22df40, win 0x0, ios 0x0;
	void updateRotation(float) = mac 0x2214b0, win 0x0, ios 0x0;
	void updateRotation(float, float) = mac 0x221230, win 0x0, ios 0x0;
	void updateShipRotation(float) = mac 0x221310, win 0x0, ios 0x0;
	void updateShipSpriteExtra(struct gd::string) = mac 0x218510, win 0x0, ios 0x0;
	void updateSlopeRotation(float) = mac 0x221030, win 0x0, ios 0x0;
	void updateSlopeYVelocity(float) = mac 0x22e920, win 0x0, ios 0x0;
	void updateSpecial(float) = mac 0x21a790, win 0x0, ios 0x0;
	void updateStateVariables() = mac 0x21a770, win 0x0, ios 0x0;
	void updateTimeMod(float) = mac 0x2185e0, win 0x0, ios 0x0;
	void usingWallLimitedMode() = mac 0x22df00, win 0x0, ios 0x0;
	void yStartDown() = mac 0x22e9b0, win 0x0, ios 0x0;
	void yStartUp() = mac 0x22e990, win 0x0, ios 0x0;
	void runRotateAction() = mac 0x0, win 0x1e9bf0, ios 0x0;
	void runBallRotation() = mac 0x0, win 0x1e9d10, ios 0x0;

	HardStreak* waveStreak = mac 0x600, win 0x0, android 0x0;
	double speed = mac 0x608, win 0x0, android 0x0;
	double gravity = mac 0x618, win 0x0, android 0x0;
	bool inPlayLayer = mac 0x62c, win 0x0, android 0x0;
	GJRobotSprite* robotSprite = mac 0x6a8, win 0x0, android 0x0;
	GJSpiderSprite* spiderSprite = mac 0x6b0, win 0x0, android 0x0;
	bool isHolding = mac 0x745, win 0x0, android 0x0;
	bool hasJustHeld = mac 0x746, win 0x0, android 0x0;
	double yAccel = mac 0x760, win 0x0, android 0x0;
	bool isShip = mac 0x770, win 0x0, android 0x0;
	bool isBird = mac 0x771, win 0x0, android 0x0;
	bool isBall = mac 0x772, win 0x0, android 0x0;
	bool isDart = mac 0x773, win 0x0, android 0x0;
	bool isRobot = mac 0x774, win 0x0, android 0x0;
	bool isSpider = mac 0x775, win 0x0, android 0x0;
	bool upsideDown = mac 0x776, win 0x0, android 0x0;
	bool dead = mac 0x777, win 0x0, android 0x0;
	bool onGround = mac 0x778, win 0x0, android 0x0;
	float vehicleSize = mac 0x77c, win 0x0, android 0x0;
	cocos2d::CCPoint lastPortalLocation = mac 0x78c, win 0x0, android 0x0;
	bool isSliding = mac 0x7a0, win 0x0, android 0x0;
	bool isRising = mac 0x7a1, win 0x0, android 0x0;
	cocos2d::CCPoint lastHitGround = mac 0x7a4, win 0x0, android 0x0;
	GameObject* lastPortal = mac 0x7b8, win 0x0, android 0x0;
	cocos2d::_ccColor3B col1 = mac 0x7c2, win 0x0, android 0x0;
	cocos2d::_ccColor3B col2 = mac 0x7c5, win 0x0, android 0x0;
	float xPos = mac 0x7c8, win 0x0, android 0x0;
	float yPos = mac 0x7cc, win 0x0, android 0x0;
	PAD = mac 0x0, win 0x18, android 0x0;
	bool m_unk480;
	cocos2d::CCNode* m_unk484;
	cocos2d::CCDictionary* m_collisionLog;
	cocos2d::CCDictionary* m_collisionLog1;
	PAD = mac 0x0, win 0x20, android 0x0;
	bool m_unk4B0;
	cocos2d::CCSprite* m_unk4B4;
	PAD = mac 0x1c, win 0x0, android 0x0;
	bool m_unk4D4;
	cocos2d::CCArray* m_particleSystems;
	bool m_unk4DC;
	bool m_isHidden;
	int m_hasGhostTrail;
	GhostTrailEffect* m_ghostTrail;
	cocos2d::CCSprite* m_iconSprite;
	cocos2d::CCSprite* m_iconSpriteSecondary;
	cocos2d::CCSprite* m_iconSpriteWhitener;
	cocos2d::CCSprite* m_iconGlow;
	cocos2d::CCSprite* m_vehicleSprite;
	cocos2d::CCSprite* m_vehicleSpriteSecondary;
	cocos2d::CCSprite* m_unk500;
	cocos2d::CCSprite* m_vehicleSpriteWhitener;
	cocos2d::CCSprite* m_vehicleGlow;
	cocos2d::CCSprite* m_unk50C;
	cocos2d::CCMotionStreak* m_regularTrail;
	HardStreak* m_waveTrail;
	double m_xAccel;
	double m_jumpAccel;
	double m_gravity;
	PAD = mac 0x0, win 0x10, android 0x0;
	bool m_unk538;
	bool m_unk539;
	bool m_unk53A;
	bool m_unk53B;
	bool m_isInPlayLayer;
	bool m_unk53D;
	bool m_unk53E;
	bool m_unk53F;
	PAD = mac 0x0, win 0x10, android 0x0;
	double m_lastJumpTime;
	double m_unk558;
	PAD = mac 0x0, win 0x24, android 0x0;
	float m_unk584;
	PAD = mac 0x0, win 0x14, android 0x0;
	GameObject* m_unk59C;
	PAD = mac 0x0, win 0x8, android 0x0;
	GJRobotSprite* m_robot;
	GJSpiderSprite* m_spider;
	bool m_unk5B0;
	cocos2d::CCParticleSystemQuad* m_unk5B4;
	cocos2d::CCParticleSystemQuad* m_unk5B8;
	cocos2d::CCParticleSystemQuad* m_unk5BC;
	cocos2d::CCParticleSystemQuad* m_unk5C0;
	cocos2d::CCParticleSystemQuad* m_unk5C4;
	cocos2d::CCParticleSystemQuad* m_unk5C8;
	cocos2d::CCParticleSystemQuad* m_unk5CC;
	PAD = mac 0x0, win 0x4, android 0x0;
	cocos2d::CCParticleSystemQuad* m_unk5D4;
	cocos2d::CCParticleSystemQuad* m_unk5D8;
	PAD = mac 0x0, win 0x8, android 0x0;
	int m_streakID;
	float m_wellIdk;
	PAD = mac 0x0, win 0x10, android 0x0;
	bool m_unk5FC;
	bool m_unk5FD;
	bool m_unk5FE;
	PAD = mac 0x0, win 0x10, android 0x0;
	bool m_unk610;
	bool m_isHolding;
	bool m_hasJustHeld;
	bool m_isHolding2;
	bool m_hasJustHeld2;
	int m_unk618;
	float m_unk61C;
	int m_unk620;
	bool m_canRobotJump;
	double m_yAccel;
	bool m_unk630;
	bool m_unk631;
	float m_unk634;
	bool m_isShip;
	bool m_isBird;
	bool m_isBall;
	bool m_isDart;
	bool m_isRobot;
	bool m_isSpider;
	bool m_isUpsideDown;
	bool m_isOnGround;
	bool m_isDashing;
	float m_vehicleSize;
	float m_playerSpeed;
	cocos2d::CCPoint m_unk64C;
	cocos2d::CCPoint m_lastPortalPos;
	cocos2d::CCLayer* m_unk65C;
	bool m_isSliding;
	bool m_isRising;
	bool m_unk662;
	cocos2d::CCPoint m_lastGroundedPos;
	cocos2d::CCArray* m_touchingRings;
	GameObject* m_lastActivatedPortal;
	bool m_unk674;
	PAD = mac 0x0, win 0x4, android 0x0;
	cocos2d::CCPoint m_position;
	bool m_unk684;
	bool m_unk685;
	double m_unk688;
	PAD = mac 0x0, win 0x8, android 0x0;
	float m_groundHeight;
	float m_unk69C;
	PAD = mac 0x0, win 0x4, android 0x0;
	float m_unk6A4[200];
	PAD = mac 0x0, win 0x1c, android 0x0;
}

class PointNode : cocos2d::CCObject {
	static PointNode* create(struct cocos2d::CCPoint point) = mac 0x0, win 0x14ec80, ios 0x0;

	cocos2d::CCPoint m_point;
}

class ProfilePage : FLAlertLayer, FLAlertLayerProtocol, LevelCommentDelegate, CommentUploadDelegate, UserInfoDelegate, UploadActionDelegate, UploadPopupDelegate, LeaderboardManagerDelegate {
	static ProfilePage* create(int accountID, bool idk) = mac 0x0, win 0x20ee50, ios 0x0;

	PAD = mac 0x0, win 0x4, android 0x0;
	int m_accountID;
}

class PulseEffectAction : cocos2d::CCNode {
	static PulseEffectAction* createFromString(struct gd::string) = mac 0x179e90, win 0x0, ios 0x0;
	void getSaveString() = mac 0x17a850, win 0x0, ios 0x0;

	int group = mac 0x130, win 0x0, android 0x0;
}

class RateLevelDelegate {}

class RetryLevelLayer {
	static RetryLevelLayer* create() = mac 0x28dd60, win 0x0, ios 0x0;
}

class ScrollingLayer : cocos2d::CCLayerColor {
	static ScrollingLayer* create(struct cocos2d::CCSize, struct cocos2d::CCPoint, float) = mac 0x41a900, win 0x0, ios 0x0;
}

class SelectArtLayer {
	static SelectArtLayer* create(SelectArtType type) = mac 0x0, win 0x174b00, ios 0x0;
}

class SetGroupIDLayer : FLAlertLayer, TextInputDelegate {
	void onNextGroupID1(cocos2d::CCObject*) = mac 0x1967a0, win 0x0, ios 0x0;
	void textChanged(CCTextInputNode*) = mac 0x197af0, win 0x0, ios 0x0;
	void updateGroupIDLabel() = mac 0x197260, win 0x22e450, ios 0x0;
	~SetGroupIDLayer() = mac 0x194410, win 0x0, ios 0x0;
	void updateEditorLayerID() = mac 0x0, win 0x22e0b0, ios 0x0;
	void updateEditorLayerID2() = mac 0x0, win 0x22e110, ios 0x0;
	void updateZOrder() = mac 0x0, win 0x22e3d0, ios 0x0;

	GameObject* m_obj;
	cocos2d::CCArray* m_objs;
	cocos2d::CCArray* m_array0;
	cocos2d::CCArray* m_array1;
	cocos2d::CCLabelBMFont* m_editorLayerText;
	cocos2d::CCLabelBMFont* m_editorLayer2Text;
	cocos2d::CCLabelBMFont* m_zOrderText;
	CCTextInputNode* m_groupIDInput;
	int m_groupIDValue;
	int m_editorLayerValue;
	int m_editorLayer2Value;
	int m_zOrderValue;
	ZLayer m_zLayerValue;
	bool m_unk204;
	bool m_unk205;
	bool m_highDetail;
	bool m_dontFade;
	bool m_dontEnter;
	void* m_somePointerProlly;
	bool m_groupParent;
	bool m_hasEditedGroups;
	int m_unknown;
}

class SetIDLayer {
	static SetIDLayer* create(GameObject*) = mac 0x168f20, win 0x0, ios 0x0;
}

class SetIDPopup {}

class SetIDPopupDelegate {}

class SetItemIDLayer {
	static SetItemIDLayer* create(EffectGameObject*, cocos2d::CCArray*) = mac 0x5a830, win 0x0, ios 0x0;
}

class SetTargetIDLayer {
	static SetTargetIDLayer* create(EffectGameObject*, cocos2d::CCArray*, struct gd::string) = mac 0x159d20, win 0x0, ios 0x0;
	void onTargetIDArrow(cocos2d::CCObject*) = mac 0x15aed0, win 0x0, ios 0x0;
	void textChanged(CCTextInputNode*) = mac 0x15b6c0, win 0x0, ios 0x0;
	void updateTargetID() = mac 0x15b4a0, win 0x0, ios 0x0;
}

class SetupAnimationPopup : FLAlertLayer {
	static SetupAnimationPopup* create(EffectGameObject*, cocos2d::CCArray*) = mac 0x208b70, win 0x0, ios 0x0;
	void onTargetIDArrow(cocos2d::CCObject*) = mac 0x209fc0, win 0x0, ios 0x0;
	void textChanged(CCTextInputNode*) = mac 0x20ab30, win 0x0, ios 0x0;
	void updateTargetID() = mac 0x20a910, win 0x0, ios 0x0;
}

class SetupCollisionTriggerPopup : FLAlertLayer {
	static SetupCollisionTriggerPopup* create(EffectGameObject*, cocos2d::CCArray*) = mac 0x1d6120, win 0x0, ios 0x0;
	void onTargetIDArrow(cocos2d::CCObject*) = mac 0x1d77b0, win 0x0, ios 0x0;
	void textChanged(CCTextInputNode*) = mac 0x1d84d0, win 0x0, ios 0x0;
	void updateTargetID() = mac 0x1d82b0, win 0x0, ios 0x0;
}

class SetupCountTriggerPopup : FLAlertLayer {
	static SetupCountTriggerPopup* create(EffectGameObject*, cocos2d::CCArray*) = mac 0x15c6c0, win 0x0, ios 0x0;
	void onTargetIDArrow(cocos2d::CCObject*) = mac 0x15dd40, win 0x0, ios 0x0;
	void textChanged(CCTextInputNode*) = mac 0x15e9a0, win 0x0, ios 0x0;
	void updateTargetID() = mac 0x15e8a0, win 0x0, ios 0x0;
}

class SetupInstantCountPopup : FLAlertLayer {
	static SetupInstantCountPopup* create(EffectGameObject*, cocos2d::CCArray*) = mac 0x352c10, win 0x0, ios 0x0;
	void onTargetIDArrow(cocos2d::CCObject*) = mac 0x354520, win 0x0, ios 0x0;
	void textChanged(CCTextInputNode*) = mac 0x355270, win 0x0, ios 0x0;
	void updateTargetID() = mac 0x355170, win 0x0, ios 0x0;
}

class SetupInteractObjectPopup : FLAlertLayer {
	static SetupInteractObjectPopup* create(EffectGameObject*, cocos2d::CCArray*) = mac 0x29a400, win 0x0, ios 0x0;
	void onTargetIDArrow(cocos2d::CCObject*) = mac 0x29bbc0, win 0x0, ios 0x0;
	void textChanged(CCTextInputNode*) = mac 0x29c2b0, win 0x0, ios 0x0;
	void updateTargetID() = mac 0x29c120, win 0x0, ios 0x0;
}

class SetupObjectTogglePopup : FLAlertLayer {
	static SetupObjectTogglePopup* create(EffectGameObject*, cocos2d::CCArray*) = mac 0x1c0860, win 0x0, ios 0x0;
	bool init(EffectGameObject*, cocos2d::CCArray*) = mac 0x1c0a40, win 0x0, ios 0x0;
	void onTargetIDArrow(cocos2d::CCObject*) = mac 0x1c1c40, win 0x0, ios 0x0;
	void textChanged(CCTextInputNode*) = mac 0x1c2660, win 0x0, ios 0x0;
	void updateTargetID() = mac 0x1c2440, win 0x0, ios 0x0;
}

class SetupOpacityPopup : FLAlertLayer {
	static SetupOpacityPopup* create(EffectGameObject*, cocos2d::CCArray*) = mac 0x32b70, win 0x0, ios 0x0;
	void onTargetIDArrow(cocos2d::CCObject*) = mac 0x340a0, win 0x0, ios 0x0;
	void textChanged(CCTextInputNode*) = mac 0x34a60, win 0x0, ios 0x0;
	void updateTargetID() = mac 0x34760, win 0x0, ios 0x0;
}

class SetupPickupTriggerPopup : FLAlertLayer {
	static SetupPickupTriggerPopup* create(EffectGameObject*, cocos2d::CCArray*) = mac 0x35e70, win 0x0, ios 0x0;
	void onItemIDArrow(cocos2d::CCObject*) = mac 0x37100, win 0x0, ios 0x0;
	void onNextItemID(cocos2d::CCObject*) = mac 0x37260, win 0x0, ios 0x0;
	void textChanged(CCTextInputNode*) = mac 0x37ca0, win 0x0, ios 0x0;
	void updateItemID() = mac 0x37ab0, win 0x0, ios 0x0;

	PAD = mac 0x0, win 0xc, android 0x0;
	CCTextInputNode* m_countInput;
}

class SetupPulsePopup : FLAlertLayer, cocos2d::extension::ColorPickerDelegate, TextInputDelegate, GJSpecialColorSelectDelegate {
	virtual void colorValueChanged(cocos2d::ccColor3B color) {}

	cocos2d::extension::CCControlColourPicker* m_colorPicker;
	PAD = mac 0x0, win 0x30, android 0x0;
	cocos2d::CCSprite* m_currentColorSpr;
	cocos2d::CCSprite* m_prevColorSpr;
	PAD = mac 0x0, win 0x64, android 0x0;
	int m_pulseMode;
}

class SetupShakePopup : FLAlertLayer {
	static SetupShakePopup* create(EffectGameObject*, cocos2d::CCArray*) = mac 0x3adc00, win 0x0, ios 0x0;
}

class SetupSpawnPopup : FLAlertLayer {
	static SetupSpawnPopup* create(EffectGameObject*, cocos2d::CCArray*) = mac 0x139790, win 0x0, ios 0x0;
	void createToggleButton(struct gd::string, cocos2d::SEL_MenuHandler, bool, cocos2d::CCMenu*, struct cocos2d::CCPoint, cocos2d::CCArray*) = mac 0x13b0e0, win 0x0, ios 0x0;
	void onTargetIDArrow(cocos2d::CCObject*) = mac 0x13ad80, win 0x0, ios 0x0;
	void textChanged(CCTextInputNode*) = mac 0x13b990, win 0x0, ios 0x0;
	void updateTargetID() = mac 0x13b770, win 0x0, ios 0x0;

	EffectGameObject* ject = mac 0x258, win 0x0, android 0x0;
	CCTextInputNode* mInput = mac 0x290, win 0x0, android 0x0;
}

class SetupTouchTogglePopup : FLAlertLayer {
	static SetupTouchTogglePopup* create(EffectGameObject*, cocos2d::CCArray*) = mac 0x1576a0, win 0x0, ios 0x0;
	void onTargetIDArrow(cocos2d::CCObject*) = mac 0x158b60, win 0x0, ios 0x0;
	void textChanged(CCTextInputNode*) = mac 0x1596a0, win 0x0, ios 0x0;
	void updateTargetID() = mac 0x159480, win 0x0, ios 0x0;
}

class SimplePlayer : cocos2d::CCSprite {
	void setSecondColor(const cocos2d::ccColor3B& color) {
	    
	    m_secondLayer->setColor(color);
	    updateColors();
	}
	bool hasGlowOutline() {
	    return m_hasGlowOutline;
	}
	void setGlowOutline(bool value) {
	    m_hasGlowOutline = value;
	    updateColors();
	}

	bool init(int iconID) = mac 0x0, win 0x12be20, ios 0x0;
	static SimplePlayer* create(int iconID) = mac 0x1b6140, win 0x12bd80, ios 0x0;
	void updatePlayerFrame(int iconID, IconType iconType) = mac 0x1b62f0, win 0x12c650, ios 0x0;
	void updateColors() = mac 0x1ba1f0, win 0x12c440, ios 0x0;
	void setFrames(const char* firstLayer, const char* secondLayer, const char* birdDome, const char* outlineSprite, const char* detailSprite) = mac 0x0, win 0x12c9e0, ios 0x0;
	void setColor(const cocos2d::ccColor3B& color) = mac 0x0, win 0x12c410, ios 0x0;
	void setOpacity(unsigned char opacity) = mac 0x0, win 0x12cb90, ios 0x0;

	cocos2d::CCSprite* m_firstLayer;
	cocos2d::CCSprite* m_secondLayer;
	cocos2d::CCSprite* m_birdDome;
	cocos2d::CCSprite* m_outlineSprite;
	cocos2d::CCSprite* m_detailSprite;
	GJRobotSprite* m_robotSprite;
	GJSpiderSprite* m_spiderSprite;
	PAD = mac 0x0, win 0x4, android 0x0;
	bool m_hasGlowOutline;
}

class Slider : cocos2d::CCLayer {
	void setValue(float val) {
	    this->m_touchLogic->getThumb()->setValue(val);
	}
	void setBarVisibility(bool v) {
	    this->m_sliderBar->setVisible(v);
	}
	static Slider* create(cocos2d::CCNode target, cocos2d::SEL_MenuHandler click, float scale) {
	    return create(target, click, "slidergroove.png", "sliderthumb.png", "sliderthumbsel.png", scale);
	}

	float getValue() = mac 0x18e0c0, win 0x2e970, ios 0x0;
	void updateBar() = mac 0x0, win 0x2ea10, ios 0x0;
	static Slider* create(cocos2d::CCNode target, cocos2d::SEL_MenuHandler click, const char* grooveSpr, const char* thumbSpr, const char* thumbSprSel, float scale) = mac 0x18dd80, win 0x2e6e0, ios 0x0;

	SliderTouchLogic* m_touchLogic;
	cocos2d::CCSprite* m_sliderBar;
	cocos2d::CCSprite* m_groove;
	float m_unknown;
	float m_height;
}

class SliderThumb : cocos2d::CCMenuItemImage {
	void setValue(float val) = mac 0x18ce80, win 0x2e1b0, ios 0x0;

	float m_length;
	bool m_vertical;
}

class SliderTouchLogic : cocos2d::CCMenu {
	SliderThumb* getThumb() const { return m_thumb; }

	PAD = mac 0x0, win 0x4, android 0x0;
	float m_length;
	SliderThumb* m_thumb;
	Slider* m_slider;
	bool m_unknown;
	PAD = mac 0x0, win 0x8, android 0x0;
	bool m_vertical;
}

class SongInfoLayer : FLAlertLayer {
	static SongInfoLayer* create(int songID) = mac 0x0, win 0x250520, ios 0x0;
	static SongInfoLayer* create(struct gd::string songName, struct gd::string artistName, struct gd::string downloadLink, struct gd::string artistNG, struct gd::string artistYT, struct gd::string artistFB) = mac 0x0, win 0x250830, ios 0x0;

	gd::string m_downloadLink;
	gd::string m_artistNewgrounds;
	gd::string m_artistYoutube;
	gd::string m_artistFacebook;
}

class SongInfoObject : cocos2d::CCNode {
	~SongInfoObject() = mac 0x2f2040, win 0x0, ios 0x0;
	virtual void encodeWithCoder(DS_Dictionary*) = mac 0x2f2c70, win 0x0, ios 0x0;
	virtual bool canEncode() = mac 0x2f2da0, win 0x0, ios 0x0;

	int m_songID;
	gd::string m_songName;
	gd::string m_artistName;
	gd::string m_youtubeVideo;
	gd::string m_youtubeChannel;
	gd::string m_songURL;
	int m_artistID;
	float m_fileSize;
	bool m_isUnknownSong;
	int m_priority;
	LevelSettingsObject* m_levelSettings;
}

class SpawnTriggerAction : cocos2d::CCNode {
	static SpawnTriggerAction* createFromString(struct gd::string) = mac 0x17bf50, win 0x0, ios 0x0;

	bool m_timerEnded;
	float m_delay;
	float m_timer;
	int m_group;
	int m_uuid;
}

class StartPosObject {}

class StatsCell {
	void updateBGColor(unsigned int index) = mac 0x0, win 0x59cf0, ios 0x0;
	void draw() = mac 0x11bf80, win 0x59d40, ios 0x0;
}

class TableView : CCScrollLayerExt, CCScrollLayerExtDelegate {
	inline TableView() {}
	inline TableView(struct cocos2d::CCRect rect) : CCScrollLayerExt(rect) {}

	static TableView* create(TableViewDelegate*, TableViewDataSource*, struct cocos2d::CCRect) = mac 0x37eb30, win 0x30ed0, ios 0x0;
	void reloadData() = mac 0x37f970, win 0x317e0, ios 0x0;

	bool m_touchOutOfBoundary;
	cocos2d::CCTouch* m_touchStart;
	cocos2d::CCPoint m_touchStartPosition2;
	cocos2d::CCPoint m_unknown2;
	cocos2d::CCPoint m_touchPosition2;
	void* m_idk;
	bool m_touchMoved;
	cocos2d::CCArray* m_cellArray;
	cocos2d::CCArray* m_array2;
	cocos2d::CCArray* m_array3;
	TableViewDelegate* m_tableDelegate;
	TableViewDataSource* m_dataSource;
	int m_unused1;
	int m_unused2;
	void* m_unused3;
	int m_unused4;
	float m_touchLastY;
	bool m_cancellingTouches;
}

[[depends(CCIndexPath)]]
class TableViewCell : cocos2d::CCLayer {
	inline TableViewCell() {}
	inline ~TableViewCell() {
		removeAllChildrenWithCleanup(true);
	}

	inline TableViewCell(const char* p0, float p1, float p2) : m_unknownString(p0), m_width(p1), m_height(p2) {
		m_backgroundLayer = cocos2d::CCLayerColor::create(cocos2d::ccc4(0,0,0,0), m_width, m_height);
		addChild(m_backgroundLayer, -1);
		m_mainLayer = cocos2d::CCLayer::create();
		addChild(m_mainLayer);
		// = mac 0x383de0, win 0x32e70, ios 0x0;
	}

	bool m_unknown;
	TableView* m_tableView;
	CCIndexPath m_indexPath;
	gd::string m_unknownString;
	float m_width;
	float m_height;
	cocos2d::CCLayerColor* m_backgroundLayer;
	cocos2d::CCLayer* m_mainLayer;
	PAD = mac 0x30, win 0x4, android 0x0;
}

class TableViewDataSource {
	virtual int numberOfRowsInSection(unsigned int, TableView*) { return 0; }
	virtual unsigned int numberOfSectionsInTableView(TableView*) { return 0; }
	virtual void TableViewCommitCellEditingStyleForRowAtIndexPath(TableView*, TableViewCellEditingStyle, CCIndexPath&) {}
	virtual TableViewCell* cellForRowAtIndexPath(CCIndexPath&, TableView*) { return nullptr; }
}

class TableViewDelegate {
	virtual void willTweenToIndexPath(CCIndexPath&, TableViewCell*, TableView*) {}
	virtual void didEndTweenToIndexPath(CCIndexPath&, TableView*) {}
	virtual void TableViewWillDisplayCellForRowAtIndexPath(CCIndexPath&, TableViewCell*, TableView*) {}
	virtual void TableViewDidDisplayCellForRowAtIndexPath(CCIndexPath&, TableViewCell*, TableView*) {}
	virtual void TableViewWillReloadCellForRowAtIndexPath(CCIndexPath&, TableViewCell*, TableView*) {}
	virtual float cellHeightForRowAtIndexPath(CCIndexPath&, TableView*) { return 0.0; }
	virtual void didSelectRowAtIndexPath(CCIndexPath&, TableView*) {}
}

class TeleportPortalObject : GameObject {
	PAD = mac 0x0, win 0x4, android 0x0;
	TeleportPortalObject* m_orangePortal;
	bool m_unk470;
	float m_unk474;
	bool m_unk478;
}

class TextAlertPopup {
	static TextAlertPopup* create(gd::string const& text, float time, float scale) = mac 0x0, win 0x1450b0, ios 0x0;
}

class TextArea : cocos2d::CCSprite {
	// https://www.youtube.com/watch?v=1LVW7IUyKMg
	TextArea() = mac 0x19fba0, win 0x33110;
<<<<<<< HEAD
	inline TextArea(TextArea const&) : m_fontFile() {}
=======
	inline TextArea(TextArea const&) : m_fontFile("") {}
>>>>>>> 7914dbea
	inline ~TextArea() {}
	virtual void draw() = mac 0x19f890, win 0x0, ios 0x0;
	virtual void setOpacity(unsigned char) = mac 0x19f760, win 0x0, ios 0x0;
	bool init(struct gd::string str, char const* font, float width, float height, struct cocos2d::CCPoint anchor, float scale, bool disableColor) = mac 0x19ec70, win 0x33370;
	static TextArea* create(gd::string const& str, char const* font, float width, float height, cocos2d::CCPoint const& anchor, float scale, bool disableColor) {
		auto ret = new TextArea();
	    if (ret->init(str, font, width, height, anchor, scale, disableColor)) {
	        ret->autorelease();
	        return ret;
	    }
	    CC_SAFE_DELETE(ret);
	    return nullptr;
	}
	void colorAllCharactersTo(cocos2d::ccColor3B color) = mac 0x0, win 0x33830, ios 0x0;
	void setString(gd::string str) = mac 0x19eda0, win 0x33480, ios 0x0;

	bool m_disableColor;			// 0x1e4
	MultilineBitmapFont* m_label;	// 0x1e8
	float m_width;					// 0x1ec
	int m_unknown;					// 0x1f0
	gd::string m_fontFile;			// 0x1f4
	float m_height;					// 0x20c
	PAD = mac 0x30;
}

class TextInputDelegate {
	virtual void textChanged(CCTextInputNode*) {}
	virtual void textInputOpened(CCTextInputNode*) {}
	virtual void textInputClosed(CCTextInputNode*) {}
	virtual void textInputShouldOffset(CCTextInputNode*, float) {}
	virtual void textInputReturn(CCTextInputNode*) {}
	virtual bool allowTextInput(CCTextInputNode*) {return true;}
}

class ToggleTriggerAction : cocos2d::CCNode {
	static ToggleTriggerAction* createFromString(struct gd::string) = mac 0x1765e0, win 0x0, ios 0x0;
}

class TopArtistsLayer : FLAlertLayer {
	static TopArtistsLayer* create() = mac 0x192a90, win 0x0, ios 0x0;
	void setupLeaderboard(cocos2d::CCArray*) = mac 0x193420, win 0x0, ios 0x0;
	virtual bool init() = mac 0x192c30, win 0x0, ios 0x0;
	void loadPage(int) = mac 0x193b60, win 0x0, ios 0x0;
	void setupPageInfo(struct gd::string, char const*) = mac 0x193730, win 0x0, ios 0x0;

	cocos2d::CCNode* unknown = mac 0x220, win 0x0, android 0x0;
	GJCommentListLayer* commentLayer = mac 0x260, win 0x0, android 0x0;
}

class TouchToggleAction : cocos2d::CCNode {
	static TouchToggleAction* createFromString(struct gd::string) = mac 0x177e10, win 0x0, ios 0x0;
}

class TriggerEffectDelegate {}

class UILayer : cocos2d::CCLayerColor { //, cocos2d::CCKeyboardDelegate {
	static UILayer* create() = mac 0x27fd10, win 0x0, ios 0x0;
	void disableMenu() = mac 0x280960, win 0x0, ios 0x0;
	void enableMenu() = mac 0x280940, win 0x0, ios 0x0;
	void pCommand(cocos2d::CCNode*) = mac 0x280830, win 0x0, ios 0x0;
	void toggleCheckpointsMenu(bool) = mac 0x280430, win 0x0, ios 0x0;
	void onCheck(cocos2d::CCObject* pSender) = mac 0x2803e0, win 0x25fb60, ios 0x0;
	void onDeleteCheck(cocos2d::CCObject* pSender) = mac 0x280410, win 0x25fc90, ios 0x0;
	void onPause(cocos2d::CCObject* pSender) = mac 0x2803c0, win 0x25fad0, ios 0x0;
	virtual void keyDown(cocos2d::enumKeyCodes key) = mac 0x280470, win 0x25f890, ios 0x0;
	virtual void keyUp(cocos2d::enumKeyCodes key) = mac 0x280600, win 0x25fa10, ios 0x0;

	PAD = mac 0x16, win 0x8, android 0x8;
	cocos2d::CCMenu* m_checkPointMenu;
}

class UndoObject : cocos2d::CCObject {
	~UndoObject() = mac 0xa2fd0, win 0x0, ios 0x0;
	static UndoObject* create(GameObject*, UndoCommand) = mac 0x94ea0, win 0x16bc20, ios 0x0;
	static UndoObject* createWithArray(cocos2d::CCArray*, UndoCommand) = mac 0x96ee0, win 0x16bee0, ios 0x0;
	static UndoObject* createWithTransformObjects(cocos2d::CCArray* pObjects, UndoCommand nCommand) = mac 0x0, win 0x16bcd0, ios 0x0;

	GameObject* m_gameObject;
	UndoCommand m_command;
	cocos2d::CCArray* m_objects;
	bool m_redo;
}

class UploadActionDelegate {}

class UploadPopupDelegate {}

class UserInfoDelegate {}

class VideoOptionsLayer : FLAlertLayer {
	PAD = mac 0x0, win 0x18, android 0x0;
	cocos2d::CCArray* m_resolutions;
	PAD = mac 0x0, win 0x4, android 0x0;
	int m_currentResolution;
}<|MERGE_RESOLUTION|>--- conflicted
+++ resolved
@@ -4568,11 +4568,7 @@
 class TextArea : cocos2d::CCSprite {
 	// https://www.youtube.com/watch?v=1LVW7IUyKMg
 	TextArea() = mac 0x19fba0, win 0x33110;
-<<<<<<< HEAD
 	inline TextArea(TextArea const&) : m_fontFile() {}
-=======
-	inline TextArea(TextArea const&) : m_fontFile("") {}
->>>>>>> 7914dbea
 	inline ~TextArea() {}
 	virtual void draw() = mac 0x19f890, win 0x0, ios 0x0;
 	virtual void setOpacity(unsigned char) = mac 0x19f760, win 0x0, ios 0x0;
