#include "SharedGen.hpp"
#include <iostream>
#include <set>

using std::set;

namespace format_strings {
    char const* header_start = R"CAC(
#pragma once
#include <HeaderBase.hpp>
)CAC";

	char const* class_predeclare = "struct {class_name};\n";
    // requires: base_classes, class_name
    char const* class_start = R"CAC(
struct {class_name}{base_classes}{final} {{
)CAC";
    
    // requires: static, virtual, return_type, function_name, raw_args, const
    char const* function_definition = "\t{docs}{static}{virtual}{return_type} {function_name}({raw_args}){const};\n";

    char const* platform_function_definition = R"CAC(
 private:
    {docs}{static}{virtual}{return_type} _{function_name}({fixed_raw_args}){const};
 public:
    #ifdef GEODE_IS_WINDOWS
    {docs}inline {static}{virtual}{return_type} {function_name}({raw_args}){const} {{
        return _{function_name}({fixed_raw_params});
    }}
    #else
    {docs}{static}{virtual}{return_type} {function_name}({raw_args}){const};
    #endif
)CAC";

    char const* structor_definition = "\t{function_name}({raw_args});\n";
    
    // requires: type, member_name, array
    char const* member_definition = "\t{type} {member_name}{array};\n";

    char const* pad_definition = "\tGEODE_PAD({hardcode});\n";
    char const* unimplemented_definition = "\tGEODE_UNIMPLEMENTED_PAD\n";

    // requires: hardcode_macro, type, member_name, hardcode
    char const* hardcode_definition = "\tCLASSPARAM({type}, {member_name}, {hardcode});\n";

    char const* class_end = "};\n";
}

void sortClass(Root& r, ClassDefinition* c, set<ClassDefinition*>& looked, vector<ClassDefinition*>& ordered) {
	if (c->name.find("DS_Dictionary") != string::npos) return;
	if (c->name.find("cocos2d::") != string::npos) return; // cocos headers exist already
    if (looked.find(c) == looked.end()) {
    	looked.insert(c);
        for (string j : c->depends) {
        	if (j.find("cocos2d::") != string::npos) continue;
        	if (r.classes.count(c->name) == 0) {
		        cacerr("Expected class definition for %s\n", c->name.c_str());
		    }
		    else {
		    	if (r.classes.find(j) == r.classes.end()) {
		    		cacerr("Create class definition for %s\n", j.c_str());
		    	}
		    	else sortClass(r, &r.classes.at(j), looked, ordered);
		    }    
        }
        ordered.push_back(c);
    }
}

int main(int argc, char** argv) {
	set<ClassDefinition*> looked;
	vector<ClassDefinition*> ordered;

    string output(format_strings::header_start);
    Root root = CacShare::init(argc, argv);

    for (auto& [name, c] : root.classes) {
        sortClass(root, &c, looked, ordered);
    }

    for (auto& cp : ordered) {
    	output += fmt::format(format_strings::class_predeclare,
            fmt::arg("class_name", cp->name)
        );
    }


   	for (auto& cp : ordered) {
   		auto& cd = *cp;

   		bool finalClass = false;
   		for (auto m : cd.members) {
	        if (m.member_type != kDefault && CacShare::getHardcode(m).size() == 0) continue; // Not Implemented on platform
        	if (cd.superclasses.size() == 0)  {
	        	finalClass = true;
	        	break;
	        }
        }


        output += fmt::format(format_strings::class_start,
            fmt::arg("class_name", cd.name),
            fmt::arg("base_classes", CacShare::formatBases(cd.superclasses)),
            fmt::arg("final", finalClass ? " final" : "")
        );

        for (auto i : cd.inlines) {
            // printf("inline %s\n", i.inlined.c_str());
        	output += "\t" + i.inlined + "\n";
        }


        for (auto f : cd.functions) {

            if (f.binds[CacShare::platform].size() == 0 && !f.is_defined)
                continue; // Function not supported for this platform, skip it

        	char const* used_format;
        	switch (f.function_type) {
                case kDestructor:
                case kConstructor:
                    used_format = format_strings::structor_definition;
                    break;
                default:
               		used_format = format_strings::function_definition;
                    break;
            }

            auto [reordered_args, fix_args] = CacShare::reorderStructs(f);

            if (reordered_args.size()) {
                used_format = format_strings::platform_function_definition;
            }
        	output += fmt::format(used_format,
                fmt::arg("virtual", f.function_type == kVirtualFunction ? "virtual " : ""),
                fmt::arg("static", f.function_type == kStaticFunction ? "static " : ""),
                fmt::arg("return_type", CacShare::getReturn(f)),
                fmt::arg("function_name", f.name),
                fmt::arg("docs", CacShare::getDocs(f.docs)),
<<<<<<< HEAD
                fmt::arg("raw_params", CacShare::formatArgs(f.args, f.argnames)),
                fmt::arg("const", f.is_const ? " const" : "")
=======
                fmt::arg("raw_args", CacShare::formatRawArgs(f.args, f.argnames)),
                fmt::arg("const", f.is_const ? " const" : ""),
                fmt::arg("fixed_raw_args", CacShare::formatRawArgs(fix_args)),
                fmt::arg("fixed_raw_params", CacShare::formatRawParameters(reordered_args)
                )
>>>>>>> 0e7a6573
            );
        }

    	if (finalClass) {
       		output += "\tGEODE_NONINHERITED_MEMBERS\n";
    	}
        
        for (auto m : cd.members) {
            if (m.member_type != kDefault && CacShare::getHardcode(m).size() == 0)
                continue; // Not Implemented on platform

        	char const* used_format;
        	switch (m.member_type) {
                case kDefault:
                	used_format = format_strings::member_definition;
                	break;
                case kHardcode:
                	used_format = format_strings::hardcode_definition;
                	break;
                case kPad:
                	used_format = format_strings::pad_definition;
                	if (CacShare::getHardcode(m).size() == 0) used_format = format_strings::unimplemented_definition;
                	break;
            }
        	output += fmt::format(used_format,
                fmt::arg("type", m.type),
                fmt::arg("member_name", m.name.substr(m.member_type == kHardcode && m.name.substr(0, 2) == "m_" ? 2 : 0, m.name.size())),
                fmt::arg("hardcode", CacShare::getHardcode(m)),
                fmt::arg("array", CacShare::getArray(m.count)) //why is this not tied to member
            );
        }

        output += format_strings::class_end;

        // queued.pop_front();
    }

    CacShare::writeFile(output);
}<|MERGE_RESOLUTION|>--- conflicted
+++ resolved
@@ -137,16 +137,10 @@
                 fmt::arg("return_type", CacShare::getReturn(f)),
                 fmt::arg("function_name", f.name),
                 fmt::arg("docs", CacShare::getDocs(f.docs)),
-<<<<<<< HEAD
-                fmt::arg("raw_params", CacShare::formatArgs(f.args, f.argnames)),
-                fmt::arg("const", f.is_const ? " const" : "")
-=======
                 fmt::arg("raw_args", CacShare::formatRawArgs(f.args, f.argnames)),
                 fmt::arg("const", f.is_const ? " const" : ""),
                 fmt::arg("fixed_raw_args", CacShare::formatRawArgs(fix_args)),
-                fmt::arg("fixed_raw_params", CacShare::formatRawParameters(reordered_args)
-                )
->>>>>>> 0e7a6573
+                fmt::arg("fixed_raw_params", CacShare::formatRawParameters(reordered_args))
             );
         }
 
