/****************************************************************************
Copyright (c) 2010 cocos2d-x.org

http://www.cocos2d-x.org

Permission is hereby granted, free of charge, to any person obtaining a copy
of this software and associated documentation files (the "Software"), to deal
in the Software without restriction, including without limitation the rights
to use, copy, modify, merge, publish, distribute, sublicense, and/or sell
copies of the Software, and to permit persons to whom the Software is
furnished to do so, subject to the following conditions:

The above copyright notice and this permission notice shall be included in
all copies or substantial portions of the Software.

THE SOFTWARE IS PROVIDED "AS IS", WITHOUT WARRANTY OF ANY KIND, EXPRESS OR
IMPLIED, INCLUDING BUT NOT LIMITED TO THE WARRANTIES OF MERCHANTABILITY,
FITNESS FOR A PARTICULAR PURPOSE AND NONINFRINGEMENT. IN NO EVENT SHALL THE
AUTHORS OR COPYRIGHT HOLDERS BE LIABLE FOR ANY CLAIM, DAMAGES OR OTHER
LIABILITY, WHETHER IN AN ACTION OF CONTRACT, TORT OR OTHERWISE, ARISING FROM,
OUT OF OR IN CONNECTION WITH THE SOFTWARE OR THE USE OR OTHER DEALINGS IN
THE SOFTWARE.
****************************************************************************/

#ifndef __CC_TEXT_FIELD_H__
#define __CC_TEXT_FIELD_H__

#include "label_nodes/CCLabelTTF.h"
#include "text_input_node/CCIMEDelegate.h"
#include "touch_dispatcher/CCTouchDelegateProtocol.h"

NS_CC_BEGIN

class CCTextFieldTTF;

/**
 * @addtogroup input
 * @{
 * @js NA
 * @lua NA
 */

class CC_DLL CCTextFieldDelegate
{
    GEODE_FRIEND_MODIFY
public:
    /**
    @brief    If the sender doesn't want to attach to the IME, return true;
    */
    virtual bool onTextFieldAttachWithIME(CCTextFieldTTF * sender)
    {
        CC_UNUSED_PARAM(sender);
        return false;
    }

    /**
    @brief    If the sender doesn't want to detach from the IME, return true;
    */
    virtual bool onTextFieldDetachWithIME(CCTextFieldTTF * sender)
    {
        CC_UNUSED_PARAM(sender);
        return false;
    }

    /**
    @brief    If the sender doesn't want to insert the text, return true;
    */
    virtual bool onTextFieldInsertText(CCTextFieldTTF * sender, const char * text, int nLen)
    {
        CC_UNUSED_PARAM(sender);
        CC_UNUSED_PARAM(text);
        CC_UNUSED_PARAM(nLen);
        return false;
    }

    /**
    @brief    If the sender doesn't want to delete the delText, return true;
    */
    virtual bool onTextFieldDeleteBackward(CCTextFieldTTF * sender, const char * delText, int nLen)
    {
        CC_UNUSED_PARAM(sender);
        CC_UNUSED_PARAM(delText);
        CC_UNUSED_PARAM(nLen);
        return false;
    }

    /**
    @brief    If the sender doesn't want to draw, return true.
    */
    virtual bool onDraw(CCTextFieldTTF * sender)
    {
        CC_UNUSED_PARAM(sender);
        return false;
    }

    RT_ADD(
<<<<<<< HEAD
    	virtual void textChanged() { }
=======
    virtual void textChanged() {}
>>>>>>> 7914dbea
    )
};

/**
@brief    A simple text input field with TTF font.
@js NA
*/
class CC_DLL CCTextFieldTTF : public CCLabelTTF, public CCIMEDelegate
{
    GEODE_FRIEND_MODIFY
public:
    /**
     *  @lua NA
     */
    CCTextFieldTTF();
    /**
     *  @lua NA
     */
    virtual ~CCTextFieldTTF();

    //char * description();

    /** creates a CCTextFieldTTF from a fontname, alignment, dimension and font size */
    static CCTextFieldTTF * textFieldWithPlaceHolder(const char *placeholder, const CCSize& dimensions, CCTextAlignment alignment, const char *fontName, float fontSize);
    /** creates a CCLabelTTF from a fontname and font size */
    static CCTextFieldTTF * textFieldWithPlaceHolder(const char *placeholder, const char *fontName, float fontSize);
    /** initializes the CCTextFieldTTF with a font name, alignment, dimension and font size */
    bool initWithPlaceHolder(const char *placeholder, const CCSize& dimensions, CCTextAlignment alignment, const char *fontName, float fontSize);
    /** initializes the CCTextFieldTTF with a font name and font size */
    bool initWithPlaceHolder(const char *placeholder, const char *fontName, float fontSize);

    /**
    @brief    Open keyboard and receive input text.
    */
    virtual bool attachWithIME();

    /**
    @brief    End text input and close keyboard.
    */
    virtual bool detachWithIME();

    //////////////////////////////////////////////////////////////////////////
    // properties
    //////////////////////////////////////////////////////////////////////////

    CC_SYNTHESIZE(CCTextFieldDelegate *, m_pDelegate, Delegate);
    CC_SYNTHESIZE_READONLY(int, m_nCharCount, CharCount);
    virtual const ccColor3B& getColorSpaceHolder();
    virtual void setColorSpaceHolder(const ccColor3B& color);

    // input text property
public:
    virtual void setString(const char *text);
    virtual const char* getString(void);
protected:
    gd::string * m_pInputText;

    // place holder text property
    // place holder text displayed when there is no text in the text field.
public:
    virtual void setPlaceHolder(const char * text);
    virtual const char * getPlaceHolder(void);
protected:
    gd::string * m_pPlaceHolder;
    ccColor3B m_ColorSpaceHolder;
public:
    virtual void setSecureTextEntry(bool value);
    virtual bool isSecureTextEntry();
protected:
    bool m_bSecureTextEntry;
protected:

    virtual void draw();

    //////////////////////////////////////////////////////////////////////////
    // CCIMEDelegate interface
    //////////////////////////////////////////////////////////////////////////

    virtual bool canAttachWithIME();
    virtual bool canDetachWithIME();
    virtual void insertText(const char * text, int len);
    virtual void deleteBackward();
    virtual const char * getContentText();
private:
    class LengthStack;
    LengthStack * m_pLens;
};

// end of input group
/// @}

NS_CC_END

#endif    // __CC_TEXT_FIELD_H__<|MERGE_RESOLUTION|>--- conflicted
+++ resolved
@@ -94,11 +94,7 @@
     }
 
     RT_ADD(
-<<<<<<< HEAD
-    	virtual void textChanged() { }
-=======
-    virtual void textChanged() {}
->>>>>>> 7914dbea
+    	virtual void textChanged() {}
     )
 };
 
