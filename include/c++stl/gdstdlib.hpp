#pragma once

#include <string>
#include <map>
#include <vector>
#include <iostream>
#include "../utils/platform.hpp"

namespace geode::base {
	uintptr_t get();
}

#if defined(GEODE_IS_MACOS) || defined(GEODE_IS_ANDROID)
namespace gd {
	struct _internal_string {
		uintptr_t      m_len;
		uintptr_t      m_capacity;
		int                m_refcount;
	};

	class string {
	public:
		string();
		string(char const* ok);
		string(std::string ok) : string(ok.c_str()) {}
		operator std::string() {
			return std::string((char*)m_data, m_data[-1].m_len);
		}
		operator std::string() const {
			return std::string((char*)m_data, m_data[-1].m_len);
		}
		string(string const& ok);
		string& operator=(char const* ok);
		string& operator=(string const& ok);
		__attribute__((noinline)) ~string();
		char const* c_str() const {return (char const*)m_data; }
	 protected: 
		_internal_string*       m_data;
	};

	struct _rb_tree_base {
		bool                m_isblack;
		_rb_tree_base*      m_parent;
		_rb_tree_base*      m_left;
		_rb_tree_base*      m_right;
	};

	template<typename T>
	struct _rb_tree_node : public _rb_tree_base {
		T m_value;
	};

	static void _rb_tree_rotate_left(_rb_tree_base* const x, _rb_tree_base*& root) {
		_rb_tree_base* const y = x->m_right;

		x->m_right = y->m_left;
		if (y->m_left !=0)
			y->m_left->m_parent = x;
		y->m_parent = x->m_parent;

		if (x == root)
			root = y;
		else if (x == x->m_parent->m_left)
			x->m_parent->m_left = y;
		else
			x->m_parent->m_right = y;
		y->m_left = x;
		x->m_parent = y;
	}

	static void _rb_tree_rotate_right(_rb_tree_base* const x, _rb_tree_base*& root) {
		_rb_tree_base* const y = x->m_left;

		x->m_left = y->m_right;
		if (y->m_right != 0)
			y->m_right->m_parent = x;
		y->m_parent = x->m_parent;

		if (x == root)
			root = y;
		else if (x == x->m_parent->m_right)
			x->m_parent->m_right = y;
		else
			x->m_parent->m_left = y;
		y->m_right = x;
		x->m_parent = y;
	}

	static void _rb_insert_rebalance(const bool insert_left, _rb_tree_base* x, _rb_tree_base* p, _rb_tree_base& header) {
		_rb_tree_base *& root = header.m_parent;

		x->m_parent = p;
		x->m_left = 0;
		x->m_right = 0;
		x->m_isblack = false;

		if (insert_left) {
			p->m_left = x;

			if (p == &header) {
				header.m_parent = x;
				header.m_right = x;
			} else if (p == header.m_left){
				header.m_left = x;
			}
		} else {
			p->m_right = x;

			if (p == header.m_right) {
			  header.m_right = x;
			}
		}

		while (x != root && x->m_parent->m_isblack == false) {
			_rb_tree_base* const xpp = x->m_parent->m_parent;

			if (x->m_parent == xpp->m_left) {
				_rb_tree_base* const y = xpp->m_right;
				if (y && y->m_isblack == false) {
					x->m_parent->m_isblack = true;
					y->m_isblack = true;
					xpp->m_isblack = false;
					x = xpp;
				} else {
					if (x == x->m_parent->m_right) {
						x = x->m_parent;
						_rb_tree_rotate_left(x, root);
					}
					x->m_parent->m_isblack = true;
					xpp->m_isblack = false;
					_rb_tree_rotate_right(xpp, root);
				}
			} else {
				_rb_tree_base* const y = xpp->m_left;
				if (y && y->m_isblack == false) {
					x->m_parent->m_isblack = true;
					y->m_isblack = true;
					xpp->m_isblack = false;
					x = xpp;
				} else {
					if (x == x->m_parent->m_left) {
						x = x->m_parent;
						_rb_tree_rotate_right(x, root);
					}
					x->m_parent->m_isblack = true;
					xpp->m_isblack = false;
					_rb_tree_rotate_left(xpp, root);
				}
			}
		}
		root->m_isblack = true;
	}

	static _rb_tree_base* _rb_increment(_rb_tree_base* __x) throw () {
		if (__x->m_right != 0) {
			__x = __x->m_right;
			while (__x->m_left != 0)
				__x = __x->m_left;
		} else {
			_rb_tree_base* __y = __x->m_parent;
			while (__x == __y->m_right) {
				__x = __y;
				__y = __y->m_parent;
			}
			if (__x->m_right != __y)
				__x = __y;
		}
		return __x;
	}

	static _rb_tree_base* _rb_decrement(_rb_tree_base* __x) throw () {
		if (!__x->m_isblack && __x->m_parent->m_parent == __x)
			__x = __x->m_right;
		else if (__x->m_left != 0) {
			_rb_tree_base* __y = __x->m_left;
			while (__y->m_right != 0)
				__y = __y->m_right;
			__x = __y;
		} else {
			_rb_tree_base* __y = __x->m_parent;
			while (__x == __y->m_left) {
				__x = __y;
				__y = __y->m_parent;
			}
			__x = __y;
		}
		return __x;
	}

	template <typename K, typename V>
	class map {
	protected:
		std::less<K> compare;
		_rb_tree_base m_header;
		size_t m_nodecount;
	public:
		typedef _rb_tree_node<std::pair<K,V> >* _tree_node;

		std::map<K, V> std() {
			return (std::map<K, V>)(*this);
		}

		operator std::map<K, V>() {
			auto iter_node = static_cast<_tree_node>(m_header.m_left);
			auto end_node = static_cast<_tree_node>(&m_header);
			std::map<K, V> out;
			for (;iter_node != end_node; iter_node = static_cast<_tree_node>(_rb_increment(iter_node))) {
				out[iter_node->m_value.first] = iter_node->m_value.second;
			}

			return out;
		}
		operator std::map<K, V>() const {
			auto iter_node = static_cast<_tree_node>(m_header.m_left);
			auto end_node = (_tree_node)(&m_header);
			std::map<K, V> out;
			for (;iter_node != end_node; iter_node = static_cast<_tree_node>(_rb_increment(iter_node))) {
				out[iter_node->m_value.first] = iter_node->m_value.second;
			}

			return out;
		}
		void insert(_tree_node x, _tree_node p, const std::pair<K, V>& val) {
			bool insert_left = (x != 0 || p == static_cast<_tree_node>(&m_header) || val.first <  p->m_value.first);

			_tree_node z = new _rb_tree_node<std::pair<K,V> >();
			z->m_value = val;

			_rb_insert_rebalance(insert_left, z, p, m_header);
			++m_nodecount;
		}
		void insert_pair(const std::pair<K, V>& val) {
			_tree_node x = static_cast<_tree_node>(m_header.m_parent);
			_tree_node y = static_cast<_tree_node>(&m_header);
			bool comp = true;
			while (x != 0) {
				y = x;
				comp = val.first < x->m_value.first;
				x = comp ? static_cast<_tree_node>(x->m_left) : static_cast<_tree_node>(x->m_right);
			}
			auto iter = y;

			if (comp) {
				if (iter == static_cast<_tree_node>(m_header.m_left)) {
					insert(x, y, val);
				} else {
					iter = static_cast<_tree_node>(_rb_decrement(iter));
				}
			}
			if (iter->m_value.first < val.first) {
				insert(x, y, val);
			}
		}

		map(std::map<K, V> input) {
			m_header.m_isblack = false;
			m_header.m_parent = 0;
			m_header.m_left = &m_header;
			m_header.m_right = &m_header;

			for (auto i : input) {
				insert_pair(i);
			}
		}
		void erase(_tree_node x) {
			while (x != 0) {
				erase(static_cast<_tree_node>(x->m_right));
				auto y = static_cast<_tree_node>(x->m_left);
				delete y;
				x = y;
			}
		}
		map(map const& lol) : map(std::map<K, V>(lol)) {}
		map() : map(std::map<K, V>()) {}
		~map() {
			erase(static_cast<_tree_node>(m_header.m_parent));
		}
	};

	template <typename T>
	class vector {
	 public:
		operator std::vector<T>() {
			std::vector<T> out;

			for (auto i = m_start; i != m_finish; ++i) {
				out.push_back(*i);
			}
			return out; 
		}
		operator std::vector<T>() const {
			std::vector<T> out;

			for (auto i = m_start; i != m_finish; ++i) {
				out.push_back(*i);
			}
			return out; 
		}

		vector(std::vector<T> input) {
			auto tmp = new T[input.size()];

			m_start = tmp;
			m_finish = m_start + input.size();
			m_capacity_end = m_start + input.size();
			for (auto i : input) {
				*tmp = i;
				tmp++;
			}
		}

		T& front() {
			return *m_start;
		}
		
		vector(vector const& lol) : vector(std::vector<T>(lol)) {}

		vector() : vector(std::vector<T>()) {}

		~vector() {
			delete[] m_start;
		}
	 protected:
		T* m_start;
		T* m_finish;
		T* m_capacity_end;
	};

	struct _bit_reference {
		uintptr_t* m_bitptr;
		uintptr_t  m_mask;

		_bit_reference(uintptr_t* x, uintptr_t y) : m_bitptr(x), m_mask(y) {}
		_bit_reference() : m_bitptr(0), m_mask(0) {}

		operator bool() const { 
			return !!(*m_bitptr & m_mask); 
		}

		_bit_reference& operator=(bool x) {
			if (x)
				*m_bitptr |= m_mask;
			else
				*m_bitptr &= ~m_mask;
			return *this;
		}

		_bit_reference& operator=(const _bit_reference& x) {
			return *this = bool(x);
		}

		bool operator==(const _bit_reference& x) const { 
			return bool(*this) == bool(x);
		}

		bool operator<(const _bit_reference& x) const { 
			return !bool(*this) && bool(x);
		}

		void flip() { 
			*m_bitptr ^= m_mask;
		}
	 };

	struct _bit_iterator {
		uintptr_t* m_bitptr;
		unsigned int m_offset;
		_bit_iterator(uintptr_t* x) : m_bitptr(x), m_offset(0) {}
		_bit_iterator(uintptr_t* x, unsigned o) : m_bitptr(x), m_offset(o) {}
		_bit_reference operator*() const { 
			return _bit_reference(m_bitptr, 1UL << m_offset); 
		}
		_bit_iterator& operator++() {
			if (m_offset++ == sizeof(uintptr_t)-1) {
				m_offset = 0;
				m_bitptr++;
			}
			return *this;
		}

		bool operator!=(const _bit_iterator& b) {
			return !(m_bitptr == b.m_bitptr && m_offset == b.m_offset);
		}
	};

	template <>
	class vector<bool> {
	 protected:
		_bit_iterator m_start;
		_bit_iterator m_end;
		uintptr_t* m_capacity_end;
	 public:
		vector(std::vector<bool> input) : m_start(0), m_end(0) {
			auto realsize = input.size()/int(sizeof(uintptr_t));
			auto tmp = new uintptr_t[realsize];

			m_start = _bit_iterator(tmp);
			m_end = _bit_iterator(tmp + realsize, input.size()%sizeof(uintptr_t));
			m_capacity_end = tmp + realsize;

			auto itmp = m_start;
			for (auto i : input) {
				*itmp = i;
				++itmp;
			}
		}

		operator std::vector<bool>() {
			std::vector<bool> out;
			for (auto i = m_start; i != m_end; ++i) {
				out.push_back(*i);
			}
			return out;
		}

		operator std::vector<bool>() const {
			std::vector<bool> out;
			for (auto i = m_start; i != m_end; ++i) {
				out.push_back(*i);
			}
			return out;
		}

		vector(vector<bool> const& lol) : vector(std::vector<bool>(lol)) {}

		vector() : vector(std::vector<bool>()) {}

		~vector() {
			delete[] m_start.m_bitptr;
		}
	};
};

<<<<<<< HEAD
#else 
using gd = std;
=======
#elif defined(GEODE_IS_IOS)
namespace gd {
	class string {
	public:
		string() {}
		string(char const* ok) : m_internal(ok) {}
		string(std::string ok) : m_internal(ok) {}
		operator std::string() {
			return m_internal;
		}
		operator std::string() const {
			return m_internal;
		}
		string(string const& ok) : m_internal(ok) {}
		string& operator=(char const* ok) {m_internal = ok; return *this;}
		string& operator=(string const& ok) {m_internal = ok; return *this;}
		~string() {}
		char const* c_str() const {return m_internal.c_str(); }
	 protected: 
		std::string       m_internal;
	};

	template <typename T>
	class vector {
	 public:
		operator std::vector<T>() {
			return m_internal;
		}
		operator std::vector<T>() const {
			return m_internal;
		}

		vector(std::vector<T> input) : m_internal(input) {}

		T& front() {
			return m_internal.front();
		}
		
		vector(vector const& lol) : m_internal(lol) {}

		vector() : m_internal() {}

		~vector() {}
	 protected:
		std::vector<T> m_internal;
	};

	template <typename K, typename V>
	class map {
	protected:
		std::map<K, V> m_internal;
	public:
		operator std::map<K, V>() {
			return m_internal;
		}
		operator std::map<K, V>() const {
			return m_internal;
		}
		map(std::map<K, V> input) : m_internal(input) {}

		map(map const& lol) : m_internal(lol) {}
		map() {}
		~map() {}
	};
}
#else
namespace gd = std;
>>>>>>> 28a8e2aa
#endif <|MERGE_RESOLUTION|>--- conflicted
+++ resolved
@@ -431,10 +431,6 @@
 	};
 };
 
-<<<<<<< HEAD
-#else 
-using gd = std;
-=======
 #elif defined(GEODE_IS_IOS)
 namespace gd {
 	class string {
@@ -502,5 +498,4 @@
 }
 #else
 namespace gd = std;
->>>>>>> 28a8e2aa
 #endif 