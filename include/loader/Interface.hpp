#pragma once

#include "Macros.hpp"
#include "Types.hpp"
#include <vector>
#include <variant>
#include <utils/casts.hpp>
#include <utils/Result.hpp>
#include "Log.hpp"
#include "Mod.hpp"

namespace geode {
	class Hook;


	namespace log {
		class LogPtr;
	}

	/**
	 * For developing your own mods, it is 
	 * often convenient to be able to do things 
	 * like create hooks using statically 
	 * initialized global classes.
	 * 
	 * At that point however, your mod has not 
	 * yet received the Mod* to create hooks 
	 * through.
	 * 
	 * For situations like that, you can instead 
	 * inherit from Interface to create your own 
	 * mod interface and create hooks through that; 
	 * calling `init` with the Mod* you receive 
	 * from geode will automatically create all 
	 * scheduled hooks, logs, etc.
	 * 
	 * Interface also provides a handy & 
	 * standardized way to store access to your 
	 * Mod*; you can just define a `get` function 
	 * and a getter for the Mod* stored in the 
	 * Interface.
	 * 
	 * @class Interface
	 */
	class Interface {
	protected:
		static GEODE_DLL Interface* create();
		

		struct ScheduledHook {
			std::string_view m_displayName;
			void* m_address;
			void* m_detour;
		};

		struct ScheduledLog {
			std::string m_info;
			Severity m_severity;
		};

		using exportmemfn_t = void(Mod::*)(std::string const&, unknownmemfn_t);
		using exportfn_t = void(Mod::*)(std::string const&, unknownfn_t);

		struct ScheduledExport {
			std::string m_selector;
			std::variant<unknownmemfn_t, unknownfn_t> m_func;
		};

		Mod* m_mod = nullptr;
		std::vector<ScheduledHook> m_scheduledHooks;
		std::vector<ScheduledLog> m_scheduledLogs;
		std::vector<ScheduledExport> m_scheduledExports;
	
	public:

		static inline GEODE_HIDDEN Interface* get() {
			static Interface* ret = create();
			return ret;
		}

		static inline GEODE_HIDDEN Mod* mod() {
			return Interface::get()->m_mod;
		}

		GEODE_DLL void init(Mod*);

        /**
         * Create a hook at an address. This function can 
		 * be used at static initialization time, as it 
		 * doesn't require the Mod* to be set -- it will 
		 * create the hooks later when the Mod* is set.
		 * 
         * @param address The absolute address of 
         * the function to hook, i.e. gd_base + 0xXXXX
         * @param detour Pointer to your detour function
		 * 
         * @returns Successful result containing the 
         * Hook handle (or nullptr if Mod* is not loaded 
		 * yet), errorful result with info on error
         */
        GEODE_DLL Result<Hook*> addHook(void* address, void* detour);

        /**
         * The same as addHook(void*, void*), but also provides 
         * a display name to show it in the list of the loader.
         * Mostly for internal use but if you don't like your
         * hooks showing up like base + 0x123456 it can be useful
         */
        GEODE_DLL Result<Hook*> addHook(std::string_view displayName, void* address, void* detour);

        /**
         * Log an information. Equivalent to 
         * ```
         * Mod::log() << Severity::severity << info.
         * ```
         * @param info Log information
         * @param severity Log severity
         */
        GEODE_DLL void logInfo(std::string const& info, Severity severity);

    protected:
        GEODE_DLL void exportAPIFunctionInternal(std::string const& selector, unknownmemfn_t fn);
        GEODE_DLL void exportAPIFunctionInternal(std::string const& selector, unknownfn_t fn);

    public:
        template <typename T>
        inline void exportAPIFunction(std::string const& selector, T ptr) {
        	if constexpr (std::is_member_function_pointer_v<decltype(ptr)>) {
<<<<<<< HEAD
        		// why does this need reference cast
        		// aaaaaaaa i hate you msvc
        		// why did you need to make member function
        		// pointers all different sizes everyone
        		// hates you stop with this quirkiness
        		// please i beg you im a cute girl
        		// listen to me
        		exportAPIFunctionInternal(selector, cast::reference_cast<unknownmemfn_t>(ptr));
=======
        		exportAPIFunctionInternal(selector, utils::reference_cast<unknownmemfn_t>(ptr));
>>>>>>> 303c03b1
        	}
        	else {
        		exportAPIFunctionInternal(selector, reinterpret_cast<unknownfn_t>(ptr));
        	}
        }
	};

    
}

inline const char* operator"" _sprite(const char* str, size_t) {
    return geode::Interface::mod()->expandSpriteName(str);
}<|MERGE_RESOLUTION|>--- conflicted
+++ resolved
@@ -126,18 +126,7 @@
         template <typename T>
         inline void exportAPIFunction(std::string const& selector, T ptr) {
         	if constexpr (std::is_member_function_pointer_v<decltype(ptr)>) {
-<<<<<<< HEAD
-        		// why does this need reference cast
-        		// aaaaaaaa i hate you msvc
-        		// why did you need to make member function
-        		// pointers all different sizes everyone
-        		// hates you stop with this quirkiness
-        		// please i beg you im a cute girl
-        		// listen to me
         		exportAPIFunctionInternal(selector, cast::reference_cast<unknownmemfn_t>(ptr));
-=======
-        		exportAPIFunctionInternal(selector, utils::reference_cast<unknownmemfn_t>(ptr));
->>>>>>> 303c03b1
         	}
         	else {
         		exportAPIFunctionInternal(selector, reinterpret_cast<unknownfn_t>(ptr));
