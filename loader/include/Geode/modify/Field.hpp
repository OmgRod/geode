--- conflicted
+++ resolved
@@ -49,10 +49,6 @@
         }
     };
 
-<<<<<<< HEAD
-=======
-    [[deprecated("Will be removed in 1.0.0")]] GEODE_DLL size_t getFieldIndexForClass(size_t hash);
->>>>>>> ebcc23e7
     GEODE_DLL size_t getFieldIndexForClass(char const* name);
 
     template <class Parent, class Base>
