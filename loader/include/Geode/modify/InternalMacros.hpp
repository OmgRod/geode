#include <type_traits>

/**
 * Main class implementation, it has the structure
 *
 * class hook0Dummy;
 * template<typename>
 * struct hook0 {};
 * namespace {
 *     struct hook0Parent {};
 *     Modify<hook0<hook0Parent>, MenuLayer> hook0Apply;
 *     struct GEODE_HIDDEN hook0Intermediate: public MenuLayer {
 *         geode::modifier::FieldIntermediate<MenuLayer,
 *             hook0<hook0Intermediate>, hook0<hook0Parent>
 *         > m_fields;
 *     };
 * }
 * template<>
 * struct GEODE_HIDDEN hook0<hook0Parent>: hook0Intermediate {
 *     // code stuff idk
 * };
 *
 * I tried to make the macro as verbose as it can be but
 * I am bad at this stuff
 */

#define GEODE_MODIFY_DECLARE_ANONYMOUS(base, derived)                  \
    derived##Dummy;                                                    \
    template <class>                                                   \
    struct derived {};                                                 \
    namespace {                                                        \
        struct derived##Parent {};                                     \
        Modify<derived<derived##Parent>, base> derived##Apply;         \
        struct GEODE_HIDDEN derived##Intermediate : base {             \
            mutable geode::modifier::FieldIntermediate<                \
                base, derived##Intermediate, derived<derived##Parent>> \
                m_fields;                                              \
        };                                                             \
    }                                                                  \
    template <>                                                        \
    struct GEODE_HIDDEN derived<derived##Parent> : derived##Intermediate

#define GEODE_MODIFY_DECLARE(base, derived)                                                  \
    derived##Dummy;                                                                          \
    struct derived;                                                                          \
    namespace {                                                                              \
        Modify<derived, base> derived##Apply;                                                \
        struct GEODE_HIDDEN derived##Intermediate : base {                                   \
            mutable geode::modifier::FieldIntermediate<base, derived##Intermediate, derived> \
                m_fields;                                                                    \
        };                                                                                   \
    }                                                                                        \
    struct GEODE_HIDDEN derived : derived##Intermediate

#define GEODE_MODIFY_REDIRECT4(base, derived) GEODE_MODIFY_DECLARE(base, derived)
#define GEODE_MODIFY_REDIRECT3(base, derived) GEODE_MODIFY_DECLARE_ANONYMOUS(base, derived)
#define GEODE_MODIFY_REDIRECT2(base) GEODE_MODIFY_REDIRECT3(base, GEODE_CONCAT(hook, __LINE__))
#define GEODE_MODIFY_REDIRECT1(base) GEODE_MODIFY_REDIRECT2(base)

/**
 * Interfaces for the class implementation
 *
 * class $modify(MenuLayer) {};
 * class $modify(MyMenuLayerInterface, MenuLayer) {};
 */

#define GEODE_CRTP1(base) GEODE_MODIFY_REDIRECT1(base)
#define GEODE_CRTP2(derived, base) GEODE_MODIFY_REDIRECT4(base, derived)
#define $modify(...) \
    GEODE_INVOKE(GEODE_CONCAT(GEODE_CRTP, GEODE_NUMBER_OF_ARGS(__VA_ARGS__)), __VA_ARGS__)
#define $(...) $modify(__VA_ARGS__)

/**
 * Get current hook class without needing to name it.
 * Useful for callbacks
 */
#define $cls std::remove_pointer<decltype(this)>::type

<<<<<<< HEAD
#define GEODE_ONLY_FIELD(type, field_, default_) private: field<type> field_ = default_; public:
#define GEODE_INTERNAL_FIELD(type, field, name) inline type& name() { return this->*field; }
//#define GEODE_EXTERNAL_FIELD(type, field, name) static inline type& name##From(void* self) { return reinterpret_cast<decltype(this)>(self)->*field; }
#define GEODE_FIELD(type, field, name, default_) GEODE_ONLY_FIELD(type, field, default_) GEODE_INTERNAL_FIELD(type, field, name) //GEODE_EXTERNAL_FIELD(type, field, name)


#define $execute                                                  \
template<class>                                                   \
void GEODE_CONCAT(geodeExecFunction, __LINE__)();                 \
namespace {                                                       \
	struct GEODE_CONCAT(ExecFuncUnique, __LINE__) {};             \
}                                                                 \
static inline auto GEODE_CONCAT(Exec, __LINE__) = (Loader::get()->scheduleOnModLoad(\
	nullptr, &GEODE_CONCAT(geodeExecFunction, __LINE__)<GEODE_CONCAT(ExecFuncUnique, __LINE__)> \
), 0);                                                            \
template<class>                                                   \
void GEODE_CONCAT(geodeExecFunction, __LINE__)()
=======
#define GEODE_EXECUTE_FUNC(Line_)                                                              \
    template <class>                                                                           \
    void _##Line_##Function();                                                                 \
    namespace {                                                                                \
        struct _##Line_##Unique {};                                                            \
    }                                                                                          \
    static inline auto _line =                                                                 \
        (Loader::get()->scheduleOnModLoad(nullptr, &_##Line_##Function<_##Line_##Unique>), 0); \
    template <class>                                                                           \
    void _##Line_##Function()

#define $execute GEODE_EXECUTE_FUNC(__LINE__)
>>>>>>> b9e670ff
<|MERGE_RESOLUTION|>--- conflicted
+++ resolved
@@ -76,7 +76,6 @@
  */
 #define $cls std::remove_pointer<decltype(this)>::type
 
-<<<<<<< HEAD
 #define GEODE_ONLY_FIELD(type, field_, default_) private: field<type> field_ = default_; public:
 #define GEODE_INTERNAL_FIELD(type, field, name) inline type& name() { return this->*field; }
 //#define GEODE_EXTERNAL_FIELD(type, field, name) static inline type& name##From(void* self) { return reinterpret_cast<decltype(this)>(self)->*field; }
@@ -93,18 +92,4 @@
 	nullptr, &GEODE_CONCAT(geodeExecFunction, __LINE__)<GEODE_CONCAT(ExecFuncUnique, __LINE__)> \
 ), 0);                                                            \
 template<class>                                                   \
-void GEODE_CONCAT(geodeExecFunction, __LINE__)()
-=======
-#define GEODE_EXECUTE_FUNC(Line_)                                                              \
-    template <class>                                                                           \
-    void _##Line_##Function();                                                                 \
-    namespace {                                                                                \
-        struct _##Line_##Unique {};                                                            \
-    }                                                                                          \
-    static inline auto _line =                                                                 \
-        (Loader::get()->scheduleOnModLoad(nullptr, &_##Line_##Function<_##Line_##Unique>), 0); \
-    template <class>                                                                           \
-    void _##Line_##Function()
-
-#define $execute GEODE_EXECUTE_FUNC(__LINE__)
->>>>>>> b9e670ff
+void GEODE_CONCAT(geodeExecFunction, __LINE__)()