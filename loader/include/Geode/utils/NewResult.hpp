#pragma once

#include "../DefaultInclude.hpp"

#include <string>
#include <string_view>
#include <variant>

namespace geode {
    namespace {
        struct AnyType {
            explicit AnyType() = delete;
        };

        template <class V, class RV>
        concept ConvertibleToResult =
            std::is_convertible_v<std::remove_reference_t<V>, std::remove_reference_t<RV>> ||
            std::is_same_v<std::remove_reference_t<V>, std::remove_reference_t<RV>>;

        using DefaultValue = std::monostate;
        using DefaultError = std::string;
    }

    template <class T = DefaultValue, class E = DefaultError>
    class [[nodiscard]] NewResult {
    public:
        using value_type = std::remove_reference_t<T>;
        using error_type = std::remove_reference_t<E>;

        // for some reason doing requires causes errors with pch...
        static_assert(
            std::is_copy_constructible_v<value_type> || std::is_move_constructible_v<value_type>,
            "T must be copiable or movable!"
        );
        static_assert(
            std::is_copy_constructible_v<error_type> || std::is_move_constructible_v<error_type>,
            "E must be copiable or movable!"
        );

    protected:
        std::variant<value_type, error_type> m_value;

    public:
        bool isOk() const {
            return std::holds_alternative<value_type>(m_value);
        }

        bool isErr() const {
            return std::holds_alternative<error_type>(m_value);
        }

        explicit NewResult(value_type const& value
        ) requires std::is_copy_constructible_v<value_type> : m_value(value) {}

        explicit NewResult(value_type&& value) requires std::is_move_constructible_v<value_type> :
            m_value(std::forward<value_type>(value)) {}

        explicit NewResult(error_type const& value
        ) requires std::is_copy_constructible_v<error_type> : m_value(value) {}

        explicit NewResult(error_type&& value) requires std::is_move_constructible_v<error_type> :
            m_value(std::forward<error_type>(value)) {}

        NewResult(NewResult<T, E> const& other) requires std::is_copy_constructible_v<value_type> &&
            std::is_copy_constructible_v<error_type>
        = default;

        NewResult(NewResult<T, E>&& other
        ) requires(!std::is_copy_constructible_v<value_type> || !std::is_copy_constructible_v<error_type>) =
            default;

        template <class T2, class E2>
        requires ConvertibleToResult<T2, T> && ConvertibleToResult<E2, E> NewResult(
            NewResult<T2, E2> const& other
        )

        requires std::is_copy_constructible_v<value_type> &&
            std::is_copy_constructible_v<error_type> :
            m_value(other.isOk() ? other.unwrap() : other.unwrapErr()) {}

        template <class T2, class E2>
        requires ConvertibleToResult<T2, T> && ConvertibleToResult<E2, E> NewResult(
            NewResult<T2, E2>&& other
        )

        requires(!std::is_copy_constructible_v<value_type> || !std::is_copy_constructible_v<error_type>) :
            m_value(other.isOk() ? other.unwrap() : other.unwrapErr()) {}

        template <class T2>
        requires ConvertibleToResult<T2, T> NewResult(NewResult<T2, AnyType> const& other)

        requires std::is_copy_constructible_v<value_type> &&
            std::is_copy_constructible_v<error_type> : NewResult(value_type(other.unwrap())) {}

        template <class E2>
        requires ConvertibleToResult<E2, E> NewResult(NewResult<AnyType, E2> const& other)

        requires std::is_copy_constructible_v<value_type> &&
            std::is_copy_constructible_v<error_type> :
            m_value(std::forward<E2>(other.unwrapErr())) {}

        template <class T2>
        requires ConvertibleToResult<T2, T> NewResult(NewResult<T2, AnyType>&& other)

        requires(!std::is_copy_constructible_v<value_type> || !std::is_copy_constructible_v<error_type>) :
            m_value(other.unwrap()) {}

        template <class E2>
        requires ConvertibleToResult<E2, E> NewResult(NewResult<AnyType, E2>&& other)

        requires(!std::is_copy_constructible_v<value_type> || !std::is_copy_constructible_v<error_type>) :
            NewResult(std::forward<error_type>(other.unwrapErr())) {}

        value_type unwrap() const requires std::is_copy_constructible_v<value_type> {
            return std::get<value_type>(m_value);
        }

        value_type&& unwrap() requires(!std::is_copy_constructible_v<value_type>) {
            return std::move(std::get<value_type>(m_value));
        }

        error_type unwrapErr() const requires std::is_copy_constructible_v<error_type> {
            return std::get<error_type>(m_value);
        }

        error_type&& unwrapErr() requires(!std::is_copy_constructible_v<error_type>) {
            return std::move(std::get<error_type>(m_value));
        }

        explicit operator bool() const
            requires(!std::is_same_v<T, bool> && !std::is_same_v<E, bool>) {
            return this->isOk();
        }
    };

    template <class T>
    class [[nodiscard]] NewResult<T, T> {
    public:
        using value_type = std::remove_reference_t<T>;
        using error_type = std::remove_reference_t<T>;

        // for some reason doing requires causes errors with pch...
        static_assert(
            std::is_copy_constructible_v<value_type> || std::is_move_constructible_v<value_type>,
            "T must be copiable or movable!"
        );

    protected:
        bool m_success;
        value_type m_value;

    public:
        bool isOk() const {
            return m_success;
        }

        bool isErr() const {
            return !m_success;
        }

        explicit NewResult(value_type const& value, bool success) requires
            std::is_copy_constructible_v<value_type> :
            m_value(value),
            m_success(success) {}

        explicit NewResult(value_type&& value, bool success) requires
            std::is_move_constructible_v<value_type> :
            m_value(std::forward<value_type>(value)),
            m_success(success) {}

        NewResult(NewResult<T, T> const& other) requires std::is_copy_constructible_v<value_type>
        = default;

        NewResult(NewResult<T, T>&& other
        ) requires(!std::is_copy_constructible_v<value_type>) = default;

        template <class T2, class E2>
        requires ConvertibleToResult<T2, T> && ConvertibleToResult<E2, T> NewResult(
            NewResult<T2, E2> const& other
        )

        requires std::is_copy_constructible_v<value_type> :
            m_value(other.isOk() ? other.unwrap() : other.unwrapErr()),
            m_success(other.isOk()) {}

        template <class T2, class E2>
        requires ConvertibleToResult<T2, T> && ConvertibleToResult<E2, T> NewResult(
            NewResult<T2, E2>&& other
        )

        requires(!std::is_copy_constructible_v<value_type>) :
            m_value(other.isOk() ? other.unwrap() : other.unwrapErr()), m_success(other.isOk()) {}

        template <class T2>
        requires ConvertibleToResult<T2, T> NewResult(NewResult<T2, AnyType> const& other)

        requires std::is_copy_constructible_v<value_type> :
            NewResult(value_type(other.unwrap()), true) {}

        template <class T2>
        requires ConvertibleToResult<T2, T> NewResult(NewResult<T2, AnyType>&& other)

        requires(!std::is_copy_constructible_v<value_type>) :
            NewResult(std::forward<value_type>(other.unwrap()), true) {}

        template <class E2>
        requires ConvertibleToResult<E2, T> NewResult(NewResult<AnyType, E2> const& other)

        requires std::is_copy_constructible_v<value_type> :
            NewResult(error_type(other.unwrapErr()), false) {}

        template <class E2>
        requires ConvertibleToResult<E2, T> NewResult(NewResult<AnyType, E2>&& other)

        requires(!std::is_copy_constructible_v<value_type>) :
            NewResult(std::forward<error_type>(other.unwrapErr()), false) {}

        value_type unwrap() const requires std::is_copy_constructible_v<value_type> {
            return m_value;
        }

        value_type&& unwrap() requires(!std::is_copy_constructible_v<value_type>) {
            return std::move(m_value);
        }

        error_type unwrapErr() const requires std::is_copy_constructible_v<error_type> {
            return m_value;
        }

        error_type&& unwrapErr() requires(!std::is_copy_constructible_v<error_type>) {
            return std::move(m_value);
        }

        explicit operator bool() const requires(!std::is_same_v<T, bool>) {
            return this->isOk();
        }
    };

    template <class T = DefaultValue, class E = AnyType>

    requires std::is_copy_constructible_v<T> NewResult<T, E> NewOk(T value = T()) {
        return NewResult<T, E>(value);
    }

    template <class T = DefaultValue, class E = AnyType>

    requires(!std::is_copy_constructible_v<T>) NewResult<T, E> NewOk(T&& value) {
        return NewResult<T, E>(std::forward<T>(value));
    }

    template <class E = DefaultError, class T = AnyType>

    requires std::is_copy_constructible_v<E> NewResult<T, E> NewErr(E error = E()) {
        return NewResult<T, E>(error);
    }

    template <class E = DefaultError, class T = AnyType>

    requires(!std::is_copy_constructible_v<E>) NewResult<T, E> NewErr(E&& error) {
        return NewResult<T, E>(std::forward<E>(error));
    }

<<<<<<< HEAD
    #define GEODE_UNWRAP_INTO(into, ...) \
        auto GEODE_CONCAT(res_, __LINE__) = (__VA_ARGS__);\
        if (GEODE_CONCAT(res_, __LINE__).isErr()) {\
            return NewErr(std::move(GEODE_CONCAT(res_, __LINE__).unwrapErr()));\
        }\
        into = std::move(GEODE_CONCAT(res_, __LINE__).unwrap())

    #define GEODE_UNWRAP(...) \
        { auto GEODE_CONCAT(res_, __LINE__) = (__VA_ARGS__);\
        if (GEODE_CONCAT(res_, __LINE__).isErr()) {\
            return NewErr(std::move(GEODE_CONCAT(res_, __LINE__).unwrapErr()));\
        } }
=======
#define GEODE_UNWRAP_INTO(into, ...)                                     \
    auto GEODE_CONCAT(res_, __LINE__) = (__VA_ARGS__);                   \
    if (GEODE_CONCAT(res_, __LINE__).isErr()) {                          \
        return Err(std::move(GEODE_CONCAT(res_, __LINE__).unwrapErr())); \
    }                                                                    \
    into = std::move(GEODE_CONCAT(res_, __LINE__).unwrap())

#define GEODE_UNWRAP(...)                                                    \
    {                                                                        \
        auto GEODE_CONCAT(res_, __LINE__) = (__VA_ARGS__);                   \
        if (GEODE_CONCAT(res_, __LINE__).isErr()) {                          \
            return Err(std::move(GEODE_CONCAT(res_, __LINE__).unwrapErr())); \
        }                                                                    \
    }
>>>>>>> b9e670ff
}
<|MERGE_RESOLUTION|>--- conflicted
+++ resolved
@@ -1,292 +1,277 @@
-#pragma once
-
-#include "../DefaultInclude.hpp"
-
-#include <string>
-#include <string_view>
-#include <variant>
-
-namespace geode {
-    namespace {
-        struct AnyType {
-            explicit AnyType() = delete;
-        };
-
-        template <class V, class RV>
-        concept ConvertibleToResult =
-            std::is_convertible_v<std::remove_reference_t<V>, std::remove_reference_t<RV>> ||
-            std::is_same_v<std::remove_reference_t<V>, std::remove_reference_t<RV>>;
-
-        using DefaultValue = std::monostate;
-        using DefaultError = std::string;
-    }
-
-    template <class T = DefaultValue, class E = DefaultError>
-    class [[nodiscard]] NewResult {
-    public:
-        using value_type = std::remove_reference_t<T>;
-        using error_type = std::remove_reference_t<E>;
-
-        // for some reason doing requires causes errors with pch...
-        static_assert(
-            std::is_copy_constructible_v<value_type> || std::is_move_constructible_v<value_type>,
-            "T must be copiable or movable!"
-        );
-        static_assert(
-            std::is_copy_constructible_v<error_type> || std::is_move_constructible_v<error_type>,
-            "E must be copiable or movable!"
-        );
-
-    protected:
-        std::variant<value_type, error_type> m_value;
-
-    public:
-        bool isOk() const {
-            return std::holds_alternative<value_type>(m_value);
-        }
-
-        bool isErr() const {
-            return std::holds_alternative<error_type>(m_value);
-        }
-
-        explicit NewResult(value_type const& value
-        ) requires std::is_copy_constructible_v<value_type> : m_value(value) {}
-
-        explicit NewResult(value_type&& value) requires std::is_move_constructible_v<value_type> :
-            m_value(std::forward<value_type>(value)) {}
-
-        explicit NewResult(error_type const& value
-        ) requires std::is_copy_constructible_v<error_type> : m_value(value) {}
-
-        explicit NewResult(error_type&& value) requires std::is_move_constructible_v<error_type> :
-            m_value(std::forward<error_type>(value)) {}
-
-        NewResult(NewResult<T, E> const& other) requires std::is_copy_constructible_v<value_type> &&
-            std::is_copy_constructible_v<error_type>
-        = default;
-
-        NewResult(NewResult<T, E>&& other
-        ) requires(!std::is_copy_constructible_v<value_type> || !std::is_copy_constructible_v<error_type>) =
-            default;
-
-        template <class T2, class E2>
-        requires ConvertibleToResult<T2, T> && ConvertibleToResult<E2, E> NewResult(
-            NewResult<T2, E2> const& other
-        )
-
-        requires std::is_copy_constructible_v<value_type> &&
-            std::is_copy_constructible_v<error_type> :
-            m_value(other.isOk() ? other.unwrap() : other.unwrapErr()) {}
-
-        template <class T2, class E2>
-        requires ConvertibleToResult<T2, T> && ConvertibleToResult<E2, E> NewResult(
-            NewResult<T2, E2>&& other
-        )
-
-        requires(!std::is_copy_constructible_v<value_type> || !std::is_copy_constructible_v<error_type>) :
-            m_value(other.isOk() ? other.unwrap() : other.unwrapErr()) {}
-
-        template <class T2>
-        requires ConvertibleToResult<T2, T> NewResult(NewResult<T2, AnyType> const& other)
-
-        requires std::is_copy_constructible_v<value_type> &&
-            std::is_copy_constructible_v<error_type> : NewResult(value_type(other.unwrap())) {}
-
-        template <class E2>
-        requires ConvertibleToResult<E2, E> NewResult(NewResult<AnyType, E2> const& other)
-
-        requires std::is_copy_constructible_v<value_type> &&
-            std::is_copy_constructible_v<error_type> :
-            m_value(std::forward<E2>(other.unwrapErr())) {}
-
-        template <class T2>
-        requires ConvertibleToResult<T2, T> NewResult(NewResult<T2, AnyType>&& other)
-
-        requires(!std::is_copy_constructible_v<value_type> || !std::is_copy_constructible_v<error_type>) :
-            m_value(other.unwrap()) {}
-
-        template <class E2>
-        requires ConvertibleToResult<E2, E> NewResult(NewResult<AnyType, E2>&& other)
-
-        requires(!std::is_copy_constructible_v<value_type> || !std::is_copy_constructible_v<error_type>) :
-            NewResult(std::forward<error_type>(other.unwrapErr())) {}
-
-        value_type unwrap() const requires std::is_copy_constructible_v<value_type> {
-            return std::get<value_type>(m_value);
-        }
-
-        value_type&& unwrap() requires(!std::is_copy_constructible_v<value_type>) {
-            return std::move(std::get<value_type>(m_value));
-        }
-
-        error_type unwrapErr() const requires std::is_copy_constructible_v<error_type> {
-            return std::get<error_type>(m_value);
-        }
-
-        error_type&& unwrapErr() requires(!std::is_copy_constructible_v<error_type>) {
-            return std::move(std::get<error_type>(m_value));
-        }
-
-        explicit operator bool() const
-            requires(!std::is_same_v<T, bool> && !std::is_same_v<E, bool>) {
-            return this->isOk();
-        }
-    };
-
-    template <class T>
-    class [[nodiscard]] NewResult<T, T> {
-    public:
-        using value_type = std::remove_reference_t<T>;
-        using error_type = std::remove_reference_t<T>;
-
-        // for some reason doing requires causes errors with pch...
-        static_assert(
-            std::is_copy_constructible_v<value_type> || std::is_move_constructible_v<value_type>,
-            "T must be copiable or movable!"
-        );
-
-    protected:
-        bool m_success;
-        value_type m_value;
-
-    public:
-        bool isOk() const {
-            return m_success;
-        }
-
-        bool isErr() const {
-            return !m_success;
-        }
-
-        explicit NewResult(value_type const& value, bool success) requires
-            std::is_copy_constructible_v<value_type> :
-            m_value(value),
-            m_success(success) {}
-
-        explicit NewResult(value_type&& value, bool success) requires
-            std::is_move_constructible_v<value_type> :
-            m_value(std::forward<value_type>(value)),
-            m_success(success) {}
-
-        NewResult(NewResult<T, T> const& other) requires std::is_copy_constructible_v<value_type>
-        = default;
-
-        NewResult(NewResult<T, T>&& other
-        ) requires(!std::is_copy_constructible_v<value_type>) = default;
-
-        template <class T2, class E2>
-        requires ConvertibleToResult<T2, T> && ConvertibleToResult<E2, T> NewResult(
-            NewResult<T2, E2> const& other
-        )
-
-        requires std::is_copy_constructible_v<value_type> :
-            m_value(other.isOk() ? other.unwrap() : other.unwrapErr()),
-            m_success(other.isOk()) {}
-
-        template <class T2, class E2>
-        requires ConvertibleToResult<T2, T> && ConvertibleToResult<E2, T> NewResult(
-            NewResult<T2, E2>&& other
-        )
-
-        requires(!std::is_copy_constructible_v<value_type>) :
-            m_value(other.isOk() ? other.unwrap() : other.unwrapErr()), m_success(other.isOk()) {}
-
-        template <class T2>
-        requires ConvertibleToResult<T2, T> NewResult(NewResult<T2, AnyType> const& other)
-
-        requires std::is_copy_constructible_v<value_type> :
-            NewResult(value_type(other.unwrap()), true) {}
-
-        template <class T2>
-        requires ConvertibleToResult<T2, T> NewResult(NewResult<T2, AnyType>&& other)
-
-        requires(!std::is_copy_constructible_v<value_type>) :
-            NewResult(std::forward<value_type>(other.unwrap()), true) {}
-
-        template <class E2>
-        requires ConvertibleToResult<E2, T> NewResult(NewResult<AnyType, E2> const& other)
-
-        requires std::is_copy_constructible_v<value_type> :
-            NewResult(error_type(other.unwrapErr()), false) {}
-
-        template <class E2>
-        requires ConvertibleToResult<E2, T> NewResult(NewResult<AnyType, E2>&& other)
-
-        requires(!std::is_copy_constructible_v<value_type>) :
-            NewResult(std::forward<error_type>(other.unwrapErr()), false) {}
-
-        value_type unwrap() const requires std::is_copy_constructible_v<value_type> {
-            return m_value;
-        }
-
-        value_type&& unwrap() requires(!std::is_copy_constructible_v<value_type>) {
-            return std::move(m_value);
-        }
-
-        error_type unwrapErr() const requires std::is_copy_constructible_v<error_type> {
-            return m_value;
-        }
-
-        error_type&& unwrapErr() requires(!std::is_copy_constructible_v<error_type>) {
-            return std::move(m_value);
-        }
-
-        explicit operator bool() const requires(!std::is_same_v<T, bool>) {
-            return this->isOk();
-        }
-    };
-
-    template <class T = DefaultValue, class E = AnyType>
-
-    requires std::is_copy_constructible_v<T> NewResult<T, E> NewOk(T value = T()) {
-        return NewResult<T, E>(value);
-    }
-
-    template <class T = DefaultValue, class E = AnyType>
-
-    requires(!std::is_copy_constructible_v<T>) NewResult<T, E> NewOk(T&& value) {
-        return NewResult<T, E>(std::forward<T>(value));
-    }
-
-    template <class E = DefaultError, class T = AnyType>
-
-    requires std::is_copy_constructible_v<E> NewResult<T, E> NewErr(E error = E()) {
-        return NewResult<T, E>(error);
-    }
-
-    template <class E = DefaultError, class T = AnyType>
-
-    requires(!std::is_copy_constructible_v<E>) NewResult<T, E> NewErr(E&& error) {
-        return NewResult<T, E>(std::forward<E>(error));
-    }
-
-<<<<<<< HEAD
-    #define GEODE_UNWRAP_INTO(into, ...) \
-        auto GEODE_CONCAT(res_, __LINE__) = (__VA_ARGS__);\
-        if (GEODE_CONCAT(res_, __LINE__).isErr()) {\
-            return NewErr(std::move(GEODE_CONCAT(res_, __LINE__).unwrapErr()));\
-        }\
-        into = std::move(GEODE_CONCAT(res_, __LINE__).unwrap())
-
-    #define GEODE_UNWRAP(...) \
-        { auto GEODE_CONCAT(res_, __LINE__) = (__VA_ARGS__);\
-        if (GEODE_CONCAT(res_, __LINE__).isErr()) {\
-            return NewErr(std::move(GEODE_CONCAT(res_, __LINE__).unwrapErr()));\
-        } }
-=======
-#define GEODE_UNWRAP_INTO(into, ...)                                     \
-    auto GEODE_CONCAT(res_, __LINE__) = (__VA_ARGS__);                   \
-    if (GEODE_CONCAT(res_, __LINE__).isErr()) {                          \
-        return Err(std::move(GEODE_CONCAT(res_, __LINE__).unwrapErr())); \
-    }                                                                    \
-    into = std::move(GEODE_CONCAT(res_, __LINE__).unwrap())
-
-#define GEODE_UNWRAP(...)                                                    \
-    {                                                                        \
-        auto GEODE_CONCAT(res_, __LINE__) = (__VA_ARGS__);                   \
-        if (GEODE_CONCAT(res_, __LINE__).isErr()) {                          \
-            return Err(std::move(GEODE_CONCAT(res_, __LINE__).unwrapErr())); \
-        }                                                                    \
-    }
->>>>>>> b9e670ff
-}
+#pragma once
+
+#include "../DefaultInclude.hpp"
+
+#include <string>
+#include <string_view>
+#include <variant>
+
+namespace geode {
+    namespace {
+        struct AnyType {
+            explicit AnyType() = delete;
+        };
+
+        template <class V, class RV>
+        concept ConvertibleToResult =
+            std::is_convertible_v<std::remove_reference_t<V>, std::remove_reference_t<RV>> ||
+            std::is_same_v<std::remove_reference_t<V>, std::remove_reference_t<RV>>;
+
+        using DefaultValue = std::monostate;
+        using DefaultError = std::string;
+    }
+
+    template <class T = DefaultValue, class E = DefaultError>
+    class [[nodiscard]] NewResult {
+    public:
+        using value_type = std::remove_reference_t<T>;
+        using error_type = std::remove_reference_t<E>;
+
+        // for some reason doing requires causes errors with pch...
+        static_assert(
+            std::is_copy_constructible_v<value_type> || std::is_move_constructible_v<value_type>,
+            "T must be copiable or movable!"
+        );
+        static_assert(
+            std::is_copy_constructible_v<error_type> || std::is_move_constructible_v<error_type>,
+            "E must be copiable or movable!"
+        );
+
+    protected:
+        std::variant<value_type, error_type> m_value;
+
+    public:
+        bool isOk() const {
+            return std::holds_alternative<value_type>(m_value);
+        }
+
+        bool isErr() const {
+            return std::holds_alternative<error_type>(m_value);
+        }
+
+        explicit NewResult(value_type const& value
+        ) requires std::is_copy_constructible_v<value_type> : m_value(value) {}
+
+        explicit NewResult(value_type&& value) requires std::is_move_constructible_v<value_type> :
+            m_value(std::forward<value_type>(value)) {}
+
+        explicit NewResult(error_type const& value
+        ) requires std::is_copy_constructible_v<error_type> : m_value(value) {}
+
+        explicit NewResult(error_type&& value) requires std::is_move_constructible_v<error_type> :
+            m_value(std::forward<error_type>(value)) {}
+
+        NewResult(NewResult<T, E> const& other) requires std::is_copy_constructible_v<value_type> &&
+            std::is_copy_constructible_v<error_type>
+        = default;
+
+        NewResult(NewResult<T, E>&& other
+        ) requires(!std::is_copy_constructible_v<value_type> || !std::is_copy_constructible_v<error_type>) =
+            default;
+
+        template <class T2, class E2>
+        requires ConvertibleToResult<T2, T> && ConvertibleToResult<E2, E> NewResult(
+            NewResult<T2, E2> const& other
+        )
+
+        requires std::is_copy_constructible_v<value_type> &&
+            std::is_copy_constructible_v<error_type> :
+            m_value(other.isOk() ? other.unwrap() : other.unwrapErr()) {}
+
+        template <class T2, class E2>
+        requires ConvertibleToResult<T2, T> && ConvertibleToResult<E2, E> NewResult(
+            NewResult<T2, E2>&& other
+        )
+
+        requires(!std::is_copy_constructible_v<value_type> || !std::is_copy_constructible_v<error_type>) :
+            m_value(other.isOk() ? other.unwrap() : other.unwrapErr()) {}
+
+        template <class T2>
+        requires ConvertibleToResult<T2, T> NewResult(NewResult<T2, AnyType> const& other)
+
+        requires std::is_copy_constructible_v<value_type> &&
+            std::is_copy_constructible_v<error_type> : NewResult(value_type(other.unwrap())) {}
+
+        template <class E2>
+        requires ConvertibleToResult<E2, E> NewResult(NewResult<AnyType, E2> const& other)
+
+        requires std::is_copy_constructible_v<value_type> &&
+            std::is_copy_constructible_v<error_type> :
+            m_value(std::forward<E2>(other.unwrapErr())) {}
+
+        template <class T2>
+        requires ConvertibleToResult<T2, T> NewResult(NewResult<T2, AnyType>&& other)
+
+        requires(!std::is_copy_constructible_v<value_type> || !std::is_copy_constructible_v<error_type>) :
+            m_value(other.unwrap()) {}
+
+        template <class E2>
+        requires ConvertibleToResult<E2, E> NewResult(NewResult<AnyType, E2>&& other)
+
+        requires(!std::is_copy_constructible_v<value_type> || !std::is_copy_constructible_v<error_type>) :
+            NewResult(std::forward<error_type>(other.unwrapErr())) {}
+
+        value_type unwrap() const requires std::is_copy_constructible_v<value_type> {
+            return std::get<value_type>(m_value);
+        }
+
+        value_type&& unwrap() requires(!std::is_copy_constructible_v<value_type>) {
+            return std::move(std::get<value_type>(m_value));
+        }
+
+        error_type unwrapErr() const requires std::is_copy_constructible_v<error_type> {
+            return std::get<error_type>(m_value);
+        }
+
+        error_type&& unwrapErr() requires(!std::is_copy_constructible_v<error_type>) {
+            return std::move(std::get<error_type>(m_value));
+        }
+
+        explicit operator bool() const
+            requires(!std::is_same_v<T, bool> && !std::is_same_v<E, bool>) {
+            return this->isOk();
+        }
+    };
+
+    template <class T>
+    class [[nodiscard]] NewResult<T, T> {
+    public:
+        using value_type = std::remove_reference_t<T>;
+        using error_type = std::remove_reference_t<T>;
+
+        // for some reason doing requires causes errors with pch...
+        static_assert(
+            std::is_copy_constructible_v<value_type> || std::is_move_constructible_v<value_type>,
+            "T must be copiable or movable!"
+        );
+
+    protected:
+        bool m_success;
+        value_type m_value;
+
+    public:
+        bool isOk() const {
+            return m_success;
+        }
+
+        bool isErr() const {
+            return !m_success;
+        }
+
+        explicit NewResult(value_type const& value, bool success) requires
+            std::is_copy_constructible_v<value_type> :
+            m_value(value),
+            m_success(success) {}
+
+        explicit NewResult(value_type&& value, bool success) requires
+            std::is_move_constructible_v<value_type> :
+            m_value(std::forward<value_type>(value)),
+            m_success(success) {}
+
+        NewResult(NewResult<T, T> const& other) requires std::is_copy_constructible_v<value_type>
+        = default;
+
+        NewResult(NewResult<T, T>&& other
+        ) requires(!std::is_copy_constructible_v<value_type>) = default;
+
+        template <class T2, class E2>
+        requires ConvertibleToResult<T2, T> && ConvertibleToResult<E2, T> NewResult(
+            NewResult<T2, E2> const& other
+        )
+
+        requires std::is_copy_constructible_v<value_type> :
+            m_value(other.isOk() ? other.unwrap() : other.unwrapErr()),
+            m_success(other.isOk()) {}
+
+        template <class T2, class E2>
+        requires ConvertibleToResult<T2, T> && ConvertibleToResult<E2, T> NewResult(
+            NewResult<T2, E2>&& other
+        )
+
+        requires(!std::is_copy_constructible_v<value_type>) :
+            m_value(other.isOk() ? other.unwrap() : other.unwrapErr()), m_success(other.isOk()) {}
+
+        template <class T2>
+        requires ConvertibleToResult<T2, T> NewResult(NewResult<T2, AnyType> const& other)
+
+        requires std::is_copy_constructible_v<value_type> :
+            NewResult(value_type(other.unwrap()), true) {}
+
+        template <class T2>
+        requires ConvertibleToResult<T2, T> NewResult(NewResult<T2, AnyType>&& other)
+
+        requires(!std::is_copy_constructible_v<value_type>) :
+            NewResult(std::forward<value_type>(other.unwrap()), true) {}
+
+        template <class E2>
+        requires ConvertibleToResult<E2, T> NewResult(NewResult<AnyType, E2> const& other)
+
+        requires std::is_copy_constructible_v<value_type> :
+            NewResult(error_type(other.unwrapErr()), false) {}
+
+        template <class E2>
+        requires ConvertibleToResult<E2, T> NewResult(NewResult<AnyType, E2>&& other)
+
+        requires(!std::is_copy_constructible_v<value_type>) :
+            NewResult(std::forward<error_type>(other.unwrapErr()), false) {}
+
+        value_type unwrap() const requires std::is_copy_constructible_v<value_type> {
+            return m_value;
+        }
+
+        value_type&& unwrap() requires(!std::is_copy_constructible_v<value_type>) {
+            return std::move(m_value);
+        }
+
+        error_type unwrapErr() const requires std::is_copy_constructible_v<error_type> {
+            return m_value;
+        }
+
+        error_type&& unwrapErr() requires(!std::is_copy_constructible_v<error_type>) {
+            return std::move(m_value);
+        }
+
+        explicit operator bool() const requires(!std::is_same_v<T, bool>) {
+            return this->isOk();
+        }
+    };
+
+    template <class T = DefaultValue, class E = AnyType>
+
+    requires std::is_copy_constructible_v<T> NewResult<T, E> NewOk(T value = T()) {
+        return NewResult<T, E>(value);
+    }
+
+    template <class T = DefaultValue, class E = AnyType>
+
+    requires(!std::is_copy_constructible_v<T>) NewResult<T, E> NewOk(T&& value) {
+        return NewResult<T, E>(std::forward<T>(value));
+    }
+
+    template <class E = DefaultError, class T = AnyType>
+
+    requires std::is_copy_constructible_v<E> NewResult<T, E> NewErr(E error = E()) {
+        return NewResult<T, E>(error);
+    }
+
+    template <class E = DefaultError, class T = AnyType>
+
+    requires(!std::is_copy_constructible_v<E>) NewResult<T, E> NewErr(E&& error) {
+        return NewResult<T, E>(std::forward<E>(error));
+    }
+
+#define GEODE_UNWRAP_INTO(into, ...)                                     \
+    auto GEODE_CONCAT(res_, __LINE__) = (__VA_ARGS__);                   \
+    if (GEODE_CONCAT(res_, __LINE__).isErr()) {                          \
+        return Err(std::move(GEODE_CONCAT(res_, __LINE__).unwrapErr())); \
+    }                                                                    \
+    into = std::move(GEODE_CONCAT(res_, __LINE__).unwrap())
+
+#define GEODE_UNWRAP(...)                                                    \
+    {                                                                        \
+        auto GEODE_CONCAT(res_, __LINE__) = (__VA_ARGS__);                   \
+        if (GEODE_CONCAT(res_, __LINE__).isErr()) {                          \
+            return Err(std::move(GEODE_CONCAT(res_, __LINE__).unwrapErr())); \
+        }                                                                    \
+    }
+}