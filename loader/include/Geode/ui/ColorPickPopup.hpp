--- conflicted
+++ resolved
@@ -1,62 +1,59 @@
-<<<<<<< HEAD
-#pragma once
-
-#include "Popup.hpp"
-=======
->>>>>>> b9e670ff
-#include "InputNode.hpp"
-#include "Popup.hpp"
-
-#include <Geode/binding/TextInputDelegate.hpp>
-
-namespace geode {
-    class ColorPickPopupDelegate {
-    public:
-        virtual void updateColor(cocos2d::ccColor4B const& color) {}
-    };
-
-    class ColorPickPopup :
-        public Popup<cocos2d::ccColor4B const&, bool>,
-        public cocos2d::extension::ColorPickerDelegate,
-        public TextInputDelegate {
-    protected:
-        cocos2d::ccColor4B m_color;
-        cocos2d::ccColor4B m_originalColor;
-        cocos2d::extension::CCControlColourPicker* m_picker;
-        Slider* m_opacitySlider = nullptr;
-        InputNode* m_rInput;
-        InputNode* m_gInput;
-        InputNode* m_bInput;
-        InputNode* m_hexInput;
-        InputNode* m_opacityInput = nullptr;
-        ColorPickPopupDelegate* m_delegate = nullptr;
-        cocos2d::CCSprite* m_newColorSpr;
-        CCMenuItemSpriteExtra* m_resetBtn;
-
-        static constexpr auto TAG_OPACITY_INPUT = 0;
-        static constexpr auto TAG_R_INPUT = 1;
-        static constexpr auto TAG_G_INPUT = 2;
-        static constexpr auto TAG_B_INPUT = 3;
-        static constexpr auto TAG_HEX_INPUT = 4;
-
-        bool setup(cocos2d::ccColor4B const& color, bool isRGBA) override;
-
-        void onOpacitySlider(cocos2d::CCObject* sender);
-        void onReset(cocos2d::CCObject* sender);
-
-        void textChanged(CCTextInputNode* input) override;
-        void colorValueChanged(cocos2d::ccColor3B color) override;
-
-        void updateState(cocos2d::CCNode* except = nullptr);
-
-        static ColorPickPopup* create(cocos2d::ccColor4B const& color, bool isRGBA);
-
-    public:
-        static ColorPickPopup* create(bool isRGBA);
-        static ColorPickPopup* create(cocos2d::ccColor3B const& color);
-        static ColorPickPopup* create(cocos2d::ccColor4B const& color);
-
-        void setColorTarget(cocos2d::CCSprite* spr);
-        void setDelegate(ColorPickPopupDelegate* delegate);
-    };
-}
+#pragma once
+
+#include "Popup.hpp"
+#include "InputNode.hpp"
+#include "Popup.hpp"
+
+#include <Geode/binding/TextInputDelegate.hpp>
+
+namespace geode {
+    class ColorPickPopupDelegate {
+    public:
+        virtual void updateColor(cocos2d::ccColor4B const& color) {}
+    };
+
+    class ColorPickPopup :
+        public Popup<cocos2d::ccColor4B const&, bool>,
+        public cocos2d::extension::ColorPickerDelegate,
+        public TextInputDelegate {
+    protected:
+        cocos2d::ccColor4B m_color;
+        cocos2d::ccColor4B m_originalColor;
+        cocos2d::extension::CCControlColourPicker* m_picker;
+        Slider* m_opacitySlider = nullptr;
+        InputNode* m_rInput;
+        InputNode* m_gInput;
+        InputNode* m_bInput;
+        InputNode* m_hexInput;
+        InputNode* m_opacityInput = nullptr;
+        ColorPickPopupDelegate* m_delegate = nullptr;
+        cocos2d::CCSprite* m_newColorSpr;
+        CCMenuItemSpriteExtra* m_resetBtn;
+
+        static constexpr auto TAG_OPACITY_INPUT = 0;
+        static constexpr auto TAG_R_INPUT = 1;
+        static constexpr auto TAG_G_INPUT = 2;
+        static constexpr auto TAG_B_INPUT = 3;
+        static constexpr auto TAG_HEX_INPUT = 4;
+
+        bool setup(cocos2d::ccColor4B const& color, bool isRGBA) override;
+
+        void onOpacitySlider(cocos2d::CCObject* sender);
+        void onReset(cocos2d::CCObject* sender);
+
+        void textChanged(CCTextInputNode* input) override;
+        void colorValueChanged(cocos2d::ccColor3B color) override;
+
+        void updateState(cocos2d::CCNode* except = nullptr);
+
+        static ColorPickPopup* create(cocos2d::ccColor4B const& color, bool isRGBA);
+
+    public:
+        static ColorPickPopup* create(bool isRGBA);
+        static ColorPickPopup* create(cocos2d::ccColor3B const& color);
+        static ColorPickPopup* create(cocos2d::ccColor4B const& color);
+
+        void setColorTarget(cocos2d::CCSprite* spr);
+        void setDelegate(ColorPickPopupDelegate* delegate);
+    };
+}