#include <Geode/loader/Hook.hpp>
#include <Geode/loader/Loader.hpp>
#include <Geode/loader/Log.hpp>
#include <Geode/loader/Mod.hpp>
#include <Geode/utils/conststring.hpp>
#include <Geode/utils/file.hpp>
#include <Geode/utils/map.hpp>
#include <Geode/utils/ranges.hpp>
#include <Geode/utils/types.hpp>
#include <InternalLoader.hpp>
#include <InternalMod.hpp>
#include <about.hpp>
#include <crashlog.hpp>
#include <mutex>

USE_GEODE_NAMESPACE();

bool Loader::s_unloading = false;
std::mutex g_unloadMutex;

VersionInfo Loader::getVersion() {
    return LOADER_VERSION;
}

std::string Loader::getVersionType() {
    return LOADER_VERSION_TYPE;
}

Loader* Loader::get() {
    return InternalLoader::get();
}

void Loader::createDirectories() {
    auto modDir = this->getGeodeDirectory() / GEODE_MOD_DIRECTORY;
    auto logDir = this->getGeodeDirectory() / GEODE_LOG_DIRECTORY;
    auto resDir = this->getGeodeDirectory() / GEODE_RESOURCE_DIRECTORY;
    auto tempDir = this->getGeodeDirectory() / GEODE_TEMP_DIRECTORY;
    auto confDir = this->getGeodeDirectory() / GEODE_CONFIG_DIRECTORY;

    ghc::filesystem::create_directories(resDir);
    ghc::filesystem::create_directory(confDir);
    ghc::filesystem::create_directory(modDir);
    ghc::filesystem::create_directory(logDir);
    ghc::filesystem::create_directory(tempDir);

    if (!ranges::contains(m_modDirectories, modDir)) {
        m_modDirectories.push_back(modDir);
    }

    // files too
    m_logStream = std::ofstream(logDir / log::generateLogName());
}

void Loader::updateResourcePaths() {
    log::debug("Setting resource paths");

    // reset search paths
<<<<<<< HEAD
    CCFileUtils::get()->removeAllPaths();

    // add custom texture paths first (priority)
    for (auto const& path : m_texturePaths) {
        CCFileUtils::get()->addSearchPath(path.string().c_str());
    }

    // add own paths next
    CCFileUtils::get()->addSearchPath(
        (this->getGeodeDirectory() / GEODE_RESOURCE_DIRECTORY).string().c_str()
    );
    CCFileUtils::get()->addSearchPath(
        (this->getGeodeDirectory() / GEODE_TEMP_DIRECTORY).string().c_str()
=======
    CCFileUtils::get()->setSearchPaths(
        { "Resources", (this->getGeodeDirectory() / GEODE_RESOURCE_DIRECTORY).string(),
          (this->getGeodeDirectory() / GEODE_TEMP_DIRECTORY).string() }
>>>>>>> b9e670ff
    );

    // add mods' search paths
    for (auto const& [_, mod] : m_mods) {
        auto searchPath =
            this->getGeodeDirectory() / GEODE_TEMP_DIRECTORY / mod->getID() / "resources";

        // add search path
        CCFileUtils::get()->addSearchPath(searchPath.string().c_str());
    }

    // add GD's search path
    CCFileUtils::get()->addSearchPath("Resources");
}

void Loader::updateModResources(Mod* mod) {
    if (!mod->m_addResourcesToSearchPath) {
        log::debug("Mod {} doesn't have resources, skipping", mod->getID());
        return;
    }

    auto searchPath = this->getGeodeDirectory() / GEODE_TEMP_DIRECTORY / mod->getID() / "resources";

    log::debug("Adding resources for {}", mod->getID());

    // add spritesheets
    for (auto const& sheet : mod->m_info.m_spritesheets) {
        auto png = sheet + ".png";
        auto plist = sheet + ".plist";
        auto ccfu = CCFileUtils::sharedFileUtils();

        if (png == std::string(ccfu->fullPathForFilename(png.c_str(), false)) ||
            plist == std::string(ccfu->fullPathForFilename(plist.c_str(), false))) {
            log::warn(
                "The resource dir of \"{}\" is missing \"{}\" png and/or plist files",
                mod->m_info.m_id, sheet
            );
        }
        else {
            CCTextureCache::sharedTextureCache()->addImage(png.c_str(), false);
            CCSpriteFrameCache::sharedSpriteFrameCache()->addSpriteFramesWithFile(plist.c_str());
        }
    }
}

void Loader::updateResources() {
    log::debug("Adding resources");

    this->updateResourcePaths();

    // add own spritesheets
    this->updateModResources(InternalMod::get());

    // add mods' spritesheets
    for (auto const& [_, mod] : m_mods) {
        this->updateModResources(mod);
    }
}

void Loader::addTexturePath(ghc::filesystem::path const& path) {
    // remove path if it already exists
    this->removeTexturePath(path);
    m_texturePaths.push_back(path);
}

void Loader::removeTexturePath(ghc::filesystem::path const& path) {
    ranges::remove(m_texturePaths, path);
}

<<<<<<< HEAD
std::vector<ghc::filesystem::path> Loader::getTexturePaths() const {
    return m_texturePaths;
}

size_t Loader::loadModsFromDirectory(
    ghc::filesystem::path const& dir, bool recursive
) {
=======
size_t Loader::loadModsFromDirectory(ghc::filesystem::path const& dir, bool recursive) {
>>>>>>> b9e670ff
    log::debug("Searching {}", dir);

    size_t loadedCount = 0;
    for (auto const& entry : ghc::filesystem::directory_iterator(dir)) {
        // recursively search directories
        if (ghc::filesystem::is_directory(entry) && recursive) {
            loadedCount += this->loadModsFromDirectory(entry.path(), true);
            continue;
        }

        // skip this entry if it's not a file
        if (!ghc::filesystem::is_regular_file(entry)) {
            continue;
        }

        // skip this entry if its extension is not .geode
        if (entry.path().extension() != GEODE_MOD_EXTENSION) {
            continue;
        }

        // skip this entry if it's already loaded
        if (utils::map::contains<std::string, Mod*>(m_mods, [entry](Mod* p) -> bool {
                return p->m_info.m_path == entry.path();
            }))
            continue;

        // load mod

        log::debug("Loading {}", entry.path().string());

        auto res = this->loadModFromFile(entry.path().string());
        if (res) {
            // succesfully loaded
            loadedCount++;

            // check for dependencies
            if (!res.value()->hasUnresolvedDependencies()) {
                log::debug("Successfully loaded {}", res.value());
            }
            else {
                log::error("{} has unresolved dependencies", res.value());
            }
        }
        else {
            // something went wrong
            log::error("{}", res.error());
            m_erroredMods.push_back({ entry.path().string(), res.error() });
        }
    }

    return loadedCount;
}

size_t Loader::refreshMods() {
    log::debug("Loading mods...");

<<<<<<< HEAD
    // load early load mods
    m_modLoadMutex.lock();
    for (auto const& path : m_loadedSettings.m_earlyLoadMods) {
        if (!ranges::contains(m_mods, [path](auto mod) {
            return mod.second->m_info.m_path == path;
        })) {
            auto res = this->loadModFromFile(path.string());
            if (!res) {
                // something went wrong
                log::error("{}", res.error());
                m_erroredMods.push_back({ path.string(), res.error() });
            }
        }
    }
    m_modLoadMutex.unlock();
    
    // clear errored mods since that list will be 
=======
    // clear errored mods since that list will be
>>>>>>> b9e670ff
    // reconstructed from scratch
    m_erroredMods.clear();

    // make sure mod directory exists
    this->createDirectories();

    size_t loadedCount = 0;

    // find all mods in search directories
    for (auto const& dir : m_modDirectories) {
        // find all mods in this search directory
        loadedCount += loadModsFromDirectory(dir, true);
    }

    log::debug("Loaded {} mods", loadedCount);
    return loadedCount;
}

Result<> Loader::saveData() {
    auto res = this->saveSettings();
    if (!res) return res;
    for (auto& [_, mod] : m_mods) {
        auto r = mod->saveData();
        if (!r) {
            log::warn("Unable to save data for mod \"{}\": {}", mod->getID(), r.error());
        }
    }
    return Ok();
}

Result<> Loader::loadData() {
    auto res = this->loadSettings();
    if (!res) return res;
    for (auto& [_, mod] : m_mods) {
        auto r = mod->loadData();
        if (!r) {
            log::warn("Unable to load data for mod \"{}\": {}", mod->getID(), r.error());
        }
    }
    return Ok();
}

Result<> Loader::saveSettings() {
    auto json = nlohmann::json::object();

    // save mod enabled / disabled states
    json["mods"] = nlohmann::json::object();
    for (auto [id, mod] : m_mods) {
        if (mod->isUninstalled()) continue;
        auto value = nlohmann::json::object();
        value["enabled"] = mod->m_enabled;
        json["mods"][id] = value;
    }
    json["early-load"] = m_loadedSettings.m_earlyLoadMods;

    // save loader settings
    auto saveIS = InternalMod::get()->saveSettings();
    if (!saveIS) {
        return Err(saveIS.error());
    }

    // save info alerts
    InternalLoader::get()->saveInfoAlerts(json);

    // mark the game as not having crashed
    json["succesfully-closed"] = true;

    return utils::file::writeString(this->getGeodeSaveDirectory() / "mods.json", json.dump(4));
}

Result<> Loader::loadSettings() {
    auto path = this->getGeodeSaveDirectory() / "mods.json";
    if (!ghc::filesystem::exists(path)) {
        return Ok();
    }

    // read mods.json
    auto read = utils::file::readString(path);
    if (!read) {
        return read;
    }
    try {
        auto json = nlohmann::json::parse(read.value());
<<<<<<< HEAD
        auto checker = JsonChecker(json);
        auto root = checker.root("[loader settings]").obj();
        root.has("early-load").into(m_loadedSettings.m_earlyLoadMods);
        for (auto [key, val] : root.has("mods").items()) {
            auto obj = val.obj();
            LoaderSettings::ModSettings mod;
            obj.has("enabled").into(mod.m_enabled);
            m_loadedSettings.m_mods.insert({ key, mod });
        }
        if (checker.isError()) {
            log::error("Error loading global mod settings: {}", checker.getError());
=======
        if (json.contains("mods")) {
            auto mods = json["mods"];
            if (!mods.is_object()) {
                return Err("[loader settings].mods is not an object");
            }
            for (auto [key, val] : mods.items()) {
                if (!val.is_object()) {
                    return Err("[loader settings].mods.\"" + key + "\" is not an object");
                }
                LoaderSettings::ModSettings mod;
                if (val.contains("enabled")) {
                    if (!val["enabled"].is_boolean()) {
                        return Err(
                            "[loader settings].mods.\"" + key + "\".enabled is not a boolean"
                        );
                    }
                    mod.m_enabled = val["enabled"];
                }
                m_loadedSettings.m_mods.insert({ key, mod });
            }
>>>>>>> b9e670ff
        }
        InternalLoader::get()->loadInfoAlerts(json);
        return Ok();
    }
    catch (std::exception const& e) {
        return Err(e.what());
    }
}

bool Loader::didLastLaunchCrash() const {
    return crashlog::didLastLaunchCrash();
}

ghc::filesystem::path Loader::getCrashLogDirectory() const {
    return crashlog::getCrashLogDirectory();
}

bool Loader::shouldLoadMod(std::string const& id) const {
    if (m_loadedSettings.m_mods.count(id)) {
        return m_loadedSettings.m_mods.at(id).m_enabled;
    }
    return true;
}

bool Loader::isModInstalled(std::string const& id) const {
    return m_mods.count(id) && !m_mods.at(id)->isUninstalled();
}

Mod* Loader::getInstalledMod(std::string const& id) const {
    if (m_mods.count(id) && !m_mods.at(id)->isUninstalled()) {
        return m_mods.at(id);
    }
    return nullptr;
}

bool Loader::isModLoaded(std::string const& id) const {
    return m_mods.count(id) && m_mods.at(id)->isLoaded();
}

Mod* Loader::getLoadedMod(std::string const& id) const {
    if (m_mods.count(id)) {
        auto mod = m_mods.at(id);
        if (mod->isLoaded()) {
            return mod;
        }
    }
    return nullptr;
}

std::vector<Mod*> Loader::getAllMods() const {
    return utils::map::getValues(m_mods);
}

std::vector<Loader::FailedModInfo> Loader::getFailedMods() const {
    return m_erroredMods;
}

void Loader::updateAllDependencies() {
    for (auto const& [_, mod] : m_mods) {
        mod->updateDependencyStates();
    }
}

void Loader::unloadMod(Mod* mod) {
    m_mods.erase(mod->m_info.m_id);
    // ~Mod will call FreeLibrary
    // automatically
    delete mod;
}

bool Loader::setup() {
    if (m_isSetup) return true;

    if (crashlog::setupPlatformHandler()) {
        log::debug("Set up platform crash logger");
    }
    else {
        log::debug("Unable to set up platform crash logger");
    }

    log::debug("Setting up Loader...");

    this->createDirectories();
    auto sett = this->loadData();
    if (!sett) {
        log::warn("Unable to load loader settings: {}", sett.error());
    }
    this->refreshMods();

    m_isSetup = true;

    return true;
}

Loader::~Loader() {
    g_unloadMutex.lock();
    s_unloading = true;
    g_unloadMutex.unlock();
    for (auto const& [_, mod] : m_mods) {
        delete mod;
    }
    m_mods.clear();
    m_logs.clear();

    auto tempDir = this->getGeodeDirectory() / GEODE_TEMP_DIRECTORY;
    ghc::filesystem::remove_all(tempDir);
}

void Loader::pushLog(log::Log&& log) {
    std::string logStr = log.toString(true);

    InternalLoader::get()->logConsoleMessage(logStr);
    m_logStream << logStr << std::endl;

    m_logs.push_back(std::move(log));
}

void Loader::popLog(log::Log* log) {
    ranges::remove(m_logs, *log);
}

std::vector<log::Log*> Loader::getLogs(std::initializer_list<Severity> severityFilter) {
    std::vector<log::Log*> logs;

    for (auto& log : m_logs) {
        if (ranges::contains(severityFilter, log.getSeverity()) || !severityFilter.size()) {
            logs.push_back(&log);
        }
    }

    return logs;
}

void Loader::clearLogs() {
    m_logs.clear();
}

void Loader::queueInGDThread(ScheduledFunction func) {
    InternalLoader::get()->queueInGDThread(func);
}

Mod* Loader::getInternalMod() {
    return InternalMod::get();
}

bool Loader::isUnloading() {
    return Loader::s_unloading;
}

ghc::filesystem::path Loader::getGameDirectory() const {
    return ghc::filesystem::path(CCFileUtils::sharedFileUtils()->getWritablePath2().c_str());
}

ghc::filesystem::path Loader::getSaveDirectory() const {
    return ghc::filesystem::path(CCFileUtils::sharedFileUtils()->getWritablePath().c_str());
}

ghc::filesystem::path Loader::getGeodeDirectory() const {
    return geode::utils::file::geodeRoot() / GEODE_DIRECTORY;
}

ghc::filesystem::path Loader::getGeodeSaveDirectory() const {
    return this->getSaveDirectory() / GEODE_DIRECTORY;
}

size_t Loader::getFieldIndexForClass(size_t hash) {
    static std::unordered_map<size_t, size_t> nextIndex;
    return nextIndex[hash]++;
}

VersionInfo Loader::minModVersion() {
    // Remember to update when deleting features!
    return VersionInfo { 0, 4, 0 };
}

VersionInfo Loader::maxModVersion() {
    // patches are always backwards-compatible. if not, we have failed
    return VersionInfo {
        Loader::getVersion().getMajor(),
        Loader::getVersion().getMinor(),
        99999999,
    };
}

bool Loader::supportedModVersion(VersionInfo const& version) {
    return version >= Loader::minModVersion() && version <= Loader::maxModVersion();
}

void Loader::openPlatformConsole() {
    InternalLoader::get()->openPlatformConsole();
}

void Loader::closePlatfromConsole() {
    InternalLoader::get()->closePlatformConsole();
}

void Loader::scheduleOnModLoad(Mod* m, ScheduledFunction func) {
    if (m) return func();
    m_scheduledFunctions.push_back(func);
}

void Loader::releaseScheduledFunctions(Mod* mod) {
    for (auto& func : m_scheduledFunctions) {
        func();
    }
    m_scheduledFunctions.clear();
}

void Loader::waitForModsToBeLoaded() {
    std::lock_guard _(m_modLoadMutex);
}

void Loader::setEarlyLoadMod(Mod* mod, bool enabled) {
    if (enabled) {
        m_loadedSettings.m_earlyLoadMods.insert(mod->getPackagePath());
    } else {
        m_loadedSettings.m_earlyLoadMods.erase(mod->getPackagePath());
    }
}

bool Loader::shouldEarlyLoadMod(Mod* mod) const {
    return m_loadedSettings.m_earlyLoadMods.count(mod->getPackagePath());
}<|MERGE_RESOLUTION|>--- conflicted
+++ resolved
@@ -55,7 +55,6 @@
     log::debug("Setting resource paths");
 
     // reset search paths
-<<<<<<< HEAD
     CCFileUtils::get()->removeAllPaths();
 
     // add custom texture paths first (priority)
@@ -69,11 +68,6 @@
     );
     CCFileUtils::get()->addSearchPath(
         (this->getGeodeDirectory() / GEODE_TEMP_DIRECTORY).string().c_str()
-=======
-    CCFileUtils::get()->setSearchPaths(
-        { "Resources", (this->getGeodeDirectory() / GEODE_RESOURCE_DIRECTORY).string(),
-          (this->getGeodeDirectory() / GEODE_TEMP_DIRECTORY).string() }
->>>>>>> b9e670ff
     );
 
     // add mods' search paths
@@ -143,7 +137,6 @@
     ranges::remove(m_texturePaths, path);
 }
 
-<<<<<<< HEAD
 std::vector<ghc::filesystem::path> Loader::getTexturePaths() const {
     return m_texturePaths;
 }
@@ -151,9 +144,6 @@
 size_t Loader::loadModsFromDirectory(
     ghc::filesystem::path const& dir, bool recursive
 ) {
-=======
-size_t Loader::loadModsFromDirectory(ghc::filesystem::path const& dir, bool recursive) {
->>>>>>> b9e670ff
     log::debug("Searching {}", dir);
 
     size_t loadedCount = 0;
@@ -210,7 +200,6 @@
 size_t Loader::refreshMods() {
     log::debug("Loading mods...");
 
-<<<<<<< HEAD
     // load early load mods
     m_modLoadMutex.lock();
     for (auto const& path : m_loadedSettings.m_earlyLoadMods) {
@@ -228,9 +217,6 @@
     m_modLoadMutex.unlock();
     
     // clear errored mods since that list will be 
-=======
-    // clear errored mods since that list will be
->>>>>>> b9e670ff
     // reconstructed from scratch
     m_erroredMods.clear();
 
@@ -314,7 +300,6 @@
     }
     try {
         auto json = nlohmann::json::parse(read.value());
-<<<<<<< HEAD
         auto checker = JsonChecker(json);
         auto root = checker.root("[loader settings]").obj();
         root.has("early-load").into(m_loadedSettings.m_earlyLoadMods);
@@ -326,28 +311,6 @@
         }
         if (checker.isError()) {
             log::error("Error loading global mod settings: {}", checker.getError());
-=======
-        if (json.contains("mods")) {
-            auto mods = json["mods"];
-            if (!mods.is_object()) {
-                return Err("[loader settings].mods is not an object");
-            }
-            for (auto [key, val] : mods.items()) {
-                if (!val.is_object()) {
-                    return Err("[loader settings].mods.\"" + key + "\" is not an object");
-                }
-                LoaderSettings::ModSettings mod;
-                if (val.contains("enabled")) {
-                    if (!val["enabled"].is_boolean()) {
-                        return Err(
-                            "[loader settings].mods.\"" + key + "\".enabled is not a boolean"
-                        );
-                    }
-                    mod.m_enabled = val["enabled"];
-                }
-                m_loadedSettings.m_mods.insert({ key, mod });
-            }
->>>>>>> b9e670ff
         }
         InternalLoader::get()->loadInfoAlerts(json);
         return Ok();
