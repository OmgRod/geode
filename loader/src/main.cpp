#include "../core/Core.hpp"
#include "loader/LoaderImpl.hpp"

#include <Geode/loader/IPC.hpp>
#include <Geode/loader/Loader.hpp>
#include <Geode/loader/Log.hpp>
#include <Geode/loader/Mod.hpp>
#include <Geode/loader/Setting.hpp>
#include <Geode/loader/SettingEvent.hpp>
#include <loader/ModImpl.hpp>
#include <Geode/loader/ModJsonTest.hpp>
#include <Geode/utils/JsonValidation.hpp>
#include <array>

USE_GEODE_NAMESPACE();

int geodeEntry(void* platformData);
// platform-specific entry points

#if defined(GEODE_IS_IOS) || defined(GEODE_IS_MACOS)
    #include <dlfcn.h>
    #include <mach-o/dyld.h>
    #include <unistd.h>

std::length_error::~length_error() _NOEXCEPT {} // do not ask...

// camila has an old ass macos and this function turned
// from dynamic to static thats why she needs to define it
// this is what old versions does to a silly girl

void dynamicEntry() {
    auto dylib = dlopen("GeodeBootstrapper.dylib", RTLD_NOLOAD);
    dlclose(dylib);

    std::array<char, PATH_MAX> gddir;

    uint32_t out = PATH_MAX;
    _NSGetExecutablePath(gddir.data(), &out);

    ghc::filesystem::path gdpath = gddir.data();
    ghc::filesystem::current_path(gdpath.parent_path().parent_path());

    auto workingDir = gdpath.parent_path().parent_path();
    auto libDir = workingDir / "Frameworks";
    auto updatesDir = workingDir / "geode" / "update";

    auto error = std::error_code();

    if (ghc::filesystem::exists(updatesDir / "GeodeBootstrapper.dylib", error) && !error) {
        ghc::filesystem::rename(
            updatesDir / "GeodeBootstrapper.dylib", libDir / "GeodeBootstrapper.dylib", error
        );
        if (error) return;
    }

    geodeEntry(nullptr);
}

extern "C" __attribute__((visibility("default"))) void dynamicTrigger() {
    std::thread(&dynamicEntry).detach();
}

// remove when we can figure out how to not remove it
auto dynamicTriggerRef = &dynamicTrigger;

#elif defined(GEODE_IS_WINDOWS)
    #include <Windows.h>

DWORD WINAPI loadThread(void* arg) {
    bool canMoveBootstrapper = true;
    if (auto mod = GetModuleHandleA("GeodeBootstrapper.dll")) {
        if (WaitForSingleObject(mod, 1000) != WAIT_OBJECT_0) {
            canMoveBootstrapper = false;
        }
    }

    if (canMoveBootstrapper) {
        auto workingDir = ghc::filesystem::current_path();
        auto updatesDir = workingDir / "geode" / "update";

        auto error = std::error_code();

        if (ghc::filesystem::exists(updatesDir / "GeodeBootstrapper.dll", error) && !error) {
            ghc::filesystem::rename(
                updatesDir / "GeodeBootstrapper.dll", workingDir / "GeodeBootstrapper.dll", error
            );
            if (error) return error.value();
        }
    }

    return geodeEntry(arg);
}

BOOL WINAPI DllMain(HINSTANCE lib, DWORD reason, LPVOID) {
    switch (reason) {
        case DLL_PROCESS_ATTACH:
            // Prevents threads from notifying this DLL on creation or destruction.
            // Kind of redundant for a game that isn't multi-threaded but will provide
            // some slight optimizations if a mod frequently creates and deletes threads.
            DisableThreadLibraryCalls(lib);

            // loading thread
            HANDLE _ = CreateThread(0, 0, loadThread, lib, 0, nullptr);
            if (_) CloseHandle(_);

            break;
    }
    return TRUE;
}
#endif
$execute {
    listenForSettingChanges("show-platform-console", +[](bool value) {
        if (value) {
            Loader::get()->openPlatformConsole();
        }
        else {
            Loader::get()->closePlatformConsole();
        }
    });
    
    listenForIPC("ipc-test", [](IPCEvent* event) -> nlohmann::json {
        return "Hello from Geode!";
    });

    listenForIPC("loader-info", [](IPCEvent* event) -> nlohmann::json {
        return Loader::get()->getModImpl()->getModInfo();
    });

    listenForIPC("list-mods", [](IPCEvent* event) -> nlohmann::json {
        std::vector<nlohmann::json> res;

        auto args = *event->messageData;
        JsonChecker checker(args);
        auto root = checker.root("").obj();

        auto includeRunTimeInfo = root.has("include-runtime-info").template get<bool>();
        auto dontIncludeLoader = root.has("dont-include-loader").template get<bool>();

        if (!dontIncludeLoader) {
            res.push_back(
                includeRunTimeInfo ? Loader::get()->getModImpl()->getRuntimeInfo() :
                                    Loader::get()->getModImpl()->getModInfo().toJSON()
            );
        }

        for (auto& mod : Loader::get()->getAllMods()) {
            res.push_back(includeRunTimeInfo ? mod->getRuntimeInfo() : mod->getModInfo().toJSON());
        }

        return res;
    });
}

int geodeEntry(void* platformData) {
    // setup internals

    if (!geode::core::hook::initialize()) {
        LoaderImpl::get()->platformMessageBox(
            "Unable to load Geode!",
            "There was an unknown fatal error setting up "
            "internal tools and Geode can not be loaded. "
            "(Unable to set up hook manager)"
        );
        return 1;
    }

    // set up internal mod, settings and data
<<<<<<< HEAD
    auto setupIntMod = LoaderImpl::get()->setupInternalMod();
    if (!setupIntMod) {
        LoaderImpl::get()->platformMessageBox(
            "Unable to Load Geode!",
            "There was an unknown fatal error setting up "
            "the internal mod and Geode can not be loaded. "
            "(" + setupIntMod.unwrapErr() + ")"
=======
    auto internalSetupRes = LoaderImpl::get()->setupInternalMod();
    if (!internalSetupRes) {
        LoaderImpl::get()->platformMessageBox(
            "Unable to Load Geode!",
            "There was an unknown fatal error setting up "
            "the internal mod and Geode can not be loaded." + internalSetupRes.unwrapErr()
>>>>>>> c72967ab
        );
        LoaderImpl::get()->reset();
        return 1;
    }

    // set up loader, load mods, etc.
    auto setupRes = LoaderImpl::get()->setup();
    if (!setupRes) {
        LoaderImpl::get()->platformMessageBox(
            "Unable to Load Geode!",
            "There was an unknown fatal error setting up "
            "the loader and Geode can not be loaded. " 
            "(" + setupRes.unwrapErr() + ")"
        );
        LoaderImpl::get()->reset();
        return 1;
    }

    log::debug("Set up loader");

    if (Mod::get()->getSettingValue<bool>("show-platform-console")) {
        Loader::get()->openPlatformConsole();
    }

    log::debug("Entry done.");

    return 0;
}
<|MERGE_RESOLUTION|>--- conflicted
+++ resolved
@@ -1,211 +1,201 @@
-#include "../core/Core.hpp"
-#include "loader/LoaderImpl.hpp"
-
-#include <Geode/loader/IPC.hpp>
-#include <Geode/loader/Loader.hpp>
-#include <Geode/loader/Log.hpp>
-#include <Geode/loader/Mod.hpp>
-#include <Geode/loader/Setting.hpp>
-#include <Geode/loader/SettingEvent.hpp>
-#include <loader/ModImpl.hpp>
-#include <Geode/loader/ModJsonTest.hpp>
-#include <Geode/utils/JsonValidation.hpp>
-#include <array>
-
-USE_GEODE_NAMESPACE();
-
-int geodeEntry(void* platformData);
-// platform-specific entry points
-
-#if defined(GEODE_IS_IOS) || defined(GEODE_IS_MACOS)
-    #include <dlfcn.h>
-    #include <mach-o/dyld.h>
-    #include <unistd.h>
-
-std::length_error::~length_error() _NOEXCEPT {} // do not ask...
-
-// camila has an old ass macos and this function turned
-// from dynamic to static thats why she needs to define it
-// this is what old versions does to a silly girl
-
-void dynamicEntry() {
-    auto dylib = dlopen("GeodeBootstrapper.dylib", RTLD_NOLOAD);
-    dlclose(dylib);
-
-    std::array<char, PATH_MAX> gddir;
-
-    uint32_t out = PATH_MAX;
-    _NSGetExecutablePath(gddir.data(), &out);
-
-    ghc::filesystem::path gdpath = gddir.data();
-    ghc::filesystem::current_path(gdpath.parent_path().parent_path());
-
-    auto workingDir = gdpath.parent_path().parent_path();
-    auto libDir = workingDir / "Frameworks";
-    auto updatesDir = workingDir / "geode" / "update";
-
-    auto error = std::error_code();
-
-    if (ghc::filesystem::exists(updatesDir / "GeodeBootstrapper.dylib", error) && !error) {
-        ghc::filesystem::rename(
-            updatesDir / "GeodeBootstrapper.dylib", libDir / "GeodeBootstrapper.dylib", error
-        );
-        if (error) return;
-    }
-
-    geodeEntry(nullptr);
-}
-
-extern "C" __attribute__((visibility("default"))) void dynamicTrigger() {
-    std::thread(&dynamicEntry).detach();
-}
-
-// remove when we can figure out how to not remove it
-auto dynamicTriggerRef = &dynamicTrigger;
-
-#elif defined(GEODE_IS_WINDOWS)
-    #include <Windows.h>
-
-DWORD WINAPI loadThread(void* arg) {
-    bool canMoveBootstrapper = true;
-    if (auto mod = GetModuleHandleA("GeodeBootstrapper.dll")) {
-        if (WaitForSingleObject(mod, 1000) != WAIT_OBJECT_0) {
-            canMoveBootstrapper = false;
-        }
-    }
-
-    if (canMoveBootstrapper) {
-        auto workingDir = ghc::filesystem::current_path();
-        auto updatesDir = workingDir / "geode" / "update";
-
-        auto error = std::error_code();
-
-        if (ghc::filesystem::exists(updatesDir / "GeodeBootstrapper.dll", error) && !error) {
-            ghc::filesystem::rename(
-                updatesDir / "GeodeBootstrapper.dll", workingDir / "GeodeBootstrapper.dll", error
-            );
-            if (error) return error.value();
-        }
-    }
-
-    return geodeEntry(arg);
-}
-
-BOOL WINAPI DllMain(HINSTANCE lib, DWORD reason, LPVOID) {
-    switch (reason) {
-        case DLL_PROCESS_ATTACH:
-            // Prevents threads from notifying this DLL on creation or destruction.
-            // Kind of redundant for a game that isn't multi-threaded but will provide
-            // some slight optimizations if a mod frequently creates and deletes threads.
-            DisableThreadLibraryCalls(lib);
-
-            // loading thread
-            HANDLE _ = CreateThread(0, 0, loadThread, lib, 0, nullptr);
-            if (_) CloseHandle(_);
-
-            break;
-    }
-    return TRUE;
-}
-#endif
-$execute {
-    listenForSettingChanges("show-platform-console", +[](bool value) {
-        if (value) {
-            Loader::get()->openPlatformConsole();
-        }
-        else {
-            Loader::get()->closePlatformConsole();
-        }
-    });
-    
-    listenForIPC("ipc-test", [](IPCEvent* event) -> nlohmann::json {
-        return "Hello from Geode!";
-    });
-
-    listenForIPC("loader-info", [](IPCEvent* event) -> nlohmann::json {
-        return Loader::get()->getModImpl()->getModInfo();
-    });
-
-    listenForIPC("list-mods", [](IPCEvent* event) -> nlohmann::json {
-        std::vector<nlohmann::json> res;
-
-        auto args = *event->messageData;
-        JsonChecker checker(args);
-        auto root = checker.root("").obj();
-
-        auto includeRunTimeInfo = root.has("include-runtime-info").template get<bool>();
-        auto dontIncludeLoader = root.has("dont-include-loader").template get<bool>();
-
-        if (!dontIncludeLoader) {
-            res.push_back(
-                includeRunTimeInfo ? Loader::get()->getModImpl()->getRuntimeInfo() :
-                                    Loader::get()->getModImpl()->getModInfo().toJSON()
-            );
-        }
-
-        for (auto& mod : Loader::get()->getAllMods()) {
-            res.push_back(includeRunTimeInfo ? mod->getRuntimeInfo() : mod->getModInfo().toJSON());
-        }
-
-        return res;
-    });
-}
-
-int geodeEntry(void* platformData) {
-    // setup internals
-
-    if (!geode::core::hook::initialize()) {
-        LoaderImpl::get()->platformMessageBox(
-            "Unable to load Geode!",
-            "There was an unknown fatal error setting up "
-            "internal tools and Geode can not be loaded. "
-            "(Unable to set up hook manager)"
-        );
-        return 1;
-    }
-
-    // set up internal mod, settings and data
-<<<<<<< HEAD
-    auto setupIntMod = LoaderImpl::get()->setupInternalMod();
-    if (!setupIntMod) {
-        LoaderImpl::get()->platformMessageBox(
-            "Unable to Load Geode!",
-            "There was an unknown fatal error setting up "
-            "the internal mod and Geode can not be loaded. "
-            "(" + setupIntMod.unwrapErr() + ")"
-=======
-    auto internalSetupRes = LoaderImpl::get()->setupInternalMod();
-    if (!internalSetupRes) {
-        LoaderImpl::get()->platformMessageBox(
-            "Unable to Load Geode!",
-            "There was an unknown fatal error setting up "
-            "the internal mod and Geode can not be loaded." + internalSetupRes.unwrapErr()
->>>>>>> c72967ab
-        );
-        LoaderImpl::get()->reset();
-        return 1;
-    }
-
-    // set up loader, load mods, etc.
-    auto setupRes = LoaderImpl::get()->setup();
-    if (!setupRes) {
-        LoaderImpl::get()->platformMessageBox(
-            "Unable to Load Geode!",
-            "There was an unknown fatal error setting up "
-            "the loader and Geode can not be loaded. " 
-            "(" + setupRes.unwrapErr() + ")"
-        );
-        LoaderImpl::get()->reset();
-        return 1;
-    }
-
-    log::debug("Set up loader");
-
-    if (Mod::get()->getSettingValue<bool>("show-platform-console")) {
-        Loader::get()->openPlatformConsole();
-    }
-
-    log::debug("Entry done.");
-
-    return 0;
-}
+#include "../core/Core.hpp"
+#include "loader/LoaderImpl.hpp"
+
+#include <Geode/loader/IPC.hpp>
+#include <Geode/loader/Loader.hpp>
+#include <Geode/loader/Log.hpp>
+#include <Geode/loader/Mod.hpp>
+#include <Geode/loader/Setting.hpp>
+#include <Geode/loader/SettingEvent.hpp>
+#include <loader/ModImpl.hpp>
+#include <Geode/loader/ModJsonTest.hpp>
+#include <Geode/utils/JsonValidation.hpp>
+#include <array>
+
+USE_GEODE_NAMESPACE();
+
+int geodeEntry(void* platformData);
+// platform-specific entry points
+
+#if defined(GEODE_IS_IOS) || defined(GEODE_IS_MACOS)
+    #include <dlfcn.h>
+    #include <mach-o/dyld.h>
+    #include <unistd.h>
+
+std::length_error::~length_error() _NOEXCEPT {} // do not ask...
+
+// camila has an old ass macos and this function turned
+// from dynamic to static thats why she needs to define it
+// this is what old versions does to a silly girl
+
+void dynamicEntry() {
+    auto dylib = dlopen("GeodeBootstrapper.dylib", RTLD_NOLOAD);
+    dlclose(dylib);
+
+    std::array<char, PATH_MAX> gddir;
+
+    uint32_t out = PATH_MAX;
+    _NSGetExecutablePath(gddir.data(), &out);
+
+    ghc::filesystem::path gdpath = gddir.data();
+    ghc::filesystem::current_path(gdpath.parent_path().parent_path());
+
+    auto workingDir = gdpath.parent_path().parent_path();
+    auto libDir = workingDir / "Frameworks";
+    auto updatesDir = workingDir / "geode" / "update";
+
+    auto error = std::error_code();
+
+    if (ghc::filesystem::exists(updatesDir / "GeodeBootstrapper.dylib", error) && !error) {
+        ghc::filesystem::rename(
+            updatesDir / "GeodeBootstrapper.dylib", libDir / "GeodeBootstrapper.dylib", error
+        );
+        if (error) return;
+    }
+
+    geodeEntry(nullptr);
+}
+
+extern "C" __attribute__((visibility("default"))) void dynamicTrigger() {
+    std::thread(&dynamicEntry).detach();
+}
+
+// remove when we can figure out how to not remove it
+auto dynamicTriggerRef = &dynamicTrigger;
+
+#elif defined(GEODE_IS_WINDOWS)
+    #include <Windows.h>
+
+DWORD WINAPI loadThread(void* arg) {
+    bool canMoveBootstrapper = true;
+    if (auto mod = GetModuleHandleA("GeodeBootstrapper.dll")) {
+        if (WaitForSingleObject(mod, 1000) != WAIT_OBJECT_0) {
+            canMoveBootstrapper = false;
+        }
+    }
+
+    if (canMoveBootstrapper) {
+        auto workingDir = ghc::filesystem::current_path();
+        auto updatesDir = workingDir / "geode" / "update";
+
+        auto error = std::error_code();
+
+        if (ghc::filesystem::exists(updatesDir / "GeodeBootstrapper.dll", error) && !error) {
+            ghc::filesystem::rename(
+                updatesDir / "GeodeBootstrapper.dll", workingDir / "GeodeBootstrapper.dll", error
+            );
+            if (error) return error.value();
+        }
+    }
+
+    return geodeEntry(arg);
+}
+
+BOOL WINAPI DllMain(HINSTANCE lib, DWORD reason, LPVOID) {
+    switch (reason) {
+        case DLL_PROCESS_ATTACH:
+            // Prevents threads from notifying this DLL on creation or destruction.
+            // Kind of redundant for a game that isn't multi-threaded but will provide
+            // some slight optimizations if a mod frequently creates and deletes threads.
+            DisableThreadLibraryCalls(lib);
+
+            // loading thread
+            HANDLE _ = CreateThread(0, 0, loadThread, lib, 0, nullptr);
+            if (_) CloseHandle(_);
+
+            break;
+    }
+    return TRUE;
+}
+#endif
+$execute {
+    listenForSettingChanges("show-platform-console", +[](bool value) {
+        if (value) {
+            Loader::get()->openPlatformConsole();
+        }
+        else {
+            Loader::get()->closePlatformConsole();
+        }
+    });
+    
+    listenForIPC("ipc-test", [](IPCEvent* event) -> nlohmann::json {
+        return "Hello from Geode!";
+    });
+
+    listenForIPC("loader-info", [](IPCEvent* event) -> nlohmann::json {
+        return Loader::get()->getModImpl()->getModInfo();
+    });
+
+    listenForIPC("list-mods", [](IPCEvent* event) -> nlohmann::json {
+        std::vector<nlohmann::json> res;
+
+        auto args = *event->messageData;
+        JsonChecker checker(args);
+        auto root = checker.root("").obj();
+
+        auto includeRunTimeInfo = root.has("include-runtime-info").template get<bool>();
+        auto dontIncludeLoader = root.has("dont-include-loader").template get<bool>();
+
+        if (!dontIncludeLoader) {
+            res.push_back(
+                includeRunTimeInfo ? Loader::get()->getModImpl()->getRuntimeInfo() :
+                                    Loader::get()->getModImpl()->getModInfo().toJSON()
+            );
+        }
+
+        for (auto& mod : Loader::get()->getAllMods()) {
+            res.push_back(includeRunTimeInfo ? mod->getRuntimeInfo() : mod->getModInfo().toJSON());
+        }
+
+        return res;
+    });
+}
+
+int geodeEntry(void* platformData) {
+    // setup internals
+
+    if (!geode::core::hook::initialize()) {
+        LoaderImpl::get()->platformMessageBox(
+            "Unable to load Geode!",
+            "There was an unknown fatal error setting up "
+            "internal tools and Geode can not be loaded. "
+            "(Unable to set up hook manager)"
+        );
+        return 1;
+    }
+
+    // set up internal mod, settings and data
+    auto internalSetupRes = LoaderImpl::get()->setupInternalMod();
+    if (!internalSetupRes) {
+        LoaderImpl::get()->platformMessageBox(
+            "Unable to Load Geode!",
+            "There was an unknown fatal error setting up "
+            "the internal mod and Geode can not be loaded." + internalSetupRes.unwrapErr()
+        );
+        LoaderImpl::get()->reset();
+        return 1;
+    }
+
+    // set up loader, load mods, etc.
+    auto setupRes = LoaderImpl::get()->setup();
+    if (!setupRes) {
+        LoaderImpl::get()->platformMessageBox(
+            "Unable to Load Geode!",
+            "There was an unknown fatal error setting up "
+            "the loader and Geode can not be loaded. " 
+            "(" + setupRes.unwrapErr() + ")"
+        );
+        LoaderImpl::get()->reset();
+        return 1;
+    }
+
+    log::debug("Set up loader");
+
+    if (Mod::get()->getSettingValue<bool>("show-platform-console")) {
+        Loader::get()->openPlatformConsole();
+    }
+
+    log::debug("Entry done.");
+
+    return 0;
+}