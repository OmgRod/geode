#include <Geode/utils/cocos.hpp>
#include <Geode/utils/operators.hpp>
<<<<<<< HEAD
#include <Geode/utils/WackyGeodeMacros.hpp>
#include <Geode/modify/LoadingLayer.hpp>
=======
>>>>>>> b9e670ff

USE_GEODE_NAMESPACE();

CCRect geode::cocos::calculateNodeCoverage(std::vector<CCNode*> const& nodes) {
    CCRect coverage;
    for (auto child : nodes) {
        auto pos = child->getPosition() - child->getScaledContentSize() * child->getAnchorPoint();
        auto csize = child->getPosition() +
            child->getScaledContentSize() * (CCPoint { 1.f, 1.f } - child->getAnchorPoint());
        if (pos.x < coverage.origin.x) {
            coverage.origin.x = pos.x;
        }
        if (pos.y < coverage.origin.y) {
            coverage.origin.y = pos.y;
        }
        if (csize.x > coverage.size.width) {
            coverage.size.width = csize.x;
        }
        if (csize.y > coverage.size.height) {
            coverage.size.height = csize.y;
        }
    }
    return coverage;
}

CCRect geode::cocos::calculateNodeCoverage(CCArray* nodes) {
    CCRect coverage;
    for (auto child : CCArrayExt<CCNode>(nodes)) {
        auto pos = child->getPosition() - child->getScaledContentSize() * child->getAnchorPoint();
        auto csize = child->getPosition() +
            child->getScaledContentSize() * (CCPoint { 1.f, 1.f } - child->getAnchorPoint());
        if (pos.x < coverage.origin.x) {
            coverage.origin.x = pos.x;
        }
        if (pos.y < coverage.origin.y) {
            coverage.origin.y = pos.y;
        }
        if (csize.x > coverage.size.width) {
            coverage.size.width = csize.x;
        }
        if (csize.y > coverage.size.height) {
            coverage.size.height = csize.y;
        }
    }
    return coverage;
}

CCRect geode::cocos::calculateChildCoverage(CCNode* parent) {
    return calculateNodeCoverage(parent->getChildren());
}

void geode::cocos::limitNodeSize(
    cocos2d::CCNode* spr, cocos2d::CCSize const& size, float def, float min
) {
    spr->setScale(1.f);
    auto [cwidth, cheight] = spr->getContentSize();

    float scale = def;
    if (size.height && size.height < cheight) {
        scale = size.height / cheight;
    }
    if (size.width && size.width < cwidth) {
        if (size.width / cwidth < scale) scale = size.width / cwidth;
    }
    if (def && def < scale) {
        scale = def;
    }
    if (min && scale < min) {
        scale = min;
    }
    spr->setScale(scale);
}

bool geode::cocos::nodeIsVisible(cocos2d::CCNode* node) {
    if (!node->isVisible()) return false;
    if (node->getParent()) return nodeIsVisible(node->getParent());
    return true;
}

CCNode* geode::cocos::getChildByTagRecursive(cocos2d::CCNode* node, int tag) {
    if (node->getTag() == tag) return node;
    auto children = node->getChildren();
    for (int i = 0; i < children->count(); ++i) {
        auto child = getChildByTagRecursive((cocos2d::CCNode*)children->objectAtIndex(i), tag);
        if (child) return child;
    }

    return nullptr;
}

bool geode::cocos::fileExistsInSearchPaths(char const* filename) {
    auto utils = CCFileUtils::sharedFileUtils();
    return utils->isFileExist(utils->fullPathForFilename(filename, false));
}

CCScene* geode::cocos::switchToScene(CCLayer* layer) {
    auto scene = CCScene::create();
    scene->addChild(layer);
    CCDirector::get()->replaceScene(CCTransitionFade::create(.5f, scene));
    return scene;
}

static CreateLayerFunc LOADING_FINISHED_SCENE = nullptr;

void geode::cocos::reloadTextures(CreateLayerFunc returnTo) {
    LOADING_FINISHED_SCENE = returnTo;
    GameManager::get()->reloadAll(false, false, true);
}

class $modify(LoadingLayer) {
    void loadAssets() {
        // loadFinished is inlined on Macchew OS :sob:

        if (m_loadStep < 14) {
            return LoadingLayer::loadAssets();
        }

        // Default behaviour
        if (!LOADING_FINISHED_SCENE) {
            return LoadingLayer::loadAssets();
        }
        // Create custom layer
        auto layer = LOADING_FINISHED_SCENE();
        // If failed, default behaviour
        if (!layer) {
            return LoadingLayer::loadAssets();
        }
        auto scene = CCScene::create();
        scene->addChild(layer);
        AppDelegate::get()->m_runningScene = scene;
        CCDirector::get()->replaceScene(scene);
        // Don't overwrite behaviour next time
        LOADING_FINISHED_SCENE = nullptr;
    }
};
<|MERGE_RESOLUTION|>--- conflicted
+++ resolved
@@ -1,142 +1,139 @@
-#include <Geode/utils/cocos.hpp>
-#include <Geode/utils/operators.hpp>
-<<<<<<< HEAD
-#include <Geode/utils/WackyGeodeMacros.hpp>
-#include <Geode/modify/LoadingLayer.hpp>
-=======
->>>>>>> b9e670ff
-
-USE_GEODE_NAMESPACE();
-
-CCRect geode::cocos::calculateNodeCoverage(std::vector<CCNode*> const& nodes) {
-    CCRect coverage;
-    for (auto child : nodes) {
-        auto pos = child->getPosition() - child->getScaledContentSize() * child->getAnchorPoint();
-        auto csize = child->getPosition() +
-            child->getScaledContentSize() * (CCPoint { 1.f, 1.f } - child->getAnchorPoint());
-        if (pos.x < coverage.origin.x) {
-            coverage.origin.x = pos.x;
-        }
-        if (pos.y < coverage.origin.y) {
-            coverage.origin.y = pos.y;
-        }
-        if (csize.x > coverage.size.width) {
-            coverage.size.width = csize.x;
-        }
-        if (csize.y > coverage.size.height) {
-            coverage.size.height = csize.y;
-        }
-    }
-    return coverage;
-}
-
-CCRect geode::cocos::calculateNodeCoverage(CCArray* nodes) {
-    CCRect coverage;
-    for (auto child : CCArrayExt<CCNode>(nodes)) {
-        auto pos = child->getPosition() - child->getScaledContentSize() * child->getAnchorPoint();
-        auto csize = child->getPosition() +
-            child->getScaledContentSize() * (CCPoint { 1.f, 1.f } - child->getAnchorPoint());
-        if (pos.x < coverage.origin.x) {
-            coverage.origin.x = pos.x;
-        }
-        if (pos.y < coverage.origin.y) {
-            coverage.origin.y = pos.y;
-        }
-        if (csize.x > coverage.size.width) {
-            coverage.size.width = csize.x;
-        }
-        if (csize.y > coverage.size.height) {
-            coverage.size.height = csize.y;
-        }
-    }
-    return coverage;
-}
-
-CCRect geode::cocos::calculateChildCoverage(CCNode* parent) {
-    return calculateNodeCoverage(parent->getChildren());
-}
-
-void geode::cocos::limitNodeSize(
-    cocos2d::CCNode* spr, cocos2d::CCSize const& size, float def, float min
-) {
-    spr->setScale(1.f);
-    auto [cwidth, cheight] = spr->getContentSize();
-
-    float scale = def;
-    if (size.height && size.height < cheight) {
-        scale = size.height / cheight;
-    }
-    if (size.width && size.width < cwidth) {
-        if (size.width / cwidth < scale) scale = size.width / cwidth;
-    }
-    if (def && def < scale) {
-        scale = def;
-    }
-    if (min && scale < min) {
-        scale = min;
-    }
-    spr->setScale(scale);
-}
-
-bool geode::cocos::nodeIsVisible(cocos2d::CCNode* node) {
-    if (!node->isVisible()) return false;
-    if (node->getParent()) return nodeIsVisible(node->getParent());
-    return true;
-}
-
-CCNode* geode::cocos::getChildByTagRecursive(cocos2d::CCNode* node, int tag) {
-    if (node->getTag() == tag) return node;
-    auto children = node->getChildren();
-    for (int i = 0; i < children->count(); ++i) {
-        auto child = getChildByTagRecursive((cocos2d::CCNode*)children->objectAtIndex(i), tag);
-        if (child) return child;
-    }
-
-    return nullptr;
-}
-
-bool geode::cocos::fileExistsInSearchPaths(char const* filename) {
-    auto utils = CCFileUtils::sharedFileUtils();
-    return utils->isFileExist(utils->fullPathForFilename(filename, false));
-}
-
-CCScene* geode::cocos::switchToScene(CCLayer* layer) {
-    auto scene = CCScene::create();
-    scene->addChild(layer);
-    CCDirector::get()->replaceScene(CCTransitionFade::create(.5f, scene));
-    return scene;
-}
-
-static CreateLayerFunc LOADING_FINISHED_SCENE = nullptr;
-
-void geode::cocos::reloadTextures(CreateLayerFunc returnTo) {
-    LOADING_FINISHED_SCENE = returnTo;
-    GameManager::get()->reloadAll(false, false, true);
-}
-
-class $modify(LoadingLayer) {
-    void loadAssets() {
-        // loadFinished is inlined on Macchew OS :sob:
-
-        if (m_loadStep < 14) {
-            return LoadingLayer::loadAssets();
-        }
-
-        // Default behaviour
-        if (!LOADING_FINISHED_SCENE) {
-            return LoadingLayer::loadAssets();
-        }
-        // Create custom layer
-        auto layer = LOADING_FINISHED_SCENE();
-        // If failed, default behaviour
-        if (!layer) {
-            return LoadingLayer::loadAssets();
-        }
-        auto scene = CCScene::create();
-        scene->addChild(layer);
-        AppDelegate::get()->m_runningScene = scene;
-        CCDirector::get()->replaceScene(scene);
-        // Don't overwrite behaviour next time
-        LOADING_FINISHED_SCENE = nullptr;
-    }
-};
+#include <Geode/utils/cocos.hpp>
+#include <Geode/utils/operators.hpp>
+#include <Geode/utils/WackyGeodeMacros.hpp>
+#include <Geode/modify/LoadingLayer.hpp>
+
+USE_GEODE_NAMESPACE();
+
+CCRect geode::cocos::calculateNodeCoverage(std::vector<CCNode*> const& nodes) {
+    CCRect coverage;
+    for (auto child : nodes) {
+        auto pos = child->getPosition() - child->getScaledContentSize() * child->getAnchorPoint();
+        auto csize = child->getPosition() +
+            child->getScaledContentSize() * (CCPoint { 1.f, 1.f } - child->getAnchorPoint());
+        if (pos.x < coverage.origin.x) {
+            coverage.origin.x = pos.x;
+        }
+        if (pos.y < coverage.origin.y) {
+            coverage.origin.y = pos.y;
+        }
+        if (csize.x > coverage.size.width) {
+            coverage.size.width = csize.x;
+        }
+        if (csize.y > coverage.size.height) {
+            coverage.size.height = csize.y;
+        }
+    }
+    return coverage;
+}
+
+CCRect geode::cocos::calculateNodeCoverage(CCArray* nodes) {
+    CCRect coverage;
+    for (auto child : CCArrayExt<CCNode>(nodes)) {
+        auto pos = child->getPosition() - child->getScaledContentSize() * child->getAnchorPoint();
+        auto csize = child->getPosition() +
+            child->getScaledContentSize() * (CCPoint { 1.f, 1.f } - child->getAnchorPoint());
+        if (pos.x < coverage.origin.x) {
+            coverage.origin.x = pos.x;
+        }
+        if (pos.y < coverage.origin.y) {
+            coverage.origin.y = pos.y;
+        }
+        if (csize.x > coverage.size.width) {
+            coverage.size.width = csize.x;
+        }
+        if (csize.y > coverage.size.height) {
+            coverage.size.height = csize.y;
+        }
+    }
+    return coverage;
+}
+
+CCRect geode::cocos::calculateChildCoverage(CCNode* parent) {
+    return calculateNodeCoverage(parent->getChildren());
+}
+
+void geode::cocos::limitNodeSize(
+    cocos2d::CCNode* spr, cocos2d::CCSize const& size, float def, float min
+) {
+    spr->setScale(1.f);
+    auto [cwidth, cheight] = spr->getContentSize();
+
+    float scale = def;
+    if (size.height && size.height < cheight) {
+        scale = size.height / cheight;
+    }
+    if (size.width && size.width < cwidth) {
+        if (size.width / cwidth < scale) scale = size.width / cwidth;
+    }
+    if (def && def < scale) {
+        scale = def;
+    }
+    if (min && scale < min) {
+        scale = min;
+    }
+    spr->setScale(scale);
+}
+
+bool geode::cocos::nodeIsVisible(cocos2d::CCNode* node) {
+    if (!node->isVisible()) return false;
+    if (node->getParent()) return nodeIsVisible(node->getParent());
+    return true;
+}
+
+CCNode* geode::cocos::getChildByTagRecursive(cocos2d::CCNode* node, int tag) {
+    if (node->getTag() == tag) return node;
+    auto children = node->getChildren();
+    for (int i = 0; i < children->count(); ++i) {
+        auto child = getChildByTagRecursive((cocos2d::CCNode*)children->objectAtIndex(i), tag);
+        if (child) return child;
+    }
+
+    return nullptr;
+}
+
+bool geode::cocos::fileExistsInSearchPaths(char const* filename) {
+    auto utils = CCFileUtils::sharedFileUtils();
+    return utils->isFileExist(utils->fullPathForFilename(filename, false));
+}
+
+CCScene* geode::cocos::switchToScene(CCLayer* layer) {
+    auto scene = CCScene::create();
+    scene->addChild(layer);
+    CCDirector::get()->replaceScene(CCTransitionFade::create(.5f, scene));
+    return scene;
+}
+
+static CreateLayerFunc LOADING_FINISHED_SCENE = nullptr;
+
+void geode::cocos::reloadTextures(CreateLayerFunc returnTo) {
+    LOADING_FINISHED_SCENE = returnTo;
+    GameManager::get()->reloadAll(false, false, true);
+}
+
+class $modify(LoadingLayer) {
+    void loadAssets() {
+        // loadFinished is inlined on Macchew OS :sob:
+
+        if (m_loadStep < 14) {
+            return LoadingLayer::loadAssets();
+        }
+
+        // Default behaviour
+        if (!LOADING_FINISHED_SCENE) {
+            return LoadingLayer::loadAssets();
+        }
+        // Create custom layer
+        auto layer = LOADING_FINISHED_SCENE();
+        // If failed, default behaviour
+        if (!layer) {
+            return LoadingLayer::loadAssets();
+        }
+        auto scene = CCScene::create();
+        scene->addChild(layer);
+        AppDelegate::get()->m_runningScene = scene;
+        CCDirector::get()->replaceScene(scene);
+        // Don't overwrite behaviour next time
+        LOADING_FINISHED_SCENE = nullptr;
+    }
+};