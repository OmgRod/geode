--- conflicted
+++ resolved
@@ -58,14 +58,6 @@
     std::vector<std::pair<Hook*, Mod*>> m_internalHooks;
     bool m_readyToHook = false;
 
-<<<<<<< HEAD
-    std::unordered_map<void*, tulip::hook::HandlerHandle> m_handlerHandles;
-
-    Result<> createHandler(void* address, tulip::hook::HandlerMetadata const& metadata);
-    bool hasHandler(void* address);
-    Result<tulip::hook::HandlerHandle> getHandler(void* address);
-    Result<> removeHandler(void* address);
-=======
     std::mutex m_nextModMutex;
     std::unique_lock<std::mutex> m_nextModLock = std::unique_lock<std::mutex>(m_nextModMutex, std::defer_lock);
     std::condition_variable m_nextModCV;
@@ -77,7 +69,13 @@
     void provideNextMod(Mod* mod);
     Mod* takeNextMod();
     void releaseNextMod();
->>>>>>> 5e1d1ecc
+
+    std::unordered_map<void*, tulip::hook::HandlerHandle> m_handlerHandles;
+
+    Result<> createHandler(void* address, tulip::hook::HandlerMetadata const& metadata);
+    bool hasHandler(void* address);
+    Result<tulip::hook::HandlerHandle> getHandler(void* address);
+    Result<> removeHandler(void* address);
 
     void downloadLoaderResources();
 
