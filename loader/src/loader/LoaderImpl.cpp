#include "LoaderImpl.hpp"
#include <cocos2d.h>

#include "ModImpl.hpp"
#include "ModMetadataImpl.hpp"
#include "LogImpl.hpp"
#include "console.hpp"

#include <Geode/loader/Dirs.hpp>
#include <Geode/loader/IPC.hpp>
#include <Geode/loader/Loader.hpp>
#include <Geode/loader/Log.hpp>
#include <Geode/loader/Mod.hpp>
#include <Geode/utils/JsonValidation.hpp>
#include <Geode/utils/file.hpp>
#include <Geode/utils/map.hpp>
#include <Geode/utils/ranges.hpp>
#include <Geode/utils/string.hpp>
#include <Geode/utils/web.hpp>
#include <about.hpp>
#include <crashlog.hpp>
#include <fmt/format.h>
#include <hash.hpp>
#include <iostream>
#include <iterator>
#include <optional>
#include <resources.hpp>
#include <string>
#include <string_view>
#include <vector>

using namespace geode::prelude;

Loader::Impl* LoaderImpl::get() {
    return Loader::get()->m_impl.get();
}

Loader::Impl::Impl() = default;

Loader::Impl::~Impl() = default;

// Initialization

bool Loader::Impl::isForwardCompatMode() {
    if (!m_forwardCompatMode.has_value()) {
        m_forwardCompatMode = !this->getGameVersion().empty() &&
            this->getGameVersion() != GEODE_STR(GEODE_GD_VERSION);
    }
    return m_forwardCompatMode.value();
}

void Loader::Impl::createDirectories() {
#ifdef GEODE_IS_MACOS
    std::filesystem::create_directory(dirs::getSaveDir());
#endif

    (void) utils::file::createDirectoryAll(dirs::getGeodeResourcesDir());
    (void) utils::file::createDirectoryAll(dirs::getModConfigDir());
    (void) utils::file::createDirectoryAll(dirs::getModsDir());
    (void) utils::file::createDirectoryAll(dirs::getGeodeLogDir());
    (void) utils::file::createDirectoryAll(dirs::getTempDir());
    (void) utils::file::createDirectoryAll(dirs::getModRuntimeDir());

    if (!ranges::contains(m_modSearchDirectories, dirs::getModsDir())) {
        m_modSearchDirectories.push_back(dirs::getModsDir());
    }
}

Result<> Loader::Impl::setup() {
    if (m_isSetup) {
        return Ok();
    }

    if (this->supportsLaunchArguments()) {
        log::debug("Loading launch arguments");
        log::pushNest();
        this->initLaunchArguments();
        log::popNest();
    }

    // on some platforms, using the crash handler overrides more convenient native handlers
    if (!this->getLaunchFlag("disable-crash-handler")) {
        log::debug("Setting up crash handler");
        log::pushNest();
        if (!crashlog::setupPlatformHandler()) {
            log::debug("Failed to set up crash handler");
        }
        log::popNest();
    } else {
        log::debug("Crash handler setup skipped");
    }

    log::debug("Loading hooks");
    log::pushNest();
    if (!this->loadHooks()) {
        return Err("There were errors loading some hooks, see console for details");
    }
    log::popNest();

    log::debug("Setting up directories");
    log::pushNest();
    this->createDirectories();
    this->addSearchPaths();
    log::popNest();

    // Trigger on_mod(Loaded) for the internal mod
    // this function is already on the gd thread, so this should be fine
    ModStateEvent(Mod::get(), ModEventType::Loaded).post();

    this->refreshModGraph();

    m_isSetup = true;

    return Ok();
}

void Loader::Impl::addSearchPaths() {
    CCFileUtils::get()->addPriorityPath(dirs::getGeodeResourcesDir().string().c_str());
    CCFileUtils::get()->addPriorityPath(dirs::getModRuntimeDir().string().c_str());
}

void Loader::Impl::updateResources(bool forceReload) {
    log::debug("Adding resources");
    log::pushNest();
    for (auto const& [_, mod] : m_mods) {
        if (!forceReload && ModImpl::getImpl(mod)->m_resourcesLoaded)
            continue;
        this->updateModResources(mod);
        ModImpl::getImpl(mod)->m_resourcesLoaded = true;
    }
    log::popNest();
}

std::vector<Mod*> Loader::Impl::getAllMods() {
    return map::values(m_mods);
}

// Version info

VersionInfo Loader::Impl::getVersion() {
    return about::getLoaderVersion();
}

VersionInfo Loader::Impl::minModVersion() {
    auto ver = this->getVersion();
    return VersionInfo {
        ver.getMajor(), 0, 0, ver.getTag()
    };
}

VersionInfo Loader::Impl::maxModVersion() {
    return VersionInfo {
        this->getVersion().getMajor(),
        this->getVersion().getMinor(),
        // todo: dynamic version info (vM.M.*)
        99999999,
    };
}

bool Loader::Impl::isModVersionSupported(VersionInfo const& target) {
    return semverCompare(this->getVersion(), target);
}

// Data saving

void Loader::Impl::saveData() {
    for (auto& [id, mod] : m_mods) {
        log::debug("{}", mod->getID());
        log::pushNest();
        auto r = mod->saveData();
        if (!r) {
            log::warn("Unable to save data for mod \"{}\": {}", mod->getID(), r.unwrapErr());
        }
        log::popNest();
    }
}

void Loader::Impl::loadData() {
    for (auto& [_, mod] : m_mods) {
        log::debug("{}", mod->getID());
        log::pushNest();
        auto r = mod->loadData();
        if (!r) {
            log::warn("Unable to load data for mod \"{}\": {}", mod->getID(), r.unwrapErr());
        }
        log::popNest();
    }
}

// Mod loading

bool Loader::Impl::isModInstalled(std::string const& id) const {
    return m_mods.count(id) && !m_mods.at(id)->isUninstalled();
}

Mod* Loader::Impl::getInstalledMod(std::string const& id) const {
    if (m_mods.count(id) && !m_mods.at(id)->isUninstalled()) {
        return m_mods.at(id);
    }
    return nullptr;
}

bool Loader::Impl::isModLoaded(std::string const& id) const {
    return m_mods.count(id) && m_mods.at(id)->isEnabled();
}

Mod* Loader::Impl::getLoadedMod(std::string const& id) const {
    if (m_mods.count(id)) {
        auto mod = m_mods.at(id);
        if (mod->isEnabled()) {
            return mod;
        }
    }
    return nullptr;
}

void Loader::Impl::updateModResources(Mod* mod) {
    if (mod != Mod::get()) {
        // geode.loader resource is stored somewhere else, which is already added anyway
        auto searchPathRoot = dirs::getModRuntimeDir() / mod->getID() / "resources";
        CCFileUtils::get()->addSearchPath(searchPathRoot.string().c_str());
    }

    // only thing needs previous setup is spritesheets
    if (mod->getMetadata().getSpritesheets().empty())
        return;

    log::debug("{}", mod->getID());
    log::pushNest();

    for (auto const& sheet : mod->getMetadata().getSpritesheets()) {
        log::debug("Adding sheet {}", sheet);
        auto png = sheet + ".png";
        auto plist = sheet + ".plist";
        auto ccfu = CCFileUtils::get();

        if (png == std::string(ccfu->fullPathForFilename(png.c_str(), false)) ||
            plist == std::string(ccfu->fullPathForFilename(plist.c_str(), false))) {
            log::warn(
                R"(The resource dir of "{}" is missing "{}" png and/or plist files)",
                mod->getID(), sheet
            );
        }
        else {
            CCTextureCache::get()->addImage(png.c_str(), false);
            CCSpriteFrameCache::get()->addSpriteFramesWithFile(plist.c_str());
        }
    }

    log::popNest();
}

void Loader::Impl::addProblem(LoadProblem const& problem) {
    if (std::holds_alternative<Mod*>(problem.cause)) {
        auto mod = std::get<Mod*>(problem.cause);
        ModImpl::getImpl(mod)->m_problems.push_back(problem);
    }
    m_problems.push_back(problem);
}

// Dependencies and refreshing

void Loader::Impl::queueMods(std::vector<ModMetadata>& modQueue) {
    for (auto const& dir : m_modSearchDirectories) {
        log::debug("Searching {}", dir);
        log::pushNest();
<<<<<<< HEAD
        std::error_code error;
        auto iterator = ghc::filesystem::directory_iterator(dir, error);
        if (error) {
            log::warn("Failed to open folder \"{}\": {}", dir, error.message());
            log::popNest();
            continue;
        }

        for (auto const& entry : iterator) {
            if (!ghc::filesystem::is_regular_file(entry) ||
=======
        for (auto const& entry : std::filesystem::directory_iterator(dir)) {
            if (!std::filesystem::is_regular_file(entry) ||
>>>>>>> b3741cf6
                entry.path().extension() != GEODE_MOD_EXTENSION)
                continue;

            log::debug("Found {}", entry.path().filename());
            log::pushNest();

            auto res = ModMetadata::createFromGeodeFile(entry.path());
            if (!res) {
                this->addProblem({
                    LoadProblem::Type::InvalidFile,
                    entry.path(),
                    res.unwrapErr()
                });
                log::error("Failed to queue: {}", res.unwrapErr());
                log::popNest();
                continue;
            }
            auto modMetadata = res.unwrap();

            log::debug("id: {}", modMetadata.getID());
            log::debug("version: {}", modMetadata.getVersion());
            log::debug("early: {}", modMetadata.needsEarlyLoad() ? "yes" : "no");

            if (std::find_if(modQueue.begin(), modQueue.end(), [&](auto& item) {
                    return modMetadata.getID() == item.getID();
                }) != modQueue.end()) {
                this->addProblem({
                    LoadProblem::Type::Duplicate,
                    modMetadata,
                    "A mod with the same ID is already present."
                });
                log::error("Failed to queue: a mod with the same ID is already queued");
                log::popNest();
                continue;
            }

            modQueue.push_back(modMetadata);
            log::popNest();
        }
        log::popNest();
    }
}

void Loader::Impl::populateModList(std::vector<ModMetadata>& modQueue) {
    std::vector<std::string> toRemove;
    for (auto& [id, mod] : m_mods) {
        if (mod->isInternal())
            continue;
        delete mod;
        toRemove.push_back(id);
    }
    for (auto const& id : toRemove) {
        m_mods.erase(id);
    }

    for (auto const& metadata : modQueue) {
        log::debug("{} {}", metadata.getID(), metadata.getVersion());
        log::pushNest();

        auto mod = new Mod(metadata);

        auto res = mod->m_impl->setup();
        if (!res) {
            this->addProblem({
                LoadProblem::Type::SetupFailed,
                mod,
                res.unwrapErr()
            });
            log::error("Failed to set up: {}", res.unwrapErr());
            log::popNest();
            continue;
        }

        m_mods.insert({metadata.getID(), mod});

        log::popNest();
    }
}

void Loader::Impl::buildModGraph() {
    for (auto const& [id, mod] : m_mods) {
        log::debug("{}", mod->getID());
        log::pushNest();
        for (auto& dependency : mod->m_impl->m_metadata.m_impl->m_dependencies) {
            log::debug("{}", dependency.id);
            if (!m_mods.contains(dependency.id)) {
                dependency.mod = nullptr;
                continue;
            }

            dependency.mod = m_mods[dependency.id];

            if (!dependency.version.compare(dependency.mod->getVersion())) {
                dependency.mod = nullptr;
                continue;
            }

            if (
                dependency.importance != ModMetadata::Dependency::Importance::Required ||
                dependency.mod == nullptr
            )
                continue;

            dependency.mod->m_impl->m_dependants.push_back(mod);
        }
        for (auto& incompatibility : mod->m_impl->m_metadata.m_impl->m_incompatibilities) {
            incompatibility.mod =
                m_mods.contains(incompatibility.id) ? m_mods[incompatibility.id] : nullptr;
        }
        log::popNest();
    }
}

void Loader::Impl::loadModGraph(Mod* node, bool early) {
    if (early && !node->needsEarlyLoad()) {
        m_modsToLoad.push_back(node);
        return;
    }

    if (node->hasUnresolvedDependencies()) {
        log::debug("{} {} has unresolved dependencies", node->getID(), node->getVersion());
        return;
    }
    if (node->hasUnresolvedIncompatibilities()) {
        log::debug("{} {} has unresolved incompatibilities", node->getID(), node->getVersion());
        return;
    }

    log::debug("{} {}", node->getID(), node->getVersion());
    log::pushNest();

    if (node->isEnabled()) {
        for (auto const& dep : node->m_impl->m_dependants) {
            m_modsToLoad.push_front(dep);
        }
        log::popNest();
        return;
    }

    m_currentlyLoadingMod = node;
    m_refreshingModCount += 1;
    m_refreshedModCount += 1;
    m_lateRefreshedModCount += early ? 0 : 1;

    auto unzipFunction = [this, node]() {
        log::debug("Unzip");
        auto res = node->m_impl->unzipGeodeFile(node->getMetadata());
        return res;
    };

    auto loadFunction = [this, node, early]() {
        if (node->shouldLoad()) {
            log::debug("Load");
            auto res = node->m_impl->loadBinary();
            if (!res) {
                this->addProblem({
                    LoadProblem::Type::LoadFailed,
                    node,
                    res.unwrapErr()
                });
                log::error("Failed to load binary: {}", res.unwrapErr());
                m_refreshingModCount -= 1;
                return;
            }

            for (auto const& dep : node->m_impl->m_dependants) {
                m_modsToLoad.push_front(dep);
            }
        }

        m_refreshingModCount -= 1;
    };

    {   // version checking
        auto res = node->getMetadata().checkGameVersion();
        if (!res) {
            this->addProblem({
                LoadProblem::Type::UnsupportedVersion,
                node,
                res.unwrapErr()
            });
            log::error("Geometry Dash version {} is required to run this mod", res.unwrapErr());
            m_refreshingModCount -= 1;
            log::popNest();
            return;
        }

        if (!this->isModVersionSupported(node->getMetadata().getGeodeVersion())) {
            this->addProblem({
                node->getMetadata().getGeodeVersion() > this->getVersion() ? LoadProblem::Type::NeedsNewerGeodeVersion : LoadProblem::Type::UnsupportedGeodeVersion,
                node,
                fmt::format(
                    "Geode version {}\nis required to run this mod\n(installed: {})",
                    node->getMetadata().getGeodeVersion().toVString(),
                    this->getVersion().toVString()
                )
            });
            log::error("Unsupported Geode version: {}", node->getMetadata().getGeodeVersion());
            m_refreshingModCount -= 1;
            log::popNest();
            return;
        }
    }

    if (early) {
        auto res = unzipFunction();
        if (!res) {
            this->addProblem({
                LoadProblem::Type::UnzipFailed,
                node,
                res.unwrapErr()
            });
            log::error("Failed to unzip: {}", res.unwrapErr());
            m_refreshingModCount -= 1;
            log::popNest();
            return;
        }
        loadFunction();
    }
    else {
        auto nest = log::saveNest();
        std::thread([=, this]() {
            thread::setName("Mod Unzip");
            log::loadNest(nest);
            auto res = unzipFunction();
            this->queueInMainThread([=, this]() {
                auto prevNest = log::saveNest();
                log::loadNest(nest);
                if (!res) {
                    this->addProblem({
                        LoadProblem::Type::UnzipFailed,
                        node,
                        res.unwrapErr()
                    });
                    log::error("Failed to unzip: {}", res.unwrapErr());
                    m_refreshingModCount -= 1;
                    log::loadNest(prevNest);
                    return;
                }
                loadFunction();
                log::loadNest(prevNest);
            });
        }).detach();
    }
    log::popNest();
}

void Loader::Impl::findProblems() {
    for (auto const& [id, mod] : m_mods) {
        if (!mod->shouldLoad()) {
            log::debug("{} is not enabled", id);
            continue;
        }
        log::debug("{}", id);
        log::pushNest();

        for (auto const& dep : mod->getMetadata().getDependencies()) {
            if (dep.mod && dep.mod->isEnabled() && dep.version.compare(dep.mod->getVersion()))
                continue;

            auto dismissKey = fmt::format("dismiss-optional-dependency-{}-for-{}", dep.id, id);

            switch(dep.importance) {
                case ModMetadata::Dependency::Importance::Suggested:
                    if (!Mod::get()->template getSavedValue<bool>(dismissKey)) {
                        this->addProblem({
                            LoadProblem::Type::Suggestion,
                            mod,
                            fmt::format("{} {}", dep.id, dep.version.toString())
                        });
                        log::info("{} suggests {} {}", id, dep.id, dep.version);
                    }
                    else {
                        log::info("{} suggests {} {}, but that suggestion was dismissed", id, dep.id, dep.version);
                    }
                    break;
                case ModMetadata::Dependency::Importance::Recommended:
                    if (!Mod::get()->template getSavedValue<bool>(dismissKey)) {
                        this->addProblem({
                            LoadProblem::Type::Recommendation,
                            mod,
                            fmt::format("{} {}", dep.id, dep.version.toString())
                        });
                        log::warn("{} recommends {} {}", id, dep.id, dep.version);
                    }
                    else {
                        log::warn("{} recommends {} {}, but that suggestion was dismissed", id, dep.id, dep.version);
                    }
                    break;
                case ModMetadata::Dependency::Importance::Required:
                    if(m_mods.find(dep.id) == m_mods.end()) {
                        this->addProblem({
                            LoadProblem::Type::MissingDependency,
                            mod,
                            fmt::format("{}", dep.id)
                        });
                        log::error("{} requires {} {}", id, dep.id, dep.version);
                        break;
                    } else {
                        auto installedDependency = m_mods.at(dep.id);

                        if(!installedDependency->isEnabled()) {
                            this->addProblem({
                                LoadProblem::Type::DisabledDependency,
                                mod,
                                fmt::format("{}", dep.id)
                            });
                            log::error("{} requires {} {}", id, dep.id, dep.version);
                            break;
                        } else if(dep.version.compareWithReason(installedDependency->getVersion()) == VersionCompareResult::TooOld) {
                            this->addProblem({
                                LoadProblem::Type::OutdatedDependency,
                                mod,
                                fmt::format("{}", dep.id)
                            });
                            log::error("{} requires {} {}", id, dep.id, dep.version);
                            break;
                        } else {
                            // fires on major mismatch or too new version of dependency
                            this->addProblem({
                                LoadProblem::Type::MissingDependency,
                                mod,
                                fmt::format("{} {}", dep.id, dep.version)
                            });
                            log::error("{} requires {} {}", id, dep.id, dep.version);
                            break;
                        }
                    }
            }
        }

        for (auto const& dep : mod->getMetadata().getIncompatibilities()) {
            if (!dep.mod || !dep.version.compare(dep.mod->getVersion()))
                continue;
            switch(dep.importance) {
                case ModMetadata::Incompatibility::Importance::Conflicting: {
                    this->addProblem({
                        dep.version.toString()[0] == '<' ? LoadProblem::Type::OutdatedConflict : LoadProblem::Type::Conflict,
                        mod,
                        fmt::format("{}", dep.id)
                    });
                    log::warn("{} conflicts with {} {}", id, dep.id, dep.version);
                } break;

                case ModMetadata::Incompatibility::Importance::Breaking: {
                    this->addProblem({
                        dep.version.toString()[0] == '<' ? LoadProblem::Type::OutdatedIncompatibility : LoadProblem::Type::PresentIncompatibility,
                        mod,
                        fmt::format("{}", dep.id)
                    });
                    log::error("{} breaks {} {}", id, dep.id, dep.version);
                } break;

                case ModMetadata::Incompatibility::Importance::Superseded: {
                    this->addProblem({
                        LoadProblem::Type::PresentIncompatibility,
                        mod,
                        fmt::format("{}", dep.id)
                    });
                    log::error("{} supersedes {} {}", id, dep.id, dep.version);
                } break;
            }
        }

        Mod* myEpicMod = mod; // clang fix
        // if the mod is not loaded but there are no problems related to it
        if (!mod->isEnabled() &&
            mod->shouldLoad() &&
            !std::any_of(m_problems.begin(), m_problems.end(), [myEpicMod](auto& item) {
                return std::holds_alternative<ModMetadata>(item.cause) &&
                    std::get<ModMetadata>(item.cause).getID() == myEpicMod->getID() ||
                    std::holds_alternative<Mod*>(item.cause) &&
                    std::get<Mod*>(item.cause) == myEpicMod;
            })) {
            this->addProblem({
                LoadProblem::Type::Unknown,
                mod,
                ""
            });
            log::error("{} failed to load for an unknown reason", id);
        }

        log::popNest();
    }
}

void Loader::Impl::refreshModGraph() {
    log::info("Refreshing mod graph");
    log::pushNest();

    if (m_isSetup) {
        log::error("Cannot refresh mod graph after startup");
        log::popNest();
        return;
    }

    auto begin = std::chrono::high_resolution_clock::now();

    m_problems.clear();

    m_loadingState = LoadingState::Queue;
    log::debug("Queueing mods");
    log::pushNest();
    std::vector<ModMetadata> modQueue;
    this->queueMods(modQueue);
    log::popNest();

    m_loadingState = LoadingState::List;
    log::debug("Populating mod list");
    log::pushNest();
    this->populateModList(modQueue);
    modQueue.clear();
    log::popNest();

    m_loadingState = LoadingState::Graph;
    log::debug("Building mod graph");
    log::pushNest();
    this->buildModGraph();
    log::popNest();

    m_loadingState = LoadingState::EarlyMods;
    log::debug("Loading early mods");
    log::pushNest();
    for (auto const& dep : ModImpl::get()->m_dependants) {
        this->loadModGraph(dep, true);
    }
    log::popNest();

    auto end = std::chrono::high_resolution_clock::now();
    auto time = std::chrono::duration_cast<std::chrono::milliseconds>(end - begin).count();
    log::info("Took {}s. Continuing next frame...", static_cast<float>(time) / 1000.f);

    log::popNest();

    if (m_modsToLoad.empty())
        m_loadingState = LoadingState::Problems;
    else
        m_loadingState = LoadingState::Mods;

    queueInMainThread([&]() {
        this->continueRefreshModGraph();
    });
}

void Loader::Impl::continueRefreshModGraph() {
    if (m_refreshingModCount != 0) {
        queueInMainThread([&]() {
            this->continueRefreshModGraph();
        });
        return;
    }

    if  (m_lateRefreshedModCount > 0) {
        auto end = std::chrono::high_resolution_clock::now();
        auto time = std::chrono::duration_cast<std::chrono::milliseconds>(end - m_timerBegin).count();
        log::info("Took {}s", static_cast<float>(time) / 1000.f);
    }

    log::info("Continuing mod graph refresh...");
    log::pushNest();

    m_timerBegin = std::chrono::high_resolution_clock::now();

    switch (m_loadingState) {
        case LoadingState::Mods:
            if (!m_modsToLoad.empty()) {
                log::debug("Loading mods");
                log::pushNest();
                auto mod = m_modsToLoad.front();
                m_modsToLoad.pop_front();
                this->loadModGraph(mod, false);
                log::popNest();
                break;
            }
            m_loadingState = LoadingState::Problems;
            [[fallthrough]];
        case LoadingState::Problems:
            log::debug("Finding problems");
            log::pushNest();
            this->findProblems();
            log::popNest();
            m_loadingState = LoadingState::Done;
            {
                auto end = std::chrono::high_resolution_clock::now();
                auto time = std::chrono::duration_cast<std::chrono::milliseconds>(end - m_timerBegin).count();
                log::info("Took {}s", static_cast<float>(time) / 1000.f);
            }
            break;
        default:
            m_loadingState = LoadingState::Done;
            log::warn("Impossible loading state, resetting to 'Done'! "
                "Was Loader::Impl::continueRefreshModGraph() called from the wrong place?");
            break;
    }

    if (m_loadingState != LoadingState::Done) {
        queueInMainThread([&]() {
            this->continueRefreshModGraph();
        });
    }

    log::popNest();
}

std::vector<LoadProblem> Loader::Impl::getProblems() const {
    return m_problems;
}

void Loader::Impl::forceReset() {
    for (auto& [_, mod] : m_mods) {
        delete mod;
    }
    m_mods.clear();
    log::Logger::get()->clear();
    std::filesystem::remove_all(dirs::getModRuntimeDir());
    std::filesystem::remove_all(dirs::getTempDir());
}

bool Loader::Impl::isReadyToHook() const {
    return m_readyToHook;
}

void Loader::Impl::addUninitializedHook(Hook* hook, Mod* mod) {
    m_uninitializedHooks.emplace_back(hook, mod);
}

bool Loader::Impl::loadHooks() {
    m_readyToHook = true;
    bool hadErrors = false;
    for (auto const& [hook, mod] : m_uninitializedHooks) {
        auto res = hook->enable();
        if (!res) {
            log::logImpl(Severity::Error, mod, "{}", res.unwrapErr());
            hadErrors = true;
        }
    }
    m_uninitializedHooks.clear();
    return !hadErrors;
}

void Loader::Impl::queueInMainThread(ScheduledFunction&& func) {
    std::lock_guard<std::mutex> lock(m_mainThreadMutex);
    m_mainThreadQueue.push_back(std::forward<ScheduledFunction>(func));
}

void Loader::Impl::executeMainThreadQueue() {
    // copy queue to avoid locking mutex if someone is
    // running addToMainThread inside their function
    m_mainThreadMutex.lock();
    auto queue = m_mainThreadQueue;
    m_mainThreadQueue.clear();
    m_mainThreadMutex.unlock();

    // call queue
    for (auto const& func : queue) {
        func();
    }
}

void Loader::Impl::provideNextMod(Mod* mod) {
    m_nextModLock.lock();
    if (mod) {
        m_nextMod = mod;
    }
}

Mod* Loader::Impl::takeNextMod() {
    if (!m_nextMod)
        m_nextMod = this->getInternalMod();
    return m_nextMod;
}

void Loader::Impl::releaseNextMod() {
    m_nextMod = nullptr;
    m_nextModLock.unlock();
}

// TODO: Support for quoted launch args w/ spaces (this will be backwards compatible)
// e.g. "--geode:arg=My spaced value"
void Loader::Impl::initLaunchArguments() {
    auto launchStr = this->getLaunchCommand();
    auto args = string::split(launchStr, " ");
    for (const auto& arg : args) {
        if (!arg.starts_with(LAUNCH_ARG_PREFIX)) {
            continue;
        }
        auto pair = arg.substr(LAUNCH_ARG_PREFIX.size());
        auto sep = pair.find('=');
        if (sep == std::string::npos) {
            m_launchArgs.insert({ pair, "true" });
            continue;
        }
        auto key = pair.substr(0, sep);
        auto value = pair.substr(sep + 1);
        m_launchArgs.insert({ key, value });
    }
    for (const auto& pair : m_launchArgs) {
        log::debug("Loaded '{}' as '{}'", pair.first, pair.second);
    }
}

std::vector<std::string> Loader::Impl::getLaunchArgumentNames() const {
    return map::keys(m_launchArgs);
}

bool Loader::Impl::hasLaunchArgument(std::string_view const name) const {
    return m_launchArgs.find(std::string(name)) != m_launchArgs.end();
}

std::optional<std::string> Loader::Impl::getLaunchArgument(std::string_view const name) const {
    auto value = m_launchArgs.find(std::string(name));
    if (value == m_launchArgs.end()) {
        return std::nullopt;
    }
    return std::optional(value->second);
}

bool Loader::Impl::getLaunchFlag(std::string_view const name) const {
    auto arg = this->getLaunchArgument(name);
    return arg.has_value() && arg.value() == "true";
}

Result<tulip::hook::HandlerHandle> Loader::Impl::getHandler(void* address) {
    if (!m_handlerHandles.count(address)) {
        return Err("Handler does not exist at address");
    }
    return Ok(m_handlerHandles[address]);
}

Result<tulip::hook::HandlerHandle> Loader::Impl::getOrCreateHandler(void* address, tulip::hook::HandlerMetadata const& metadata) {
    if (m_handlerHandles.count(address)) {
        return Ok(m_handlerHandles[address]);
    }
    GEODE_UNWRAP_INTO(auto handle, tulip::hook::createHandler(address, metadata));
    m_handlerHandles[address] = handle;
    return Ok(handle);
}

bool Loader::Impl::isSafeMode() const {
    return m_forceSafeMode || this->getLaunchFlag("safe-mode");
}

void Loader::Impl::forceSafeMode() {
    m_forceSafeMode = true;
}<|MERGE_RESOLUTION|>--- conflicted
+++ resolved
@@ -264,21 +264,8 @@
     for (auto const& dir : m_modSearchDirectories) {
         log::debug("Searching {}", dir);
         log::pushNest();
-<<<<<<< HEAD
-        std::error_code error;
-        auto iterator = ghc::filesystem::directory_iterator(dir, error);
-        if (error) {
-            log::warn("Failed to open folder \"{}\": {}", dir, error.message());
-            log::popNest();
-            continue;
-        }
-
-        for (auto const& entry : iterator) {
-            if (!ghc::filesystem::is_regular_file(entry) ||
-=======
         for (auto const& entry : std::filesystem::directory_iterator(dir)) {
             if (!std::filesystem::is_regular_file(entry) ||
->>>>>>> b3741cf6
                 entry.path().extension() != GEODE_MOD_EXTENSION)
                 continue;
 
