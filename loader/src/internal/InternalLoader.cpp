--- conflicted
+++ resolved
@@ -1,288 +1,283 @@
-#include "InternalLoader.hpp"
-
-#include "InternalMod.hpp"
-#include "resources.hpp"
-
-#include <Geode/loader/Loader.hpp>
-#include <Geode/loader/Log.hpp>
-#include <Geode/utils/fetch.hpp>
-#include <Geode/utils/file.hpp>
-#include <hash.hpp>
-#include <iostream>
-#include <sstream>
-#include <string>
-#include <thread>
-#include <vector>
-
-InternalLoader::InternalLoader() : Loader() {}
-
-InternalLoader::~InternalLoader() {
-    this->closePlatformConsole();
-}
-
-InternalLoader* InternalLoader::get() {
-    static auto g_geode = new InternalLoader;
-    return g_geode;
-}
-
-bool InternalLoader::setup() {
-    log::log(Severity::Debug, InternalMod::get(), "Set up internal mod representation");
-    log::log(Severity::Debug, InternalMod::get(), "Loading hooks... ");
-
-    if (!this->loadHooks()) {
-        log::log(
-            Severity::Error, InternalMod::get(),
-            "There were errors loading some hooks, see console for details"
-        );
-    }
-
-    log::log(Severity::Debug, InternalMod::get(), "Loaded hooks");
-
-    return true;
-}
-
-void InternalLoader::queueInGDThread(ScheduledFunction func) {
-    std::lock_guard<std::mutex> lock(m_gdThreadMutex);
-    m_gdThreadQueue.push_back(func);
-}
-
-void InternalLoader::executeGDThreadQueue() {
-    // copy queue to avoid locking mutex if someone is
-    // running addToGDThread inside their function
-    m_gdThreadMutex.lock();
-    auto queue = m_gdThreadQueue;
-    m_gdThreadQueue.clear();
-    m_gdThreadMutex.unlock();
-
-    // call queue
-    for (auto const& func : queue) {
-        func();
-    }
-}
-
-void InternalLoader::logConsoleMessage(std::string const& msg) {
-    if (m_platformConsoleOpen) {
-        // TODO: make flushing optional
-        std::cout << msg << '\n' << std::flush;
-    }
-}
-
-bool InternalLoader::platformConsoleOpen() const {
-    return m_platformConsoleOpen;
-}
-
-bool InternalLoader::shownInfoAlert(std::string const& key) {
-    if (m_shownInfoAlerts.count(key)) {
-        return true;
-    }
-    m_shownInfoAlerts.insert(key);
-    return false;
-}
-
-void InternalLoader::saveInfoAlerts(nlohmann::json& json) {
-    json["alerts"] = m_shownInfoAlerts;
-}
-
-void InternalLoader::loadInfoAlerts(nlohmann::json& json) {
-    m_shownInfoAlerts = json["alerts"].get<std::unordered_set<std::string>>();
-}
-
-void InternalLoader::downloadLoaderResources(IndexUpdateCallback callback) {
-    auto version = this->getVersion().toString();
-    auto tempResourcesZip = this->getGeodeDirectory() / GEODE_RESOURCE_DIRECTORY / "new.zip";
-    auto resourcesDir =
-        this->getGeodeDirectory() / GEODE_RESOURCE_DIRECTORY / InternalMod::get()->getID();
-
-    web::AsyncWebRequest()
-        .join("update-geode-loader-resources")
-        .fetch("https://api.github.com/repos/geode-sdk/geode/releases/tags/" + version)
-        .json()
-        .then([tempResourcesZip, resourcesDir, callback](nlohmann::json const& json) {
-            auto checker = JsonChecker(json);
-            auto root = checker.root("[matching geode release]").obj();
-
-            // find resources.zip and download it
-            for (auto asset : root.needs("assets").iterate()) {
-                auto obj = asset.obj();
-                if (obj.needs("name").get<std::string>() == "resources.zip") {
-                    auto url = obj.needs("browser_download_url").get<std::string>();
-                    if (url.size()) {
-                        web::AsyncWebRequest()
-                            .fetch(url)
-                            .into(tempResourcesZip)
-                            .then([tempResourcesZip, resourcesDir, callback](auto) {
-                                // unzip resources zip
-                                auto unzip = file::unzipTo(tempResourcesZip, resourcesDir);
-                                if (!unzip) {
-                                    if (callback)
-                                        callback(
-                                            UpdateStatus::Failed,
-                                            "Unable to unzip new resources: " + unzip.error(), 0
-                                        );
-                                    return;
-                                }
-                                // delete resources zip
-                                try {
-                                    ghc::filesystem::remove(tempResourcesZip);
-                                }
-                                catch (...) {
-                                }
-
-<<<<<<< HEAD
-                                Loader::get()->updateResources();
-
-                                if (callback) callback(
-                                    UpdateStatus::Finished,
-                                    "Resources updated",
-                                    100
-                                );
-=======
-                                if (callback)
-                                    callback(UpdateStatus::Finished, "Resources updated", 100);
->>>>>>> b9e670ff
-                            })
-                            .expect([callback](std::string const& info) {
-                                if (callback) callback(UpdateStatus::Failed, info, 0);
-                            })
-                            .progress([callback](auto&, double now, double total) {
-                                if (callback)
-                                    callback(
-                                        UpdateStatus::Progress, "Downloading resources",
-                                        static_cast<uint8_t>(now / total * 100.0)
-                                    );
-                            });
-                    }
-                }
-            }
-
-            if (checker.isError()) {
-                if (callback) callback(UpdateStatus::Failed, checker.getError(), 0);
-            }
-        })
-        .expect([callback](std::string const& info) {
-            if (callback) callback(UpdateStatus::Failed, info, 0);
-        });
-}
-
-bool InternalLoader::verifyLoaderResources(IndexUpdateCallback callback) {
-    static std::optional<bool> CACHED = std::nullopt;
-    if (CACHED.has_value()) {
-        return CACHED.value();
-    }
-
-    // geode/resources/geode.loader
-    auto resourcesDir =
-        this->getGeodeDirectory() / GEODE_RESOURCE_DIRECTORY / InternalMod::get()->getID();
-
-    // if the resources dir doesn't exist, then it's probably incorrect
-    if (!(ghc::filesystem::exists(resourcesDir) && ghc::filesystem::is_directory(resourcesDir))) {
-        this->downloadLoaderResources(callback);
-        return false;
-    }
-
-    // make sure every file was covered
-    size_t coverage = 0;
-
-    // verify hashes
-    for (auto& file : ghc::filesystem::directory_iterator(resourcesDir)) {
-        auto name = file.path().filename().string();
-        // skip unknown files
-        if (!LOADER_RESOURCE_HASHES.count(name)) {
-            continue;
-        }
-        // verify hash
-        auto hash = calculateSHA256(file.path());
-        if (hash != LOADER_RESOURCE_HASHES.at(name)) {
-            log::debug(
-                "compare {} {} {}", file.path().string(), hash, LOADER_RESOURCE_HASHES.at(name)
-            );
-            this->downloadLoaderResources(callback);
-            return false;
-        }
-        coverage += 1;
-    }
-
-    // make sure every file was found
-    if (coverage != LOADER_RESOURCE_HASHES.size()) {
-        this->downloadLoaderResources(callback);
-        return false;
-    }
-
-    return true;
-}
-
-#if defined(GEODE_IS_WINDOWS)
-void InternalLoader::platformMessageBox(char const* title, std::string const& info) {
-    MessageBoxA(nullptr, info.c_str(), title, MB_ICONERROR);
-}
-
-void InternalLoader::openPlatformConsole() {
-    if (m_platformConsoleOpen) return;
-    if (AllocConsole() == 0) return;
-    SetConsoleCP(CP_UTF8);
-    // redirect console output
-    freopen_s(reinterpret_cast<FILE**>(stdout), "CONOUT$", "w", stdout);
-    freopen_s(reinterpret_cast<FILE**>(stdin), "CONIN$", "r", stdin);
-
-    m_platformConsoleOpen = true;
-
-    for (auto const& log : Loader::get()->getLogs()) {
-        std::cout << log->toString(true) << "\n";
-    }
-}
-
-void InternalLoader::closePlatformConsole() {
-    if (!m_platformConsoleOpen) return;
-
-    fclose(stdin);
-    fclose(stdout);
-    FreeConsole();
-
-    m_platformConsoleOpen = false;
-}
-
-#elif defined(GEODE_IS_MACOS)
-    #include <CoreFoundation/CoreFoundation.h>
-
-void InternalLoader::platformMessageBox(char const* title, std::string const& info) {
-    CFStringRef cfTitle = CFStringCreateWithCString(NULL, title, kCFStringEncodingUTF8);
-    CFStringRef cfMessage = CFStringCreateWithCString(NULL, info.c_str(), kCFStringEncodingUTF8);
-
-    CFUserNotificationDisplayNotice(
-        0, kCFUserNotificationNoteAlertLevel, NULL, NULL, NULL, cfTitle, cfMessage, NULL
-    );
-}
-
-void InternalLoader::openPlatformConsole() {
-    m_platformConsoleOpen = true;
-
-    for (auto const& log : Loader::get()->getLogs()) {
-        std::cout << log->toString(true) << "\n";
-    }
-}
-
-void InternalLoader::closePlatformConsole() {
-    m_platformConsoleOpen = false;
-}
-
-#elif defined(GEODE_IS_IOS)
-
-    #include <pwd.h>
-    #include <sys/types.h>
-    #include <unistd.h>
-
-void InternalLoader::platformMessageBox(char const* title, std::string const& info) {
-    std::cout << title << ": " << info << std::endl;
-}
-
-void InternalLoader::openPlatformConsole() {
-    ghc::filesystem::path(getpwuid(getuid())->pw_dir);
-    freopen(
-        ghc::filesystem::path(utils::file::geodeRoot() / "geode_log.txt").string().c_str(), "w",
-        stdout
-    );
-    InternalLoader::m_platformConsoleOpen = true;
-}
-
-void InternalLoader::closePlatformConsole() {}
-#endif
+#include "InternalLoader.hpp"
+
+#include "InternalMod.hpp"
+#include "resources.hpp"
+
+#include <Geode/loader/Loader.hpp>
+#include <Geode/loader/Log.hpp>
+#include <Geode/utils/fetch.hpp>
+#include <Geode/utils/file.hpp>
+#include <hash.hpp>
+#include <iostream>
+#include <sstream>
+#include <string>
+#include <thread>
+#include <vector>
+
+InternalLoader::InternalLoader() : Loader() {}
+
+InternalLoader::~InternalLoader() {
+    this->closePlatformConsole();
+}
+
+InternalLoader* InternalLoader::get() {
+    static auto g_geode = new InternalLoader;
+    return g_geode;
+}
+
+bool InternalLoader::setup() {
+    log::log(Severity::Debug, InternalMod::get(), "Set up internal mod representation");
+    log::log(Severity::Debug, InternalMod::get(), "Loading hooks... ");
+
+    if (!this->loadHooks()) {
+        log::log(
+            Severity::Error, InternalMod::get(),
+            "There were errors loading some hooks, see console for details"
+        );
+    }
+
+    log::log(Severity::Debug, InternalMod::get(), "Loaded hooks");
+
+    return true;
+}
+
+void InternalLoader::queueInGDThread(ScheduledFunction func) {
+    std::lock_guard<std::mutex> lock(m_gdThreadMutex);
+    m_gdThreadQueue.push_back(func);
+}
+
+void InternalLoader::executeGDThreadQueue() {
+    // copy queue to avoid locking mutex if someone is
+    // running addToGDThread inside their function
+    m_gdThreadMutex.lock();
+    auto queue = m_gdThreadQueue;
+    m_gdThreadQueue.clear();
+    m_gdThreadMutex.unlock();
+
+    // call queue
+    for (auto const& func : queue) {
+        func();
+    }
+}
+
+void InternalLoader::logConsoleMessage(std::string const& msg) {
+    if (m_platformConsoleOpen) {
+        // TODO: make flushing optional
+        std::cout << msg << '\n' << std::flush;
+    }
+}
+
+bool InternalLoader::platformConsoleOpen() const {
+    return m_platformConsoleOpen;
+}
+
+bool InternalLoader::shownInfoAlert(std::string const& key) {
+    if (m_shownInfoAlerts.count(key)) {
+        return true;
+    }
+    m_shownInfoAlerts.insert(key);
+    return false;
+}
+
+void InternalLoader::saveInfoAlerts(nlohmann::json& json) {
+    json["alerts"] = m_shownInfoAlerts;
+}
+
+void InternalLoader::loadInfoAlerts(nlohmann::json& json) {
+    m_shownInfoAlerts = json["alerts"].get<std::unordered_set<std::string>>();
+}
+
+void InternalLoader::downloadLoaderResources(IndexUpdateCallback callback) {
+    auto version = this->getVersion().toString();
+    auto tempResourcesZip = this->getGeodeDirectory() / GEODE_RESOURCE_DIRECTORY / "new.zip";
+    auto resourcesDir =
+        this->getGeodeDirectory() / GEODE_RESOURCE_DIRECTORY / InternalMod::get()->getID();
+
+    web::AsyncWebRequest()
+        .join("update-geode-loader-resources")
+        .fetch("https://api.github.com/repos/geode-sdk/geode/releases/tags/" + version)
+        .json()
+        .then([tempResourcesZip, resourcesDir, callback](nlohmann::json const& json) {
+            auto checker = JsonChecker(json);
+            auto root = checker.root("[matching geode release]").obj();
+
+            // find resources.zip and download it
+            for (auto asset : root.needs("assets").iterate()) {
+                auto obj = asset.obj();
+                if (obj.needs("name").get<std::string>() == "resources.zip") {
+                    auto url = obj.needs("browser_download_url").get<std::string>();
+                    if (url.size()) {
+                        web::AsyncWebRequest()
+                            .fetch(url)
+                            .into(tempResourcesZip)
+                            .then([tempResourcesZip, resourcesDir, callback](auto) {
+                                // unzip resources zip
+                                auto unzip = file::unzipTo(tempResourcesZip, resourcesDir);
+                                if (!unzip) {
+                                    if (callback)
+                                        callback(
+                                            UpdateStatus::Failed,
+                                            "Unable to unzip new resources: " + unzip.error(), 0
+                                        );
+                                    return;
+                                }
+                                // delete resources zip
+                                try {
+                                    ghc::filesystem::remove(tempResourcesZip);
+                                }
+                                catch (...) {
+                                }
+
+                                Loader::get()->updateResources();
+
+                                if (callback) callback(
+                                    UpdateStatus::Finished,
+                                    "Resources updated",
+                                    100
+                                );
+                            })
+                            .expect([callback](std::string const& info) {
+                                if (callback) callback(UpdateStatus::Failed, info, 0);
+                            })
+                            .progress([callback](auto&, double now, double total) {
+                                if (callback)
+                                    callback(
+                                        UpdateStatus::Progress, "Downloading resources",
+                                        static_cast<uint8_t>(now / total * 100.0)
+                                    );
+                            });
+                    }
+                }
+            }
+
+            if (checker.isError()) {
+                if (callback) callback(UpdateStatus::Failed, checker.getError(), 0);
+            }
+        })
+        .expect([callback](std::string const& info) {
+            if (callback) callback(UpdateStatus::Failed, info, 0);
+        });
+}
+
+bool InternalLoader::verifyLoaderResources(IndexUpdateCallback callback) {
+    static std::optional<bool> CACHED = std::nullopt;
+    if (CACHED.has_value()) {
+        return CACHED.value();
+    }
+
+    // geode/resources/geode.loader
+    auto resourcesDir =
+        this->getGeodeDirectory() / GEODE_RESOURCE_DIRECTORY / InternalMod::get()->getID();
+
+    // if the resources dir doesn't exist, then it's probably incorrect
+    if (!(ghc::filesystem::exists(resourcesDir) && ghc::filesystem::is_directory(resourcesDir))) {
+        this->downloadLoaderResources(callback);
+        return false;
+    }
+
+    // make sure every file was covered
+    size_t coverage = 0;
+
+    // verify hashes
+    for (auto& file : ghc::filesystem::directory_iterator(resourcesDir)) {
+        auto name = file.path().filename().string();
+        // skip unknown files
+        if (!LOADER_RESOURCE_HASHES.count(name)) {
+            continue;
+        }
+        // verify hash
+        auto hash = calculateSHA256(file.path());
+        if (hash != LOADER_RESOURCE_HASHES.at(name)) {
+            log::debug(
+                "compare {} {} {}", file.path().string(), hash, LOADER_RESOURCE_HASHES.at(name)
+            );
+            this->downloadLoaderResources(callback);
+            return false;
+        }
+        coverage += 1;
+    }
+
+    // make sure every file was found
+    if (coverage != LOADER_RESOURCE_HASHES.size()) {
+        this->downloadLoaderResources(callback);
+        return false;
+    }
+
+    return true;
+}
+
+#if defined(GEODE_IS_WINDOWS)
+void InternalLoader::platformMessageBox(char const* title, std::string const& info) {
+    MessageBoxA(nullptr, info.c_str(), title, MB_ICONERROR);
+}
+
+void InternalLoader::openPlatformConsole() {
+    if (m_platformConsoleOpen) return;
+    if (AllocConsole() == 0) return;
+    SetConsoleCP(CP_UTF8);
+    // redirect console output
+    freopen_s(reinterpret_cast<FILE**>(stdout), "CONOUT$", "w", stdout);
+    freopen_s(reinterpret_cast<FILE**>(stdin), "CONIN$", "r", stdin);
+
+    m_platformConsoleOpen = true;
+
+    for (auto const& log : Loader::get()->getLogs()) {
+        std::cout << log->toString(true) << "\n";
+    }
+}
+
+void InternalLoader::closePlatformConsole() {
+    if (!m_platformConsoleOpen) return;
+
+    fclose(stdin);
+    fclose(stdout);
+    FreeConsole();
+
+    m_platformConsoleOpen = false;
+}
+
+#elif defined(GEODE_IS_MACOS)
+    #include <CoreFoundation/CoreFoundation.h>
+
+void InternalLoader::platformMessageBox(char const* title, std::string const& info) {
+    CFStringRef cfTitle = CFStringCreateWithCString(NULL, title, kCFStringEncodingUTF8);
+    CFStringRef cfMessage = CFStringCreateWithCString(NULL, info.c_str(), kCFStringEncodingUTF8);
+
+    CFUserNotificationDisplayNotice(
+        0, kCFUserNotificationNoteAlertLevel, NULL, NULL, NULL, cfTitle, cfMessage, NULL
+    );
+}
+
+void InternalLoader::openPlatformConsole() {
+    m_platformConsoleOpen = true;
+
+    for (auto const& log : Loader::get()->getLogs()) {
+        std::cout << log->toString(true) << "\n";
+    }
+}
+
+void InternalLoader::closePlatformConsole() {
+    m_platformConsoleOpen = false;
+}
+
+#elif defined(GEODE_IS_IOS)
+
+    #include <pwd.h>
+    #include <sys/types.h>
+    #include <unistd.h>
+
+void InternalLoader::platformMessageBox(char const* title, std::string const& info) {
+    std::cout << title << ": " << info << std::endl;
+}
+
+void InternalLoader::openPlatformConsole() {
+    ghc::filesystem::path(getpwuid(getuid())->pw_dir);
+    freopen(
+        ghc::filesystem::path(utils::file::geodeRoot() / "geode_log.txt").string().c_str(), "w",
+        stdout
+    );
+    InternalLoader::m_platformConsoleOpen = true;
+}
+
+void InternalLoader::closePlatformConsole() {}
+#endif