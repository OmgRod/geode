--- conflicted
+++ resolved
@@ -1,191 +1,163 @@
-<<<<<<< HEAD
-
-#include <Geode/utils/WackyGeodeMacros.hpp>
-#include <Geode/utils/cocos.hpp>
-#include <Geode/utils/Ref.hpp>
-=======
-#include "../ui/internal/info/ModInfoLayer.hpp"
-#include "../ui/internal/list/ModListLayer.hpp"
-
->>>>>>> b9e670ff
-#include <Geode/ui/BasedButtonSprite.hpp>
-#include <Geode/ui/MDPopup.hpp>
-#include <Geode/ui/Notification.hpp>
-#include <Geode/utils/cocos.hpp>
-#include <Index.hpp>
-#include <InternalLoader.hpp>
-<<<<<<< HEAD
-#include <Geode/Modify.hpp>
-#include "../ids/AddIDs.hpp"
-=======
-#include <InternalMod.hpp>
->>>>>>> b9e670ff
-
-USE_GEODE_NAMESPACE();
-
-#pragma warning(disable : 4217)
-
-class CustomMenuLayer;
-
-static Ref<Notification> g_indexUpdateNotif = nullptr;
-static Ref<CCSprite> g_geodeButton = nullptr;
-
-static void addUpdateIcon(char const* icon = "updates-available.png"_spr) {
-    if (g_geodeButton && Index::get()->areUpdatesAvailable()) {
-        auto updateIcon = CCSprite::createWithSpriteFrameName(icon);
-        updateIcon->setPosition(g_geodeButton->getContentSize() - CCSize { 10.f, 10.f });
-        updateIcon->setZOrder(99);
-        updateIcon->setScale(.5f);
-        g_geodeButton->addChild(updateIcon);
-    }
-}
-
-static void updateIndexProgress(UpdateStatus status, std::string const& info, uint8_t progress) {
-    if (status == UpdateStatus::Failed) {
-        g_indexUpdateNotif->hide();
-        g_indexUpdateNotif = nullptr;
-        NotificationBuilder()
-            .title("Index Update")
-            .text("Index update failed :(")
-            .icon("info-alert.png"_spr)
-            .show();
-        addUpdateIcon("updates-failed.png"_spr);
-    }
-
-    if (status == UpdateStatus::Finished) {
-        g_indexUpdateNotif->hide();
-        g_indexUpdateNotif = nullptr;
-        if (Index::get()->areUpdatesAvailable()) {
-            NotificationBuilder()
-                .title("Updates available")
-                .text("Some mods have updates available!")
-                .icon("updates-available.png"_spr)
-                .clicked([](auto) -> void {
-                    ModListLayer::scene();
-                })
-                .show();
-            addUpdateIcon();
-        }
-    }
-}
-
-<<<<<<< HEAD
-=======
-template <class T = CCNode>
-
-requires std::is_base_of_v<CCNode, T> T* setIDSafe(CCNode* node, int index, char const* id) {
-    if constexpr (std::is_same_v<CCNode, T>) {
-        if (auto child = getChild(node, index)) {
-            child->setID(id);
-            return child;
-        }
-    }
-    else {
-        if (auto child = getChildOfType<T>(node, index)) {
-            child->setID(id);
-            return child;
-        }
-    }
-    return nullptr;
-}
-
-// clang-format off
->>>>>>> b9e670ff
-#include <Geode/modify/MenuLayer.hpp>
-class $modify(CustomMenuLayer, MenuLayer) {
-	void destructor() {
-		g_geodeButton = nullptr;
-		MenuLayer::~MenuLayer();
-	}
-
-	bool init() {
-		if (!MenuLayer::init())
-			return false;
-		
-		// make sure to add the string IDs for nodes (Geode has no manual 
-		// hook order support yet so gotta do this to ensure)
-		NodeStringIDManager::get()->provide(this);
-
-		auto winSize = CCDirector::sharedDirector()->getWinSize();
-
-		// add geode button
-		
-		g_geodeButton = SafeCreate<CCSprite>()
-			.with(CircleButtonSprite::createWithSpriteFrameName(
-				"geode-logo-outline-gold.png"_spr,
-				1.0f,
-				CircleBaseColor::Green,
-				CircleBaseSize::Medium2
-			))
-			.orMake<ButtonSprite>("!!");
-
-		addUpdateIcon();
-
-		auto bottomMenu = static_cast<CCMenu*>(this->getChildByID("bottom-menu"));
-
-		auto btn = CCMenuItemSpriteExtra::create(
-			g_geodeButton.data(), this, menu_selector(CustomMenuLayer::onGeode)
-		);
-		btn->setID("geode-button"_spr);
-		bottomMenu->addChild(btn);
-
-		bottomMenu->updateLayout();
-
-		if (auto node = this->getChildByID("settings-gamepad-icon")) {
-			node->setPositionX(bottomMenu->getChildByID(
-				"settings-button"
-			)->getPositionX() + winSize.width / 2);
-		}
-
-		// show if some mods failed to load
-		auto failed = Loader::get()->getFailedMods();
-		if (failed.size()) {
-			NotificationBuilder()
-				.title("Failed to load")
-				.text("Some mods failed to load")
-				.show();
-        }
-
-		// show crash info
-		static bool shownLastCrash = false;
-		if (Loader::get()->didLastLaunchCrash() && !shownLastCrash) {
-			shownLastCrash = true;
-			auto popup = createQuickPopup(
-				"Crashed",
-				"It appears that the last session crashed. Would you like to "
-				"send a <cy>crash report</c>?",
-				"No", "Send",
-				[](auto, bool btn2) {
-					if (btn2) {
-						ModInfoLayer::showIssueReportPopup(
-							InternalMod::get()->getModInfo()
-						);
-					}
-				},
-				false
-			);
-			popup->m_scene = this;
-			popup->m_noElasticity = true;
-			popup->show();
-		}
-
-		// update mods index
-		if (!g_indexUpdateNotif && !Index::get()->isIndexUpdated()) {
-			g_indexUpdateNotif = NotificationBuilder()
-				.title("Index Update")
-				.text("Updating index...")
-				.loading()
-				.stay()
-				.show();
-
-			Index::get()->updateIndex(updateIndexProgress);
-		}
-	
-		return true;
-	}
-
-	void onGeode(CCObject*) {
-		ModListLayer::scene();
-	}
-};
-// clang-format on
+
+#include <Geode/utils/WackyGeodeMacros.hpp>
+#include <Geode/utils/cocos.hpp>
+#include <Geode/utils/Ref.hpp>
+#include "../ui/internal/info/ModInfoLayer.hpp"
+#include "../ui/internal/list/ModListLayer.hpp"
+
+#include <Geode/ui/BasedButtonSprite.hpp>
+#include <Geode/ui/MDPopup.hpp>
+#include <Geode/ui/Notification.hpp>
+#include <Geode/utils/cocos.hpp>
+#include <Index.hpp>
+#include <InternalLoader.hpp>
+#include <Geode/Modify.hpp>
+#include "../ids/AddIDs.hpp"
+#include <InternalMod.hpp>
+
+USE_GEODE_NAMESPACE();
+
+#pragma warning(disable : 4217)
+
+class CustomMenuLayer;
+
+static Ref<Notification> g_indexUpdateNotif = nullptr;
+static Ref<CCSprite> g_geodeButton = nullptr;
+
+static void addUpdateIcon(char const* icon = "updates-available.png"_spr) {
+    if (g_geodeButton && Index::get()->areUpdatesAvailable()) {
+        auto updateIcon = CCSprite::createWithSpriteFrameName(icon);
+        updateIcon->setPosition(g_geodeButton->getContentSize() - CCSize { 10.f, 10.f });
+        updateIcon->setZOrder(99);
+        updateIcon->setScale(.5f);
+        g_geodeButton->addChild(updateIcon);
+    }
+}
+
+static void updateIndexProgress(UpdateStatus status, std::string const& info, uint8_t progress) {
+    if (status == UpdateStatus::Failed) {
+        g_indexUpdateNotif->hide();
+        g_indexUpdateNotif = nullptr;
+        NotificationBuilder()
+            .title("Index Update")
+            .text("Index update failed :(")
+            .icon("info-alert.png"_spr)
+            .show();
+        addUpdateIcon("updates-failed.png"_spr);
+    }
+
+    if (status == UpdateStatus::Finished) {
+        g_indexUpdateNotif->hide();
+        g_indexUpdateNotif = nullptr;
+        if (Index::get()->areUpdatesAvailable()) {
+            NotificationBuilder()
+                .title("Updates available")
+                .text("Some mods have updates available!")
+                .icon("updates-available.png"_spr)
+                .clicked([](auto) -> void {
+                    ModListLayer::scene();
+                })
+                .show();
+            addUpdateIcon();
+        }
+    }
+}
+
+#include <Geode/modify/MenuLayer.hpp>
+class $modify(CustomMenuLayer, MenuLayer) {
+	void destructor() {
+		g_geodeButton = nullptr;
+		MenuLayer::~MenuLayer();
+	}
+
+	bool init() {
+		if (!MenuLayer::init())
+			return false;
+		
+		// make sure to add the string IDs for nodes (Geode has no manual 
+		// hook order support yet so gotta do this to ensure)
+		NodeStringIDManager::get()->provide(this);
+
+		auto winSize = CCDirector::sharedDirector()->getWinSize();
+
+		// add geode button
+		
+		g_geodeButton = SafeCreate<CCSprite>()
+			.with(CircleButtonSprite::createWithSpriteFrameName(
+				"geode-logo-outline-gold.png"_spr,
+				1.0f,
+				CircleBaseColor::Green,
+				CircleBaseSize::Medium2
+			))
+			.orMake<ButtonSprite>("!!");
+
+		addUpdateIcon();
+
+		auto bottomMenu = static_cast<CCMenu*>(this->getChildByID("bottom-menu"));
+
+		auto btn = CCMenuItemSpriteExtra::create(
+			g_geodeButton.data(), this, menu_selector(CustomMenuLayer::onGeode)
+		);
+		btn->setID("geode-button"_spr);
+		bottomMenu->addChild(btn);
+
+		bottomMenu->updateLayout();
+
+		if (auto node = this->getChildByID("settings-gamepad-icon")) {
+			node->setPositionX(bottomMenu->getChildByID(
+				"settings-button"
+			)->getPositionX() + winSize.width / 2);
+		}
+
+		// show if some mods failed to load
+		auto failed = Loader::get()->getFailedMods();
+		if (failed.size()) {
+			NotificationBuilder()
+				.title("Failed to load")
+				.text("Some mods failed to load")
+				.show();
+        }
+
+		// show crash info
+		static bool shownLastCrash = false;
+		if (Loader::get()->didLastLaunchCrash() && !shownLastCrash) {
+			shownLastCrash = true;
+			auto popup = createQuickPopup(
+				"Crashed",
+				"It appears that the last session crashed. Would you like to "
+				"send a <cy>crash report</c>?",
+				"No", "Send",
+				[](auto, bool btn2) {
+					if (btn2) {
+						ModInfoLayer::showIssueReportPopup(
+							InternalMod::get()->getModInfo()
+						);
+					}
+				},
+				false
+			);
+			popup->m_scene = this;
+			popup->m_noElasticity = true;
+			popup->show();
+		}
+
+		// update mods index
+		if (!g_indexUpdateNotif && !Index::get()->isIndexUpdated()) {
+			g_indexUpdateNotif = NotificationBuilder()
+				.title("Index Update")
+				.text("Updating index...")
+				.loading()
+				.stay()
+				.show();
+
+			Index::get()->updateIndex(updateIndexProgress);
+		}
+	
+		return true;
+	}
+
+	void onGeode(CCObject*) {
+		ModListLayer::scene();
+	}
+};
+// clang-format on