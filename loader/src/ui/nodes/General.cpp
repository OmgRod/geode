#include <Geode/ui/General.hpp>
#include <cocos-ext.h>

using namespace geode::prelude;

CCSprite* geode::createLayerBG() {
    auto winSize = CCDirector::get()->getWinSize();

    auto bg = CCSprite::create("GJ_gradientBG.png");
    auto bgSize = bg->getTextureRect().size;

    bg->setAnchorPoint({ 0.0f, 0.0f });
    bg->setScaleX((winSize.width + 10.0f) / bgSize.width);
    bg->setScaleY((winSize.height + 10.0f) / bgSize.height);
    bg->setPosition({ -5.0f, -5.0f });
    bg->setColor({ 0, 102, 255 }); // todo: let mods customize this

    return bg;
}

void geode::addSideArt(CCNode* to, SideArt sides, bool useAnchorLayout) {
    if (sides & SideArt::BottomLeft) {
        auto spr = CCSprite::createWithSpriteFrameName("GJ_sideArt_001.png");
        to->addChildAtPosition(spr, Anchor::BottomLeft, ccp(35, 35), useAnchorLayout);
    }
    if (sides & SideArt::BottomRight) {
        auto spr = CCSprite::createWithSpriteFrameName("GJ_sideArt_001.png");
        spr->setFlipX(true);
        to->addChildAtPosition(spr, Anchor::BottomRight, ccp(-35, 35), useAnchorLayout);
    }
    if (sides & SideArt::TopLeft) {
        auto spr = CCSprite::createWithSpriteFrameName("GJ_sideArt_001.png");
        spr->setFlipY(true);
        to->addChildAtPosition(spr, Anchor::TopLeft, ccp(35, -35), useAnchorLayout);
    }
    if (sides & SideArt::TopRight) {
        auto spr = CCSprite::createWithSpriteFrameName("GJ_sideArt_001.png");
        spr->setFlipX(true);
        spr->setFlipY(true);
        to->addChildAtPosition(spr, Anchor::TopRight, ccp(-35, -35), useAnchorLayout);
    }
}

void geode::addListBorders(CCNode* to, CCPoint const& center, CCSize const& size) {
    // if the size is 346.f, the top aligns perfectly by default :3
    if (size.width == 346.f) {
        auto layerTopSpr = CCSprite::createWithSpriteFrameName("GJ_commentTop_001.png");
        layerTopSpr->setPosition({
            center.x,
            center.y + size.height / 2 - 5.f
        });
        to->addChild(layerTopSpr);

        auto layerBottomSpr = CCSprite::createWithSpriteFrameName("GJ_commentTop_001.png");
        layerBottomSpr->setFlipY(true);
        layerBottomSpr->setPosition({
            center.x,
            center.y - size.height / 2 + 5.f
        });
        to->addChild(layerBottomSpr);
    }
    // otherwise stretch using CCScale9Sprite
    else {
        auto layerTopSpr = CCScale9Sprite::createWithSpriteFrameName(
            "GJ_commentTop_001.png",
            { 0, 0, 240, 20 }
        );
        layerTopSpr->setContentSize({
            size.width + 9.f,
            layerTopSpr->getContentSize().height,
        });
        layerTopSpr->setPosition({
            center.x,
            center.y + size.height / 2 - 5.f
        });
        to->addChild(layerTopSpr);

        auto layerBottomSpr = CCScale9Sprite::createWithSpriteFrameName(
            "GJ_commentTop_001.png",
            { 0, 0, 240, 20 }
        );
        layerBottomSpr->setScaleY(-1);
        layerBottomSpr->setContentSize({
            size.width + 9.f,
            layerBottomSpr->getContentSize().height,
        });
        layerBottomSpr->setPosition({
            center.x,
            center.y - size.height / 2 + 5.f
        });
        to->addChild(layerBottomSpr);
    }

    auto layerLeftSpr = CCSprite::createWithSpriteFrameName("GJ_commentSide_001.png");
    layerLeftSpr->setScaleY(
        (size.height - 30.f) / layerLeftSpr->getScaledContentSize().height
    );
    layerLeftSpr->setPosition({
        center.x - size.width / 2 - .5f,
        center.y
    });
    to->addChild(layerLeftSpr);

    auto layerRightSpr = CCSprite::createWithSpriteFrameName("GJ_commentSide_001.png");
    layerRightSpr->setScaleY(
        (size.height - 30.f) / layerRightSpr->getScaledContentSize().height
    );
    layerRightSpr->setFlipX(true);
    layerRightSpr->setPosition({
        center.x + size.width / 2 + .5f,
        center.y
    });
    to->addChild(layerRightSpr);
}

bool ListBorders::init() {
    if (!CCNode::init())
        return false;
    
    this->setAnchorPoint({ .5f, .5f });
    this->setSpriteFrames("GJ_commentTop_001.png", "GJ_commentSide_001.png");

    return true;
}

ListBorders* ListBorders::create() {
    auto ret = new ListBorders();
    if (ret && ret->init()) {
        ret->autorelease();
        return ret;
    }
    CC_SAFE_DELETE(ret);
    return nullptr;
}

void ListBorders::setSpriteFrames(const char* topAndBottom, const char* side, float topPadding) {
    this->setSprites(
        CCScale9Sprite::createWithSpriteFrameName(topAndBottom),
        CCScale9Sprite::createWithSpriteFrameName(topAndBottom),
        CCSprite::createWithSpriteFrameName(side),
        CCSprite::createWithSpriteFrameName(side),
        topPadding,
        topPadding
    );
    m_bottom->setScaleY(-1);
    m_right->setFlipX(true);
}
void ListBorders::setSprites(
    CCScale9Sprite* top, CCScale9Sprite* bottom,
    CCSprite* left, CCSprite* right,
    float topPadding, float bottomPadding
) {
    if (m_top) m_top->removeFromParent();
    if (m_bottom) m_bottom->removeFromParent();
    if (m_left) m_left->removeFromParent();
    if (m_right) m_right->removeFromParent();

    m_top = top;
<<<<<<< HEAD
    this->addChildAtPosition(m_top, Anchor::Top, ccp(0, -m_top->getScaledContentHeight() / 3));

    m_bottom = bottom;
    this->addChildAtPosition(m_bottom, Anchor::Bottom, ccp(0, m_bottom->getScaledContentHeight() / 3));
=======
    this->addChildAtPosition(m_top, Anchor::Top, ccp(0, -m_top->getContentHeight() / 3));

    m_bottom = bottom;
    this->addChildAtPosition(m_bottom, Anchor::Bottom, ccp(0, m_bottom->getContentHeight() / 3));
>>>>>>> 7ff257cb

    m_left = left;
    this->addChildAtPosition(m_left, Anchor::Left, ccp(0, 0));

    m_right = right;
    this->addChildAtPosition(m_right, Anchor::Right, ccp(0, 0));

    m_topPadding = topPadding;
    m_bottomPadding = bottomPadding;

    this->setContentSize(m_obContentSize);
}
void ListBorders::setContentSize(CCSize const& size) {
    CCNode::setContentSize(size);
    this->updateLayout();

    m_top->setContentWidth(size.width + m_topPadding);
    m_bottom->setContentWidth(size.width + m_bottomPadding);
    auto height = m_top->getContentHeight() * 0.75 + m_bottom->getContentHeight() * 0.75;
    m_left->setScaleY((size.height - height) / m_left->getContentHeight());
    m_right->setScaleY((size.height - height) / m_right->getContentHeight());
}
<|MERGE_RESOLUTION|>--- conflicted
+++ resolved
@@ -1,191 +1,184 @@
-#include <Geode/ui/General.hpp>
-#include <cocos-ext.h>
-
-using namespace geode::prelude;
-
-CCSprite* geode::createLayerBG() {
-    auto winSize = CCDirector::get()->getWinSize();
-
-    auto bg = CCSprite::create("GJ_gradientBG.png");
-    auto bgSize = bg->getTextureRect().size;
-
-    bg->setAnchorPoint({ 0.0f, 0.0f });
-    bg->setScaleX((winSize.width + 10.0f) / bgSize.width);
-    bg->setScaleY((winSize.height + 10.0f) / bgSize.height);
-    bg->setPosition({ -5.0f, -5.0f });
-    bg->setColor({ 0, 102, 255 }); // todo: let mods customize this
-
-    return bg;
-}
-
-void geode::addSideArt(CCNode* to, SideArt sides, bool useAnchorLayout) {
-    if (sides & SideArt::BottomLeft) {
-        auto spr = CCSprite::createWithSpriteFrameName("GJ_sideArt_001.png");
-        to->addChildAtPosition(spr, Anchor::BottomLeft, ccp(35, 35), useAnchorLayout);
-    }
-    if (sides & SideArt::BottomRight) {
-        auto spr = CCSprite::createWithSpriteFrameName("GJ_sideArt_001.png");
-        spr->setFlipX(true);
-        to->addChildAtPosition(spr, Anchor::BottomRight, ccp(-35, 35), useAnchorLayout);
-    }
-    if (sides & SideArt::TopLeft) {
-        auto spr = CCSprite::createWithSpriteFrameName("GJ_sideArt_001.png");
-        spr->setFlipY(true);
-        to->addChildAtPosition(spr, Anchor::TopLeft, ccp(35, -35), useAnchorLayout);
-    }
-    if (sides & SideArt::TopRight) {
-        auto spr = CCSprite::createWithSpriteFrameName("GJ_sideArt_001.png");
-        spr->setFlipX(true);
-        spr->setFlipY(true);
-        to->addChildAtPosition(spr, Anchor::TopRight, ccp(-35, -35), useAnchorLayout);
-    }
-}
-
-void geode::addListBorders(CCNode* to, CCPoint const& center, CCSize const& size) {
-    // if the size is 346.f, the top aligns perfectly by default :3
-    if (size.width == 346.f) {
-        auto layerTopSpr = CCSprite::createWithSpriteFrameName("GJ_commentTop_001.png");
-        layerTopSpr->setPosition({
-            center.x,
-            center.y + size.height / 2 - 5.f
-        });
-        to->addChild(layerTopSpr);
-
-        auto layerBottomSpr = CCSprite::createWithSpriteFrameName("GJ_commentTop_001.png");
-        layerBottomSpr->setFlipY(true);
-        layerBottomSpr->setPosition({
-            center.x,
-            center.y - size.height / 2 + 5.f
-        });
-        to->addChild(layerBottomSpr);
-    }
-    // otherwise stretch using CCScale9Sprite
-    else {
-        auto layerTopSpr = CCScale9Sprite::createWithSpriteFrameName(
-            "GJ_commentTop_001.png",
-            { 0, 0, 240, 20 }
-        );
-        layerTopSpr->setContentSize({
-            size.width + 9.f,
-            layerTopSpr->getContentSize().height,
-        });
-        layerTopSpr->setPosition({
-            center.x,
-            center.y + size.height / 2 - 5.f
-        });
-        to->addChild(layerTopSpr);
-
-        auto layerBottomSpr = CCScale9Sprite::createWithSpriteFrameName(
-            "GJ_commentTop_001.png",
-            { 0, 0, 240, 20 }
-        );
-        layerBottomSpr->setScaleY(-1);
-        layerBottomSpr->setContentSize({
-            size.width + 9.f,
-            layerBottomSpr->getContentSize().height,
-        });
-        layerBottomSpr->setPosition({
-            center.x,
-            center.y - size.height / 2 + 5.f
-        });
-        to->addChild(layerBottomSpr);
-    }
-
-    auto layerLeftSpr = CCSprite::createWithSpriteFrameName("GJ_commentSide_001.png");
-    layerLeftSpr->setScaleY(
-        (size.height - 30.f) / layerLeftSpr->getScaledContentSize().height
-    );
-    layerLeftSpr->setPosition({
-        center.x - size.width / 2 - .5f,
-        center.y
-    });
-    to->addChild(layerLeftSpr);
-
-    auto layerRightSpr = CCSprite::createWithSpriteFrameName("GJ_commentSide_001.png");
-    layerRightSpr->setScaleY(
-        (size.height - 30.f) / layerRightSpr->getScaledContentSize().height
-    );
-    layerRightSpr->setFlipX(true);
-    layerRightSpr->setPosition({
-        center.x + size.width / 2 + .5f,
-        center.y
-    });
-    to->addChild(layerRightSpr);
-}
-
-bool ListBorders::init() {
-    if (!CCNode::init())
-        return false;
-    
-    this->setAnchorPoint({ .5f, .5f });
-    this->setSpriteFrames("GJ_commentTop_001.png", "GJ_commentSide_001.png");
-
-    return true;
-}
-
-ListBorders* ListBorders::create() {
-    auto ret = new ListBorders();
-    if (ret && ret->init()) {
-        ret->autorelease();
-        return ret;
-    }
-    CC_SAFE_DELETE(ret);
-    return nullptr;
-}
-
-void ListBorders::setSpriteFrames(const char* topAndBottom, const char* side, float topPadding) {
-    this->setSprites(
-        CCScale9Sprite::createWithSpriteFrameName(topAndBottom),
-        CCScale9Sprite::createWithSpriteFrameName(topAndBottom),
-        CCSprite::createWithSpriteFrameName(side),
-        CCSprite::createWithSpriteFrameName(side),
-        topPadding,
-        topPadding
-    );
-    m_bottom->setScaleY(-1);
-    m_right->setFlipX(true);
-}
-void ListBorders::setSprites(
-    CCScale9Sprite* top, CCScale9Sprite* bottom,
-    CCSprite* left, CCSprite* right,
-    float topPadding, float bottomPadding
-) {
-    if (m_top) m_top->removeFromParent();
-    if (m_bottom) m_bottom->removeFromParent();
-    if (m_left) m_left->removeFromParent();
-    if (m_right) m_right->removeFromParent();
-
-    m_top = top;
-<<<<<<< HEAD
-    this->addChildAtPosition(m_top, Anchor::Top, ccp(0, -m_top->getScaledContentHeight() / 3));
-
-    m_bottom = bottom;
-    this->addChildAtPosition(m_bottom, Anchor::Bottom, ccp(0, m_bottom->getScaledContentHeight() / 3));
-=======
-    this->addChildAtPosition(m_top, Anchor::Top, ccp(0, -m_top->getContentHeight() / 3));
-
-    m_bottom = bottom;
-    this->addChildAtPosition(m_bottom, Anchor::Bottom, ccp(0, m_bottom->getContentHeight() / 3));
->>>>>>> 7ff257cb
-
-    m_left = left;
-    this->addChildAtPosition(m_left, Anchor::Left, ccp(0, 0));
-
-    m_right = right;
-    this->addChildAtPosition(m_right, Anchor::Right, ccp(0, 0));
-
-    m_topPadding = topPadding;
-    m_bottomPadding = bottomPadding;
-
-    this->setContentSize(m_obContentSize);
-}
-void ListBorders::setContentSize(CCSize const& size) {
-    CCNode::setContentSize(size);
-    this->updateLayout();
-
-    m_top->setContentWidth(size.width + m_topPadding);
-    m_bottom->setContentWidth(size.width + m_bottomPadding);
-    auto height = m_top->getContentHeight() * 0.75 + m_bottom->getContentHeight() * 0.75;
-    m_left->setScaleY((size.height - height) / m_left->getContentHeight());
-    m_right->setScaleY((size.height - height) / m_right->getContentHeight());
-}
+#include <Geode/ui/General.hpp>
+#include <cocos-ext.h>
+
+using namespace geode::prelude;
+
+CCSprite* geode::createLayerBG() {
+    auto winSize = CCDirector::get()->getWinSize();
+
+    auto bg = CCSprite::create("GJ_gradientBG.png");
+    auto bgSize = bg->getTextureRect().size;
+
+    bg->setAnchorPoint({ 0.0f, 0.0f });
+    bg->setScaleX((winSize.width + 10.0f) / bgSize.width);
+    bg->setScaleY((winSize.height + 10.0f) / bgSize.height);
+    bg->setPosition({ -5.0f, -5.0f });
+    bg->setColor({ 0, 102, 255 }); // todo: let mods customize this
+
+    return bg;
+}
+
+void geode::addSideArt(CCNode* to, SideArt sides, bool useAnchorLayout) {
+    if (sides & SideArt::BottomLeft) {
+        auto spr = CCSprite::createWithSpriteFrameName("GJ_sideArt_001.png");
+        to->addChildAtPosition(spr, Anchor::BottomLeft, ccp(35, 35), useAnchorLayout);
+    }
+    if (sides & SideArt::BottomRight) {
+        auto spr = CCSprite::createWithSpriteFrameName("GJ_sideArt_001.png");
+        spr->setFlipX(true);
+        to->addChildAtPosition(spr, Anchor::BottomRight, ccp(-35, 35), useAnchorLayout);
+    }
+    if (sides & SideArt::TopLeft) {
+        auto spr = CCSprite::createWithSpriteFrameName("GJ_sideArt_001.png");
+        spr->setFlipY(true);
+        to->addChildAtPosition(spr, Anchor::TopLeft, ccp(35, -35), useAnchorLayout);
+    }
+    if (sides & SideArt::TopRight) {
+        auto spr = CCSprite::createWithSpriteFrameName("GJ_sideArt_001.png");
+        spr->setFlipX(true);
+        spr->setFlipY(true);
+        to->addChildAtPosition(spr, Anchor::TopRight, ccp(-35, -35), useAnchorLayout);
+    }
+}
+
+void geode::addListBorders(CCNode* to, CCPoint const& center, CCSize const& size) {
+    // if the size is 346.f, the top aligns perfectly by default :3
+    if (size.width == 346.f) {
+        auto layerTopSpr = CCSprite::createWithSpriteFrameName("GJ_commentTop_001.png");
+        layerTopSpr->setPosition({
+            center.x,
+            center.y + size.height / 2 - 5.f
+        });
+        to->addChild(layerTopSpr);
+
+        auto layerBottomSpr = CCSprite::createWithSpriteFrameName("GJ_commentTop_001.png");
+        layerBottomSpr->setFlipY(true);
+        layerBottomSpr->setPosition({
+            center.x,
+            center.y - size.height / 2 + 5.f
+        });
+        to->addChild(layerBottomSpr);
+    }
+    // otherwise stretch using CCScale9Sprite
+    else {
+        auto layerTopSpr = CCScale9Sprite::createWithSpriteFrameName(
+            "GJ_commentTop_001.png",
+            { 0, 0, 240, 20 }
+        );
+        layerTopSpr->setContentSize({
+            size.width + 9.f,
+            layerTopSpr->getContentSize().height,
+        });
+        layerTopSpr->setPosition({
+            center.x,
+            center.y + size.height / 2 - 5.f
+        });
+        to->addChild(layerTopSpr);
+
+        auto layerBottomSpr = CCScale9Sprite::createWithSpriteFrameName(
+            "GJ_commentTop_001.png",
+            { 0, 0, 240, 20 }
+        );
+        layerBottomSpr->setScaleY(-1);
+        layerBottomSpr->setContentSize({
+            size.width + 9.f,
+            layerBottomSpr->getContentSize().height,
+        });
+        layerBottomSpr->setPosition({
+            center.x,
+            center.y - size.height / 2 + 5.f
+        });
+        to->addChild(layerBottomSpr);
+    }
+
+    auto layerLeftSpr = CCSprite::createWithSpriteFrameName("GJ_commentSide_001.png");
+    layerLeftSpr->setScaleY(
+        (size.height - 30.f) / layerLeftSpr->getScaledContentSize().height
+    );
+    layerLeftSpr->setPosition({
+        center.x - size.width / 2 - .5f,
+        center.y
+    });
+    to->addChild(layerLeftSpr);
+
+    auto layerRightSpr = CCSprite::createWithSpriteFrameName("GJ_commentSide_001.png");
+    layerRightSpr->setScaleY(
+        (size.height - 30.f) / layerRightSpr->getScaledContentSize().height
+    );
+    layerRightSpr->setFlipX(true);
+    layerRightSpr->setPosition({
+        center.x + size.width / 2 + .5f,
+        center.y
+    });
+    to->addChild(layerRightSpr);
+}
+
+bool ListBorders::init() {
+    if (!CCNode::init())
+        return false;
+    
+    this->setAnchorPoint({ .5f, .5f });
+    this->setSpriteFrames("GJ_commentTop_001.png", "GJ_commentSide_001.png");
+
+    return true;
+}
+
+ListBorders* ListBorders::create() {
+    auto ret = new ListBorders();
+    if (ret && ret->init()) {
+        ret->autorelease();
+        return ret;
+    }
+    CC_SAFE_DELETE(ret);
+    return nullptr;
+}
+
+void ListBorders::setSpriteFrames(const char* topAndBottom, const char* side, float topPadding) {
+    this->setSprites(
+        CCScale9Sprite::createWithSpriteFrameName(topAndBottom),
+        CCScale9Sprite::createWithSpriteFrameName(topAndBottom),
+        CCSprite::createWithSpriteFrameName(side),
+        CCSprite::createWithSpriteFrameName(side),
+        topPadding,
+        topPadding
+    );
+    m_bottom->setScaleY(-1);
+    m_right->setFlipX(true);
+}
+void ListBorders::setSprites(
+    CCScale9Sprite* top, CCScale9Sprite* bottom,
+    CCSprite* left, CCSprite* right,
+    float topPadding, float bottomPadding
+) {
+    if (m_top) m_top->removeFromParent();
+    if (m_bottom) m_bottom->removeFromParent();
+    if (m_left) m_left->removeFromParent();
+    if (m_right) m_right->removeFromParent();
+
+    m_top = top;
+    this->addChildAtPosition(m_top, Anchor::Top, ccp(0, -m_top->getContentHeight() / 3));
+
+    m_bottom = bottom;
+    this->addChildAtPosition(m_bottom, Anchor::Bottom, ccp(0, m_bottom->getContentHeight() / 3));
+
+    m_left = left;
+    this->addChildAtPosition(m_left, Anchor::Left, ccp(0, 0));
+
+    m_right = right;
+    this->addChildAtPosition(m_right, Anchor::Right, ccp(0, 0));
+
+    m_topPadding = topPadding;
+    m_bottomPadding = bottomPadding;
+
+    this->setContentSize(m_obContentSize);
+}
+void ListBorders::setContentSize(CCSize const& size) {
+    CCNode::setContentSize(size);
+    this->updateLayout();
+
+    m_top->setContentWidth(size.width + m_topPadding);
+    m_bottom->setContentWidth(size.width + m_bottomPadding);
+    auto height = m_top->getContentHeight() * 0.75 + m_bottom->getContentHeight() * 0.75;
+    m_left->setScaleY((size.height - height) / m_left->getContentHeight());
+    m_right->setScaleY((size.height - height) / m_right->getContentHeight());
+}