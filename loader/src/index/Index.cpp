#include "Index.hpp"
#include <thread>
#include <Geode/utils/json.hpp>
#include <Geode/utils/JsonValidation.hpp>
#include <Geode/utils/fetch.hpp>
<<<<<<< HEAD
#include <hash.hpp>
=======
#include <Geode/utils/file.hpp>
#include <Geode/utils/string.hpp>
#include <Geode/utils/vector.hpp>
>>>>>>> 80796b9c

#define GITHUB_DONT_RATE_LIMIT_ME_PLS 0

template<class Json = nlohmann::json>
static Result<Json> readJSON(ghc::filesystem::path const& path) {
    auto indexJsonData = utils::file::readString(path);
    if (!indexJsonData) {
        return Err("Unable to read " + path.string());
    }
    try {
        return Ok(Json::parse(indexJsonData.value()));
    } catch(std::exception& e) {
        return Err("Error parsing JSON: " + std::string(e.what()));
    }
}

static PlatformID platformFromString(std::string const& str) {
    switch (hash(utils::string::trim(utils::string::toLower(str)).c_str())) {
        default:
        case hash("unknown"): return PlatformID::Unknown;
        case hash("windows"): return PlatformID::Windows;
        case hash("macos"): return PlatformID::MacOS;
        case hash("ios"): return PlatformID::iOS;
        case hash("android"): return PlatformID::Android;
        case hash("linux"): return PlatformID::Linux;
    }
}


Index* Index::get() {
    static auto ret = new Index();
    return ret;
}

bool Index::isIndexUpdated() const {
    return m_upToDate;
}

std::vector<IndexItem> Index::getFeaturedItems() const {
    std::vector<IndexItem> items;
    items.reserve(m_featured.size());
    std::transform(
        m_featured.begin(),
        m_featured.end(),
        std::back_inserter(items),
        [this](auto const& item) {
            return this->getKnownItem(item);
        }
    );
    return items;
}

bool Index::isFeaturedItem(std::string const& item) const {
    return m_featured.count(item);
}

void Index::updateIndex(IndexUpdateCallback callback, bool force) {
    #define RETURN_ERROR(str)           \
        std::string err__ = (str);      \
        if (callback) callback(         \
            UpdateStatus::Failed,       \
            err__,                      \
            0                           \
        );                              \
        log::info("Index update failed: {}", err__);\
        return;

    // if already updated and no force, let 
    // delegate know
    if (!force && m_upToDate) {
        if (callback) {
            callback(
                UpdateStatus::Finished,
                "Index already updated",
                100
            );
        }
        return;
    }

    // create directory for the local clone of 
    // the index
    auto indexDir = Loader::get()->getGeodeDirectory() / "index";
    ghc::filesystem::create_directories(indexDir);

#if GITHUB_DONT_RATE_LIMIT_ME_PLS == 1

    auto err = this->updateIndexFromLocalCache();
    if (!err) {
        RETURN_ERROR(err);
    }
    
    m_upToDate = true;
    m_updating = false;

    if (callback) callback(UpdateStatus::Finished, "", 100);
    return;

#endif

    web::AsyncWebRequest()
        .join("index-update")
        .fetch("https://api.github.com/repos/geode-sdk/mods/commits")
        .json()
        .then([this, force, callback](nlohmann::json const& json) {
            auto indexDir = Loader::get()->getGeodeDirectory() / "index";
            
            // check if rate-limited (returns object)
            JsonChecker checkerObj(json);
            auto obj = checkerObj.root("[geode-sdk/mods/commits]").obj();
            if (obj.has("documentation_url") && obj.has("message")) {
                RETURN_ERROR(obj.has("message").get<std::string>());
            }

            // get sha of latest commit
            JsonChecker checker(json);
            auto root = checker.root("[geode-sdk/mods/commits]").array();

            std::string upcomingCommitSHA;
            if (auto first = root.at(0).obj().needs("sha")) {
                upcomingCommitSHA = first.get<std::string>();
            } else {
                RETURN_ERROR("Unable to get hash from latest commit: " + checker.getError());
            }

            // read sha of currently installed commit
            std::string currentCommitSHA = "";
            if (ghc::filesystem::exists(indexDir / "current")) {
                auto data = utils::file::readString(indexDir / "current");
                if (data) {
                    currentCommitSHA = data.value();
                }
            }

            // update if forced or latest commit has 
            // different sha
            if (force || currentCommitSHA != upcomingCommitSHA) {
                // save new sha in file
                utils::file::writeString(indexDir / "current", upcomingCommitSHA);

                web::AsyncWebRequest()
                    .join("index-download")
                    .fetch("https://github.com/geode-sdk/mods/zipball/main")
                    .into(indexDir / "index.zip")
                    .then([this, indexDir, callback](auto) {
                        // delete old index
                        try {
                            if (ghc::filesystem::exists(indexDir / "index")) {
                                ghc::filesystem::remove_all(indexDir / "index");
                            }
                        } catch(std::exception& e) {
                            RETURN_ERROR("Unable to delete old index " + std::string(e.what()));
                        }

                        // unzip new index
                        auto unzip = file::unzipTo(indexDir / "index.zip", indexDir);
                        if (!unzip) {
                            RETURN_ERROR(unzip.error());
                        }

                        // update index
                        auto err = this->updateIndexFromLocalCache();
                        if (!err) {
                            RETURN_ERROR(err.error());
                        }

                        m_upToDate = true;
                        m_updating = false;

                        if (callback) callback(
                            UpdateStatus::Finished, "", 100
                        );
                    })
                    .expect([callback](std::string const& err) {
                        RETURN_ERROR(err);
                    })
                    .progress([callback](web::SentAsyncWebRequest& req, double now, double total) {
                        if (callback) callback(
                            UpdateStatus::Progress,
                            "Downloading",
                            static_cast<int>(now / total * 100.0)
                        );
                    });
            } else {
                auto err = this->updateIndexFromLocalCache();
                if (!err) {
                    RETURN_ERROR(err.error());
                }

                m_upToDate = true;
                m_updating = false;

                if (callback) callback(
                    UpdateStatus::Finished,
                    "", 100
                );
            }
        })
        .expect([callback](std::string const& err) {
            RETURN_ERROR(err);
        })
        .progress([callback](web::SentAsyncWebRequest& req, double now, double total) {
            if (callback) callback(
                UpdateStatus::Progress,
                "Downloading",
                static_cast<int>(now / total * 100.0)
            );
        });
}

void Index::addIndexItemFromFolder(ghc::filesystem::path const& dir) {
    if (ghc::filesystem::exists(dir / "index.json")) {

        auto readJson = readJSON(dir / "index.json");
        if (!readJson) {
            log::warn("Error reading index.json: {}, skipping", readJson.error());
            return;
        }
        auto json = readJson.value();
        if (!json.is_object()) {
            log::warn("[index.json] is not an object, skipping");
            return;
        }

        auto readModJson = readJSON<ModJson>(dir / "mod.json");
        if (!readModJson) {
            log::warn("Error reading mod.json: {}, skipping", readModJson.error());
            return;
        }
        auto info = ModInfo::create(readModJson.value());
        if (!info) {
            log::warn("{}: {}, skipping", dir, info.error());
            return;
        }

        IndexItem item;

        item.m_path = dir;
        item.m_info = info.value();

        if (
            !json.contains("download") ||
            !json["download"].is_object()
        ) {
            log::warn("[index.json].download is not an object, skipping");
            return;
        }

        #define REQUIRE_DOWNLOAD_KEY(key, type) \
            if (!download.contains(key) || !download[key].is_##type()) {\
                log::warn("[index.json].download." key " is not a " #type ", skipping");\
                return;\
            }

        try {

            auto download = json["download"];

            REQUIRE_DOWNLOAD_KEY("url", string);
            REQUIRE_DOWNLOAD_KEY("name", string);
            REQUIRE_DOWNLOAD_KEY("hash", string);
            REQUIRE_DOWNLOAD_KEY("platforms", array);

            item.m_download.m_url = download["url"];
            item.m_download.m_filename = download["name"];
            item.m_download.m_hash = download["hash"];
            for (auto& platform : download["platforms"]) {
                item.m_download.m_platforms.insert(platformFromString(platform));
            }

            if (json.contains("categories")) {
                if (!json["categories"].is_array()) {
                    log::warn("[index.json].categories is not an array, skipping");
                    return;
                }
                item.m_categories = json["categories"].get<std::unordered_set<std::string>>();
                m_categories.insert(item.m_categories.begin(), item.m_categories.end());
            }

        } catch(std::exception& e) {
            log::warn("[index.json] parsing error: {}, skipping", e.what());
            return;
        }

        m_items.push_back(item);

    } else {
        log::warn("Index directory {} is missing index.json, skipping", dir);
    }
}

Result<> Index::updateIndexFromLocalCache() {
    m_items.clear();
    auto baseIndexDir = Loader::get()->getGeodeDirectory() / "index";

    // load geode.json (index settings)
    if (auto baseIndexJson = readJSON(baseIndexDir / "geode.json")) {
        auto json = baseIndexJson.value();
        auto checker = JsonChecker(json);
        checker.root("[index/geode.json]").obj()
            .has("featured").into(m_featured);
    }

    // load index mods
    auto modsDir = baseIndexDir / "index";
    if (ghc::filesystem::exists(modsDir)) {
        for (auto const& dir : ghc::filesystem::directory_iterator(modsDir)) {
            if (ghc::filesystem::is_directory(dir)) {
                this->addIndexItemFromFolder(dir);
            }
        }
        log::info("Index updated");
        return Ok();
    } else {
        return Err(
            "Index appears not to have been "
            "downloaded, or is fully empty"
        );
    }
}

std::vector<IndexItem> Index::getItems() const {
    return m_items;
}

std::unordered_set<std::string> Index::getCategories() const {
    return m_categories;
}

bool Index::isKnownItem(std::string const& id) const {
    for (auto& item : m_items) {
        if (item.m_info.m_id == id) return true;
    }
    return false;
}

IndexItem Index::getKnownItem(std::string const& id) const {
    for (auto& item : m_items) {
        if (item.m_info.m_id == id) {
            return item;
        }
    }
    return IndexItem();
}

struct UninstalledDependency {
    std::string m_id;
    bool m_isInIndex;
};

static void getUninstalledDependenciesRecursive(
    ModInfo const& info,
    std::vector<UninstalledDependency>& deps
) {
    for (auto& dep : info.m_dependencies) {
        UninstalledDependency d;
        d.m_isInIndex = Index::get()->isKnownItem(dep.m_id);
        if (!Loader::get()->isModInstalled(dep.m_id)) {
            d.m_id = dep.m_id;
            deps.push_back(d);
        }
        if (d.m_isInIndex) {
            getUninstalledDependenciesRecursive(
                Index::get()->getKnownItem(dep.m_id).m_info,
                deps
            );
        }
    }
}

Result<std::vector<std::string>> Index::checkDependenciesForItem(
    IndexItem const& item
) {
    // todo: check versions
    std::vector<UninstalledDependency> deps;
    getUninstalledDependenciesRecursive(item.m_info, deps);
    if (deps.size()) {
        std::vector<std::string> unknownDeps;
        for (auto& dep : deps) {
            if (!dep.m_isInIndex) {
                unknownDeps.push_back(dep.m_id);
            }
        }
        if (unknownDeps.size()) {
            std::string list = "";
            for (auto& ud : unknownDeps) {
                list += "<cp>" + ud + "</c>, ";
            }
            list.pop_back();
            list.pop_back();
            return Err(
                "This mod or its dependencies <cb>depends</c> on the "
                "following unknown mods: " + list + ". You will have "
                "to manually install these mods before you can install "
                "this one."
            );
        }
        std::vector<std::string> list = {};
        for (auto& d : deps) {
            list.push_back(d.m_id);
        }
        list.push_back(item.m_info.m_id);
        return Ok(list);
    } else {
        return Ok<std::vector<std::string>>({ item.m_info.m_id });
    }
}

Result<InstallItems> Index::installItems(
    std::vector<IndexItem> const& items
) {
    std::vector<std::string> ids {};
    for (auto& item : items) {
        if (!item.m_download.m_platforms.count(GEODE_PLATFORM_TARGET)) {
            return Err(
                "This mod is not available on your "
                "current platform \"" GEODE_PLATFORM_NAME "\" - Sorry! :("
            );
        }
        if (!item.m_download.m_url.size()) {
            return Err(
                "Download URL not set! Report this bug to "
                "the Geode developers - this should not happen, ever."
            );
        }
        if (!item.m_download.m_filename.size()) {
            return Err(
                "Download filename not set! Report this bug to "
                "the Geode developers - this should not happen, ever."
            );
        }
        if (!item.m_download.m_hash.size()) {
            return Err(
                "Checksum not set! Report this bug to "
                "the Geode developers - this should not happen, ever."
            );
        }
        auto list = checkDependenciesForItem(item);
        if (!list) {
            return Err(list.error());
        }
        utils::vector::push(ids, list.value());
    }
    return Ok(InstallItems(ids));
}

Result<InstallItems> Index::installItem(
    IndexItem const& item
) {
    return this->installItems({ item });
}

bool Index::isUpdateAvailableForItem(std::string const& id) const {
    if (!Loader::get()->isModInstalled(id)) {
        return false;
    }
    if (!this->isKnownItem(id)) {
        return false;
    }
    return
        this->getKnownItem(id).m_info.m_version > 
        Loader::get()->getInstalledMod(id)->getVersion();
}

bool Index::isUpdateAvailableForItem(IndexItem const& item) const {
    if (!Loader::get()->isModInstalled(item.m_info.m_id)) {
        return false;
    }
    return
        item.m_info.m_version > 
        Loader::get()->getInstalledMod(item.m_info.m_id)->getVersion();
}

bool Index::areUpdatesAvailable() const {
    for (auto& item : m_items) {
        if (this->isUpdateAvailableForItem(item.m_info.m_id)) {
            return true;
        }
    }
    return false;
}

Result<InstallItems> Index::installAllUpdates() {
    // find items that need updating
    std::vector<IndexItem> itemsToUpdate {};
    for (auto& item : m_items) {
        if (this->isUpdateAvailableForItem(item)) {
            itemsToUpdate.push_back(item);
        }
    }
    return this->installItems(itemsToUpdate);
}

InstallHandles Index::getRunningInstallations() const {
    return map::getValues(m_installations);
}

InstallHandle Index::isInstallingItem(std::string const& id) {
    if (m_installations.count(id)) {
        return m_installations.at(id);
    }
    return nullptr;
}

std::vector<std::string> InstallItems::toInstall() const {
    return m_toInstall;
}

InstallHandles InstallItems::begin(ItemInstallCallback callback) const {
    InstallHandles res {};

    for (auto& inst : m_toInstall) {
        // by virtue of running this function we know item must be valid
        auto item = Index::get()->getKnownItem(inst);

        auto indexDir = Loader::get()->getGeodeDirectory() / "index";
        auto tempFile = indexDir / item.m_download.m_filename;

        auto handle = web::AsyncWebRequest()
            .join("install_mod_" + inst)
            .fetch(item.m_download.m_url)
            .into(tempFile)
            .then([callback, item, inst, indexDir, tempFile](auto) {
                // check for 404
                auto notFound = utils::file::readString(tempFile);
                if (notFound && notFound.value() == "Not Found") {
                    try { ghc::filesystem::remove(tempFile); } catch(...) {}
                    if (callback) callback(
                        inst, UpdateStatus::Failed,
                        "Binary file download returned \"Not found\". Report "
                        "this to the Geode development team.",
                        0
                    );
                }

                // verify checksum
                if (callback) callback(inst, UpdateStatus::Progress, "Verifying", 100);
                if (::calculateHash(tempFile.string()) != item.m_download.m_hash) {
                    try { ghc::filesystem::remove(tempFile); } catch(...) {}
                    if (callback) callback(
                        inst, UpdateStatus::Failed,
                        "Checksum mismatch! (Downloaded file did not match what "
                        "was expected. Try again, and if the download fails another time, "
                        "report this to the Geode development team.",
                        0
                    );
                }

                // move temp file to geode directory
                try {
                    auto modDir = Loader::get()->getGeodeDirectory() / "mods";
                    auto targetFile = modDir / item.m_download.m_filename;

                    // find valid filename that doesn't exist yet
                    auto filename = ghc::filesystem::path(
                        item.m_download.m_filename
                    ).replace_extension("").string();

                    size_t number = 0;
                    while (ghc::filesystem::exists(targetFile)) {
                        targetFile = modDir /
                            (filename + std::to_string(number) + ".geode");
                        number++;
                    }

                    // move file
                    ghc::filesystem::rename(tempFile, targetFile);
                } catch(std::exception& e) {
                    try { ghc::filesystem::remove(tempFile); } catch(...) {}
                    if (callback) callback(
                        inst, UpdateStatus::Failed,
                        "Unable to move downloaded file to mods directory: \"" + 
                        std::string(e.what()) + " \" "
                        "(This might be due to insufficient permissions to "
                        "write files under SteamLibrary, try running GD as "
                        "administrator)",
                        0
                    );
                }

                // finished
                if (callback) callback(inst, UpdateStatus::Finished, "", 100);
            })
            .expect([inst, callback](std::string const& error) {
                if (callback) callback(inst, UpdateStatus::Failed, error, 0);
                Index::get()->m_installations.erase(inst);
            })
            .cancelled([inst](auto&) {
                Index::get()->m_installations.erase(inst);
            })
            .progress([inst, callback](web::SentAsyncWebRequest&, double now, double total) {
                if (callback) callback(
                    inst, UpdateStatus::Progress,
                    "Downloading binary",
                    static_cast<uint8_t>(now / total * 100.0)
                );
            })
            .send();
        
        res.push_back(handle);
        Index::get()->m_installations.insert({ inst, handle });
    }
    
    return res;
}
<|MERGE_RESOLUTION|>--- conflicted
+++ resolved
@@ -1,617 +1,614 @@
-#include "Index.hpp"
-#include <thread>
-#include <Geode/utils/json.hpp>
-#include <Geode/utils/JsonValidation.hpp>
-#include <Geode/utils/fetch.hpp>
-<<<<<<< HEAD
-#include <hash.hpp>
-=======
-#include <Geode/utils/file.hpp>
-#include <Geode/utils/string.hpp>
-#include <Geode/utils/vector.hpp>
->>>>>>> 80796b9c
-
-#define GITHUB_DONT_RATE_LIMIT_ME_PLS 0
-
-template<class Json = nlohmann::json>
-static Result<Json> readJSON(ghc::filesystem::path const& path) {
-    auto indexJsonData = utils::file::readString(path);
-    if (!indexJsonData) {
-        return Err("Unable to read " + path.string());
-    }
-    try {
-        return Ok(Json::parse(indexJsonData.value()));
-    } catch(std::exception& e) {
-        return Err("Error parsing JSON: " + std::string(e.what()));
-    }
-}
-
-static PlatformID platformFromString(std::string const& str) {
-    switch (hash(utils::string::trim(utils::string::toLower(str)).c_str())) {
-        default:
-        case hash("unknown"): return PlatformID::Unknown;
-        case hash("windows"): return PlatformID::Windows;
-        case hash("macos"): return PlatformID::MacOS;
-        case hash("ios"): return PlatformID::iOS;
-        case hash("android"): return PlatformID::Android;
-        case hash("linux"): return PlatformID::Linux;
-    }
-}
-
-
-Index* Index::get() {
-    static auto ret = new Index();
-    return ret;
-}
-
-bool Index::isIndexUpdated() const {
-    return m_upToDate;
-}
-
-std::vector<IndexItem> Index::getFeaturedItems() const {
-    std::vector<IndexItem> items;
-    items.reserve(m_featured.size());
-    std::transform(
-        m_featured.begin(),
-        m_featured.end(),
-        std::back_inserter(items),
-        [this](auto const& item) {
-            return this->getKnownItem(item);
-        }
-    );
-    return items;
-}
-
-bool Index::isFeaturedItem(std::string const& item) const {
-    return m_featured.count(item);
-}
-
-void Index::updateIndex(IndexUpdateCallback callback, bool force) {
-    #define RETURN_ERROR(str)           \
-        std::string err__ = (str);      \
-        if (callback) callback(         \
-            UpdateStatus::Failed,       \
-            err__,                      \
-            0                           \
-        );                              \
-        log::info("Index update failed: {}", err__);\
-        return;
-
-    // if already updated and no force, let 
-    // delegate know
-    if (!force && m_upToDate) {
-        if (callback) {
-            callback(
-                UpdateStatus::Finished,
-                "Index already updated",
-                100
-            );
-        }
-        return;
-    }
-
-    // create directory for the local clone of 
-    // the index
-    auto indexDir = Loader::get()->getGeodeDirectory() / "index";
-    ghc::filesystem::create_directories(indexDir);
-
-#if GITHUB_DONT_RATE_LIMIT_ME_PLS == 1
-
-    auto err = this->updateIndexFromLocalCache();
-    if (!err) {
-        RETURN_ERROR(err);
-    }
-    
-    m_upToDate = true;
-    m_updating = false;
-
-    if (callback) callback(UpdateStatus::Finished, "", 100);
-    return;
-
-#endif
-
-    web::AsyncWebRequest()
-        .join("index-update")
-        .fetch("https://api.github.com/repos/geode-sdk/mods/commits")
-        .json()
-        .then([this, force, callback](nlohmann::json const& json) {
-            auto indexDir = Loader::get()->getGeodeDirectory() / "index";
-            
-            // check if rate-limited (returns object)
-            JsonChecker checkerObj(json);
-            auto obj = checkerObj.root("[geode-sdk/mods/commits]").obj();
-            if (obj.has("documentation_url") && obj.has("message")) {
-                RETURN_ERROR(obj.has("message").get<std::string>());
-            }
-
-            // get sha of latest commit
-            JsonChecker checker(json);
-            auto root = checker.root("[geode-sdk/mods/commits]").array();
-
-            std::string upcomingCommitSHA;
-            if (auto first = root.at(0).obj().needs("sha")) {
-                upcomingCommitSHA = first.get<std::string>();
-            } else {
-                RETURN_ERROR("Unable to get hash from latest commit: " + checker.getError());
-            }
-
-            // read sha of currently installed commit
-            std::string currentCommitSHA = "";
-            if (ghc::filesystem::exists(indexDir / "current")) {
-                auto data = utils::file::readString(indexDir / "current");
-                if (data) {
-                    currentCommitSHA = data.value();
-                }
-            }
-
-            // update if forced or latest commit has 
-            // different sha
-            if (force || currentCommitSHA != upcomingCommitSHA) {
-                // save new sha in file
-                utils::file::writeString(indexDir / "current", upcomingCommitSHA);
-
-                web::AsyncWebRequest()
-                    .join("index-download")
-                    .fetch("https://github.com/geode-sdk/mods/zipball/main")
-                    .into(indexDir / "index.zip")
-                    .then([this, indexDir, callback](auto) {
-                        // delete old index
-                        try {
-                            if (ghc::filesystem::exists(indexDir / "index")) {
-                                ghc::filesystem::remove_all(indexDir / "index");
-                            }
-                        } catch(std::exception& e) {
-                            RETURN_ERROR("Unable to delete old index " + std::string(e.what()));
-                        }
-
-                        // unzip new index
-                        auto unzip = file::unzipTo(indexDir / "index.zip", indexDir);
-                        if (!unzip) {
-                            RETURN_ERROR(unzip.error());
-                        }
-
-                        // update index
-                        auto err = this->updateIndexFromLocalCache();
-                        if (!err) {
-                            RETURN_ERROR(err.error());
-                        }
-
-                        m_upToDate = true;
-                        m_updating = false;
-
-                        if (callback) callback(
-                            UpdateStatus::Finished, "", 100
-                        );
-                    })
-                    .expect([callback](std::string const& err) {
-                        RETURN_ERROR(err);
-                    })
-                    .progress([callback](web::SentAsyncWebRequest& req, double now, double total) {
-                        if (callback) callback(
-                            UpdateStatus::Progress,
-                            "Downloading",
-                            static_cast<int>(now / total * 100.0)
-                        );
-                    });
-            } else {
-                auto err = this->updateIndexFromLocalCache();
-                if (!err) {
-                    RETURN_ERROR(err.error());
-                }
-
-                m_upToDate = true;
-                m_updating = false;
-
-                if (callback) callback(
-                    UpdateStatus::Finished,
-                    "", 100
-                );
-            }
-        })
-        .expect([callback](std::string const& err) {
-            RETURN_ERROR(err);
-        })
-        .progress([callback](web::SentAsyncWebRequest& req, double now, double total) {
-            if (callback) callback(
-                UpdateStatus::Progress,
-                "Downloading",
-                static_cast<int>(now / total * 100.0)
-            );
-        });
-}
-
-void Index::addIndexItemFromFolder(ghc::filesystem::path const& dir) {
-    if (ghc::filesystem::exists(dir / "index.json")) {
-
-        auto readJson = readJSON(dir / "index.json");
-        if (!readJson) {
-            log::warn("Error reading index.json: {}, skipping", readJson.error());
-            return;
-        }
-        auto json = readJson.value();
-        if (!json.is_object()) {
-            log::warn("[index.json] is not an object, skipping");
-            return;
-        }
-
-        auto readModJson = readJSON<ModJson>(dir / "mod.json");
-        if (!readModJson) {
-            log::warn("Error reading mod.json: {}, skipping", readModJson.error());
-            return;
-        }
-        auto info = ModInfo::create(readModJson.value());
-        if (!info) {
-            log::warn("{}: {}, skipping", dir, info.error());
-            return;
-        }
-
-        IndexItem item;
-
-        item.m_path = dir;
-        item.m_info = info.value();
-
-        if (
-            !json.contains("download") ||
-            !json["download"].is_object()
-        ) {
-            log::warn("[index.json].download is not an object, skipping");
-            return;
-        }
-
-        #define REQUIRE_DOWNLOAD_KEY(key, type) \
-            if (!download.contains(key) || !download[key].is_##type()) {\
-                log::warn("[index.json].download." key " is not a " #type ", skipping");\
-                return;\
-            }
-
-        try {
-
-            auto download = json["download"];
-
-            REQUIRE_DOWNLOAD_KEY("url", string);
-            REQUIRE_DOWNLOAD_KEY("name", string);
-            REQUIRE_DOWNLOAD_KEY("hash", string);
-            REQUIRE_DOWNLOAD_KEY("platforms", array);
-
-            item.m_download.m_url = download["url"];
-            item.m_download.m_filename = download["name"];
-            item.m_download.m_hash = download["hash"];
-            for (auto& platform : download["platforms"]) {
-                item.m_download.m_platforms.insert(platformFromString(platform));
-            }
-
-            if (json.contains("categories")) {
-                if (!json["categories"].is_array()) {
-                    log::warn("[index.json].categories is not an array, skipping");
-                    return;
-                }
-                item.m_categories = json["categories"].get<std::unordered_set<std::string>>();
-                m_categories.insert(item.m_categories.begin(), item.m_categories.end());
-            }
-
-        } catch(std::exception& e) {
-            log::warn("[index.json] parsing error: {}, skipping", e.what());
-            return;
-        }
-
-        m_items.push_back(item);
-
-    } else {
-        log::warn("Index directory {} is missing index.json, skipping", dir);
-    }
-}
-
-Result<> Index::updateIndexFromLocalCache() {
-    m_items.clear();
-    auto baseIndexDir = Loader::get()->getGeodeDirectory() / "index";
-
-    // load geode.json (index settings)
-    if (auto baseIndexJson = readJSON(baseIndexDir / "geode.json")) {
-        auto json = baseIndexJson.value();
-        auto checker = JsonChecker(json);
-        checker.root("[index/geode.json]").obj()
-            .has("featured").into(m_featured);
-    }
-
-    // load index mods
-    auto modsDir = baseIndexDir / "index";
-    if (ghc::filesystem::exists(modsDir)) {
-        for (auto const& dir : ghc::filesystem::directory_iterator(modsDir)) {
-            if (ghc::filesystem::is_directory(dir)) {
-                this->addIndexItemFromFolder(dir);
-            }
-        }
-        log::info("Index updated");
-        return Ok();
-    } else {
-        return Err(
-            "Index appears not to have been "
-            "downloaded, or is fully empty"
-        );
-    }
-}
-
-std::vector<IndexItem> Index::getItems() const {
-    return m_items;
-}
-
-std::unordered_set<std::string> Index::getCategories() const {
-    return m_categories;
-}
-
-bool Index::isKnownItem(std::string const& id) const {
-    for (auto& item : m_items) {
-        if (item.m_info.m_id == id) return true;
-    }
-    return false;
-}
-
-IndexItem Index::getKnownItem(std::string const& id) const {
-    for (auto& item : m_items) {
-        if (item.m_info.m_id == id) {
-            return item;
-        }
-    }
-    return IndexItem();
-}
-
-struct UninstalledDependency {
-    std::string m_id;
-    bool m_isInIndex;
-};
-
-static void getUninstalledDependenciesRecursive(
-    ModInfo const& info,
-    std::vector<UninstalledDependency>& deps
-) {
-    for (auto& dep : info.m_dependencies) {
-        UninstalledDependency d;
-        d.m_isInIndex = Index::get()->isKnownItem(dep.m_id);
-        if (!Loader::get()->isModInstalled(dep.m_id)) {
-            d.m_id = dep.m_id;
-            deps.push_back(d);
-        }
-        if (d.m_isInIndex) {
-            getUninstalledDependenciesRecursive(
-                Index::get()->getKnownItem(dep.m_id).m_info,
-                deps
-            );
-        }
-    }
-}
-
-Result<std::vector<std::string>> Index::checkDependenciesForItem(
-    IndexItem const& item
-) {
-    // todo: check versions
-    std::vector<UninstalledDependency> deps;
-    getUninstalledDependenciesRecursive(item.m_info, deps);
-    if (deps.size()) {
-        std::vector<std::string> unknownDeps;
-        for (auto& dep : deps) {
-            if (!dep.m_isInIndex) {
-                unknownDeps.push_back(dep.m_id);
-            }
-        }
-        if (unknownDeps.size()) {
-            std::string list = "";
-            for (auto& ud : unknownDeps) {
-                list += "<cp>" + ud + "</c>, ";
-            }
-            list.pop_back();
-            list.pop_back();
-            return Err(
-                "This mod or its dependencies <cb>depends</c> on the "
-                "following unknown mods: " + list + ". You will have "
-                "to manually install these mods before you can install "
-                "this one."
-            );
-        }
-        std::vector<std::string> list = {};
-        for (auto& d : deps) {
-            list.push_back(d.m_id);
-        }
-        list.push_back(item.m_info.m_id);
-        return Ok(list);
-    } else {
-        return Ok<std::vector<std::string>>({ item.m_info.m_id });
-    }
-}
-
-Result<InstallItems> Index::installItems(
-    std::vector<IndexItem> const& items
-) {
-    std::vector<std::string> ids {};
-    for (auto& item : items) {
-        if (!item.m_download.m_platforms.count(GEODE_PLATFORM_TARGET)) {
-            return Err(
-                "This mod is not available on your "
-                "current platform \"" GEODE_PLATFORM_NAME "\" - Sorry! :("
-            );
-        }
-        if (!item.m_download.m_url.size()) {
-            return Err(
-                "Download URL not set! Report this bug to "
-                "the Geode developers - this should not happen, ever."
-            );
-        }
-        if (!item.m_download.m_filename.size()) {
-            return Err(
-                "Download filename not set! Report this bug to "
-                "the Geode developers - this should not happen, ever."
-            );
-        }
-        if (!item.m_download.m_hash.size()) {
-            return Err(
-                "Checksum not set! Report this bug to "
-                "the Geode developers - this should not happen, ever."
-            );
-        }
-        auto list = checkDependenciesForItem(item);
-        if (!list) {
-            return Err(list.error());
-        }
-        utils::vector::push(ids, list.value());
-    }
-    return Ok(InstallItems(ids));
-}
-
-Result<InstallItems> Index::installItem(
-    IndexItem const& item
-) {
-    return this->installItems({ item });
-}
-
-bool Index::isUpdateAvailableForItem(std::string const& id) const {
-    if (!Loader::get()->isModInstalled(id)) {
-        return false;
-    }
-    if (!this->isKnownItem(id)) {
-        return false;
-    }
-    return
-        this->getKnownItem(id).m_info.m_version > 
-        Loader::get()->getInstalledMod(id)->getVersion();
-}
-
-bool Index::isUpdateAvailableForItem(IndexItem const& item) const {
-    if (!Loader::get()->isModInstalled(item.m_info.m_id)) {
-        return false;
-    }
-    return
-        item.m_info.m_version > 
-        Loader::get()->getInstalledMod(item.m_info.m_id)->getVersion();
-}
-
-bool Index::areUpdatesAvailable() const {
-    for (auto& item : m_items) {
-        if (this->isUpdateAvailableForItem(item.m_info.m_id)) {
-            return true;
-        }
-    }
-    return false;
-}
-
-Result<InstallItems> Index::installAllUpdates() {
-    // find items that need updating
-    std::vector<IndexItem> itemsToUpdate {};
-    for (auto& item : m_items) {
-        if (this->isUpdateAvailableForItem(item)) {
-            itemsToUpdate.push_back(item);
-        }
-    }
-    return this->installItems(itemsToUpdate);
-}
-
-InstallHandles Index::getRunningInstallations() const {
-    return map::getValues(m_installations);
-}
-
-InstallHandle Index::isInstallingItem(std::string const& id) {
-    if (m_installations.count(id)) {
-        return m_installations.at(id);
-    }
-    return nullptr;
-}
-
-std::vector<std::string> InstallItems::toInstall() const {
-    return m_toInstall;
-}
-
-InstallHandles InstallItems::begin(ItemInstallCallback callback) const {
-    InstallHandles res {};
-
-    for (auto& inst : m_toInstall) {
-        // by virtue of running this function we know item must be valid
-        auto item = Index::get()->getKnownItem(inst);
-
-        auto indexDir = Loader::get()->getGeodeDirectory() / "index";
-        auto tempFile = indexDir / item.m_download.m_filename;
-
-        auto handle = web::AsyncWebRequest()
-            .join("install_mod_" + inst)
-            .fetch(item.m_download.m_url)
-            .into(tempFile)
-            .then([callback, item, inst, indexDir, tempFile](auto) {
-                // check for 404
-                auto notFound = utils::file::readString(tempFile);
-                if (notFound && notFound.value() == "Not Found") {
-                    try { ghc::filesystem::remove(tempFile); } catch(...) {}
-                    if (callback) callback(
-                        inst, UpdateStatus::Failed,
-                        "Binary file download returned \"Not found\". Report "
-                        "this to the Geode development team.",
-                        0
-                    );
-                }
-
-                // verify checksum
-                if (callback) callback(inst, UpdateStatus::Progress, "Verifying", 100);
-                if (::calculateHash(tempFile.string()) != item.m_download.m_hash) {
-                    try { ghc::filesystem::remove(tempFile); } catch(...) {}
-                    if (callback) callback(
-                        inst, UpdateStatus::Failed,
-                        "Checksum mismatch! (Downloaded file did not match what "
-                        "was expected. Try again, and if the download fails another time, "
-                        "report this to the Geode development team.",
-                        0
-                    );
-                }
-
-                // move temp file to geode directory
-                try {
-                    auto modDir = Loader::get()->getGeodeDirectory() / "mods";
-                    auto targetFile = modDir / item.m_download.m_filename;
-
-                    // find valid filename that doesn't exist yet
-                    auto filename = ghc::filesystem::path(
-                        item.m_download.m_filename
-                    ).replace_extension("").string();
-
-                    size_t number = 0;
-                    while (ghc::filesystem::exists(targetFile)) {
-                        targetFile = modDir /
-                            (filename + std::to_string(number) + ".geode");
-                        number++;
-                    }
-
-                    // move file
-                    ghc::filesystem::rename(tempFile, targetFile);
-                } catch(std::exception& e) {
-                    try { ghc::filesystem::remove(tempFile); } catch(...) {}
-                    if (callback) callback(
-                        inst, UpdateStatus::Failed,
-                        "Unable to move downloaded file to mods directory: \"" + 
-                        std::string(e.what()) + " \" "
-                        "(This might be due to insufficient permissions to "
-                        "write files under SteamLibrary, try running GD as "
-                        "administrator)",
-                        0
-                    );
-                }
-
-                // finished
-                if (callback) callback(inst, UpdateStatus::Finished, "", 100);
-            })
-            .expect([inst, callback](std::string const& error) {
-                if (callback) callback(inst, UpdateStatus::Failed, error, 0);
-                Index::get()->m_installations.erase(inst);
-            })
-            .cancelled([inst](auto&) {
-                Index::get()->m_installations.erase(inst);
-            })
-            .progress([inst, callback](web::SentAsyncWebRequest&, double now, double total) {
-                if (callback) callback(
-                    inst, UpdateStatus::Progress,
-                    "Downloading binary",
-                    static_cast<uint8_t>(now / total * 100.0)
-                );
-            })
-            .send();
-        
-        res.push_back(handle);
-        Index::get()->m_installations.insert({ inst, handle });
-    }
-    
-    return res;
-}
+#include "Index.hpp"
+#include <thread>
+#include <Geode/utils/json.hpp>
+#include <Geode/utils/JsonValidation.hpp>
+#include <Geode/utils/fetch.hpp>
+#include <hash.hpp>
+#include <Geode/utils/file.hpp>
+#include <Geode/utils/string.hpp>
+#include <Geode/utils/vector.hpp>
+
+#define GITHUB_DONT_RATE_LIMIT_ME_PLS 0
+
+template<class Json = nlohmann::json>
+static Result<Json> readJSON(ghc::filesystem::path const& path) {
+    auto indexJsonData = utils::file::readString(path);
+    if (!indexJsonData) {
+        return Err("Unable to read " + path.string());
+    }
+    try {
+        return Ok(Json::parse(indexJsonData.value()));
+    } catch(std::exception& e) {
+        return Err("Error parsing JSON: " + std::string(e.what()));
+    }
+}
+
+static PlatformID platformFromString(std::string const& str) {
+    switch (hash(utils::string::trim(utils::string::toLower(str)).c_str())) {
+        default:
+        case hash("unknown"): return PlatformID::Unknown;
+        case hash("windows"): return PlatformID::Windows;
+        case hash("macos"): return PlatformID::MacOS;
+        case hash("ios"): return PlatformID::iOS;
+        case hash("android"): return PlatformID::Android;
+        case hash("linux"): return PlatformID::Linux;
+    }
+}
+
+
+Index* Index::get() {
+    static auto ret = new Index();
+    return ret;
+}
+
+bool Index::isIndexUpdated() const {
+    return m_upToDate;
+}
+
+std::vector<IndexItem> Index::getFeaturedItems() const {
+    std::vector<IndexItem> items;
+    items.reserve(m_featured.size());
+    std::transform(
+        m_featured.begin(),
+        m_featured.end(),
+        std::back_inserter(items),
+        [this](auto const& item) {
+            return this->getKnownItem(item);
+        }
+    );
+    return items;
+}
+
+bool Index::isFeaturedItem(std::string const& item) const {
+    return m_featured.count(item);
+}
+
+void Index::updateIndex(IndexUpdateCallback callback, bool force) {
+    #define RETURN_ERROR(str)           \
+        std::string err__ = (str);      \
+        if (callback) callback(         \
+            UpdateStatus::Failed,       \
+            err__,                      \
+            0                           \
+        );                              \
+        log::info("Index update failed: {}", err__);\
+        return;
+
+    // if already updated and no force, let 
+    // delegate know
+    if (!force && m_upToDate) {
+        if (callback) {
+            callback(
+                UpdateStatus::Finished,
+                "Index already updated",
+                100
+            );
+        }
+        return;
+    }
+
+    // create directory for the local clone of 
+    // the index
+    auto indexDir = Loader::get()->getGeodeDirectory() / "index";
+    ghc::filesystem::create_directories(indexDir);
+
+#if GITHUB_DONT_RATE_LIMIT_ME_PLS == 1
+
+    auto err = this->updateIndexFromLocalCache();
+    if (!err) {
+        RETURN_ERROR(err);
+    }
+    
+    m_upToDate = true;
+    m_updating = false;
+
+    if (callback) callback(UpdateStatus::Finished, "", 100);
+    return;
+
+#endif
+
+    web::AsyncWebRequest()
+        .join("index-update")
+        .fetch("https://api.github.com/repos/geode-sdk/mods/commits")
+        .json()
+        .then([this, force, callback](nlohmann::json const& json) {
+            auto indexDir = Loader::get()->getGeodeDirectory() / "index";
+            
+            // check if rate-limited (returns object)
+            JsonChecker checkerObj(json);
+            auto obj = checkerObj.root("[geode-sdk/mods/commits]").obj();
+            if (obj.has("documentation_url") && obj.has("message")) {
+                RETURN_ERROR(obj.has("message").get<std::string>());
+            }
+
+            // get sha of latest commit
+            JsonChecker checker(json);
+            auto root = checker.root("[geode-sdk/mods/commits]").array();
+
+            std::string upcomingCommitSHA;
+            if (auto first = root.at(0).obj().needs("sha")) {
+                upcomingCommitSHA = first.get<std::string>();
+            } else {
+                RETURN_ERROR("Unable to get hash from latest commit: " + checker.getError());
+            }
+
+            // read sha of currently installed commit
+            std::string currentCommitSHA = "";
+            if (ghc::filesystem::exists(indexDir / "current")) {
+                auto data = utils::file::readString(indexDir / "current");
+                if (data) {
+                    currentCommitSHA = data.value();
+                }
+            }
+
+            // update if forced or latest commit has 
+            // different sha
+            if (force || currentCommitSHA != upcomingCommitSHA) {
+                // save new sha in file
+                utils::file::writeString(indexDir / "current", upcomingCommitSHA);
+
+                web::AsyncWebRequest()
+                    .join("index-download")
+                    .fetch("https://github.com/geode-sdk/mods/zipball/main")
+                    .into(indexDir / "index.zip")
+                    .then([this, indexDir, callback](auto) {
+                        // delete old index
+                        try {
+                            if (ghc::filesystem::exists(indexDir / "index")) {
+                                ghc::filesystem::remove_all(indexDir / "index");
+                            }
+                        } catch(std::exception& e) {
+                            RETURN_ERROR("Unable to delete old index " + std::string(e.what()));
+                        }
+
+                        // unzip new index
+                        auto unzip = file::unzipTo(indexDir / "index.zip", indexDir);
+                        if (!unzip) {
+                            RETURN_ERROR(unzip.error());
+                        }
+
+                        // update index
+                        auto err = this->updateIndexFromLocalCache();
+                        if (!err) {
+                            RETURN_ERROR(err.error());
+                        }
+
+                        m_upToDate = true;
+                        m_updating = false;
+
+                        if (callback) callback(
+                            UpdateStatus::Finished, "", 100
+                        );
+                    })
+                    .expect([callback](std::string const& err) {
+                        RETURN_ERROR(err);
+                    })
+                    .progress([callback](web::SentAsyncWebRequest& req, double now, double total) {
+                        if (callback) callback(
+                            UpdateStatus::Progress,
+                            "Downloading",
+                            static_cast<int>(now / total * 100.0)
+                        );
+                    });
+            } else {
+                auto err = this->updateIndexFromLocalCache();
+                if (!err) {
+                    RETURN_ERROR(err.error());
+                }
+
+                m_upToDate = true;
+                m_updating = false;
+
+                if (callback) callback(
+                    UpdateStatus::Finished,
+                    "", 100
+                );
+            }
+        })
+        .expect([callback](std::string const& err) {
+            RETURN_ERROR(err);
+        })
+        .progress([callback](web::SentAsyncWebRequest& req, double now, double total) {
+            if (callback) callback(
+                UpdateStatus::Progress,
+                "Downloading",
+                static_cast<int>(now / total * 100.0)
+            );
+        });
+}
+
+void Index::addIndexItemFromFolder(ghc::filesystem::path const& dir) {
+    if (ghc::filesystem::exists(dir / "index.json")) {
+
+        auto readJson = readJSON(dir / "index.json");
+        if (!readJson) {
+            log::warn("Error reading index.json: {}, skipping", readJson.error());
+            return;
+        }
+        auto json = readJson.value();
+        if (!json.is_object()) {
+            log::warn("[index.json] is not an object, skipping");
+            return;
+        }
+
+        auto readModJson = readJSON<ModJson>(dir / "mod.json");
+        if (!readModJson) {
+            log::warn("Error reading mod.json: {}, skipping", readModJson.error());
+            return;
+        }
+        auto info = ModInfo::create(readModJson.value());
+        if (!info) {
+            log::warn("{}: {}, skipping", dir, info.error());
+            return;
+        }
+
+        IndexItem item;
+
+        item.m_path = dir;
+        item.m_info = info.value();
+
+        if (
+            !json.contains("download") ||
+            !json["download"].is_object()
+        ) {
+            log::warn("[index.json].download is not an object, skipping");
+            return;
+        }
+
+        #define REQUIRE_DOWNLOAD_KEY(key, type) \
+            if (!download.contains(key) || !download[key].is_##type()) {\
+                log::warn("[index.json].download." key " is not a " #type ", skipping");\
+                return;\
+            }
+
+        try {
+
+            auto download = json["download"];
+
+            REQUIRE_DOWNLOAD_KEY("url", string);
+            REQUIRE_DOWNLOAD_KEY("name", string);
+            REQUIRE_DOWNLOAD_KEY("hash", string);
+            REQUIRE_DOWNLOAD_KEY("platforms", array);
+
+            item.m_download.m_url = download["url"];
+            item.m_download.m_filename = download["name"];
+            item.m_download.m_hash = download["hash"];
+            for (auto& platform : download["platforms"]) {
+                item.m_download.m_platforms.insert(platformFromString(platform));
+            }
+
+            if (json.contains("categories")) {
+                if (!json["categories"].is_array()) {
+                    log::warn("[index.json].categories is not an array, skipping");
+                    return;
+                }
+                item.m_categories = json["categories"].get<std::unordered_set<std::string>>();
+                m_categories.insert(item.m_categories.begin(), item.m_categories.end());
+            }
+
+        } catch(std::exception& e) {
+            log::warn("[index.json] parsing error: {}, skipping", e.what());
+            return;
+        }
+
+        m_items.push_back(item);
+
+    } else {
+        log::warn("Index directory {} is missing index.json, skipping", dir);
+    }
+}
+
+Result<> Index::updateIndexFromLocalCache() {
+    m_items.clear();
+    auto baseIndexDir = Loader::get()->getGeodeDirectory() / "index";
+
+    // load geode.json (index settings)
+    if (auto baseIndexJson = readJSON(baseIndexDir / "geode.json")) {
+        auto json = baseIndexJson.value();
+        auto checker = JsonChecker(json);
+        checker.root("[index/geode.json]").obj()
+            .has("featured").into(m_featured);
+    }
+
+    // load index mods
+    auto modsDir = baseIndexDir / "index";
+    if (ghc::filesystem::exists(modsDir)) {
+        for (auto const& dir : ghc::filesystem::directory_iterator(modsDir)) {
+            if (ghc::filesystem::is_directory(dir)) {
+                this->addIndexItemFromFolder(dir);
+            }
+        }
+        log::info("Index updated");
+        return Ok();
+    } else {
+        return Err(
+            "Index appears not to have been "
+            "downloaded, or is fully empty"
+        );
+    }
+}
+
+std::vector<IndexItem> Index::getItems() const {
+    return m_items;
+}
+
+std::unordered_set<std::string> Index::getCategories() const {
+    return m_categories;
+}
+
+bool Index::isKnownItem(std::string const& id) const {
+    for (auto& item : m_items) {
+        if (item.m_info.m_id == id) return true;
+    }
+    return false;
+}
+
+IndexItem Index::getKnownItem(std::string const& id) const {
+    for (auto& item : m_items) {
+        if (item.m_info.m_id == id) {
+            return item;
+        }
+    }
+    return IndexItem();
+}
+
+struct UninstalledDependency {
+    std::string m_id;
+    bool m_isInIndex;
+};
+
+static void getUninstalledDependenciesRecursive(
+    ModInfo const& info,
+    std::vector<UninstalledDependency>& deps
+) {
+    for (auto& dep : info.m_dependencies) {
+        UninstalledDependency d;
+        d.m_isInIndex = Index::get()->isKnownItem(dep.m_id);
+        if (!Loader::get()->isModInstalled(dep.m_id)) {
+            d.m_id = dep.m_id;
+            deps.push_back(d);
+        }
+        if (d.m_isInIndex) {
+            getUninstalledDependenciesRecursive(
+                Index::get()->getKnownItem(dep.m_id).m_info,
+                deps
+            );
+        }
+    }
+}
+
+Result<std::vector<std::string>> Index::checkDependenciesForItem(
+    IndexItem const& item
+) {
+    // todo: check versions
+    std::vector<UninstalledDependency> deps;
+    getUninstalledDependenciesRecursive(item.m_info, deps);
+    if (deps.size()) {
+        std::vector<std::string> unknownDeps;
+        for (auto& dep : deps) {
+            if (!dep.m_isInIndex) {
+                unknownDeps.push_back(dep.m_id);
+            }
+        }
+        if (unknownDeps.size()) {
+            std::string list = "";
+            for (auto& ud : unknownDeps) {
+                list += "<cp>" + ud + "</c>, ";
+            }
+            list.pop_back();
+            list.pop_back();
+            return Err(
+                "This mod or its dependencies <cb>depends</c> on the "
+                "following unknown mods: " + list + ". You will have "
+                "to manually install these mods before you can install "
+                "this one."
+            );
+        }
+        std::vector<std::string> list = {};
+        for (auto& d : deps) {
+            list.push_back(d.m_id);
+        }
+        list.push_back(item.m_info.m_id);
+        return Ok(list);
+    } else {
+        return Ok<std::vector<std::string>>({ item.m_info.m_id });
+    }
+}
+
+Result<InstallItems> Index::installItems(
+    std::vector<IndexItem> const& items
+) {
+    std::vector<std::string> ids {};
+    for (auto& item : items) {
+        if (!item.m_download.m_platforms.count(GEODE_PLATFORM_TARGET)) {
+            return Err(
+                "This mod is not available on your "
+                "current platform \"" GEODE_PLATFORM_NAME "\" - Sorry! :("
+            );
+        }
+        if (!item.m_download.m_url.size()) {
+            return Err(
+                "Download URL not set! Report this bug to "
+                "the Geode developers - this should not happen, ever."
+            );
+        }
+        if (!item.m_download.m_filename.size()) {
+            return Err(
+                "Download filename not set! Report this bug to "
+                "the Geode developers - this should not happen, ever."
+            );
+        }
+        if (!item.m_download.m_hash.size()) {
+            return Err(
+                "Checksum not set! Report this bug to "
+                "the Geode developers - this should not happen, ever."
+            );
+        }
+        auto list = checkDependenciesForItem(item);
+        if (!list) {
+            return Err(list.error());
+        }
+        utils::vector::push(ids, list.value());
+    }
+    return Ok(InstallItems(ids));
+}
+
+Result<InstallItems> Index::installItem(
+    IndexItem const& item
+) {
+    return this->installItems({ item });
+}
+
+bool Index::isUpdateAvailableForItem(std::string const& id) const {
+    if (!Loader::get()->isModInstalled(id)) {
+        return false;
+    }
+    if (!this->isKnownItem(id)) {
+        return false;
+    }
+    return
+        this->getKnownItem(id).m_info.m_version > 
+        Loader::get()->getInstalledMod(id)->getVersion();
+}
+
+bool Index::isUpdateAvailableForItem(IndexItem const& item) const {
+    if (!Loader::get()->isModInstalled(item.m_info.m_id)) {
+        return false;
+    }
+    return
+        item.m_info.m_version > 
+        Loader::get()->getInstalledMod(item.m_info.m_id)->getVersion();
+}
+
+bool Index::areUpdatesAvailable() const {
+    for (auto& item : m_items) {
+        if (this->isUpdateAvailableForItem(item.m_info.m_id)) {
+            return true;
+        }
+    }
+    return false;
+}
+
+Result<InstallItems> Index::installAllUpdates() {
+    // find items that need updating
+    std::vector<IndexItem> itemsToUpdate {};
+    for (auto& item : m_items) {
+        if (this->isUpdateAvailableForItem(item)) {
+            itemsToUpdate.push_back(item);
+        }
+    }
+    return this->installItems(itemsToUpdate);
+}
+
+InstallHandles Index::getRunningInstallations() const {
+    return map::getValues(m_installations);
+}
+
+InstallHandle Index::isInstallingItem(std::string const& id) {
+    if (m_installations.count(id)) {
+        return m_installations.at(id);
+    }
+    return nullptr;
+}
+
+std::vector<std::string> InstallItems::toInstall() const {
+    return m_toInstall;
+}
+
+InstallHandles InstallItems::begin(ItemInstallCallback callback) const {
+    InstallHandles res {};
+
+    for (auto& inst : m_toInstall) {
+        // by virtue of running this function we know item must be valid
+        auto item = Index::get()->getKnownItem(inst);
+
+        auto indexDir = Loader::get()->getGeodeDirectory() / "index";
+        auto tempFile = indexDir / item.m_download.m_filename;
+
+        auto handle = web::AsyncWebRequest()
+            .join("install_mod_" + inst)
+            .fetch(item.m_download.m_url)
+            .into(tempFile)
+            .then([callback, item, inst, indexDir, tempFile](auto) {
+                // check for 404
+                auto notFound = utils::file::readString(tempFile);
+                if (notFound && notFound.value() == "Not Found") {
+                    try { ghc::filesystem::remove(tempFile); } catch(...) {}
+                    if (callback) callback(
+                        inst, UpdateStatus::Failed,
+                        "Binary file download returned \"Not found\". Report "
+                        "this to the Geode development team.",
+                        0
+                    );
+                }
+
+                // verify checksum
+                if (callback) callback(inst, UpdateStatus::Progress, "Verifying", 100);
+                if (::calculateHash(tempFile.string()) != item.m_download.m_hash) {
+                    try { ghc::filesystem::remove(tempFile); } catch(...) {}
+                    if (callback) callback(
+                        inst, UpdateStatus::Failed,
+                        "Checksum mismatch! (Downloaded file did not match what "
+                        "was expected. Try again, and if the download fails another time, "
+                        "report this to the Geode development team.",
+                        0
+                    );
+                }
+
+                // move temp file to geode directory
+                try {
+                    auto modDir = Loader::get()->getGeodeDirectory() / "mods";
+                    auto targetFile = modDir / item.m_download.m_filename;
+
+                    // find valid filename that doesn't exist yet
+                    auto filename = ghc::filesystem::path(
+                        item.m_download.m_filename
+                    ).replace_extension("").string();
+
+                    size_t number = 0;
+                    while (ghc::filesystem::exists(targetFile)) {
+                        targetFile = modDir /
+                            (filename + std::to_string(number) + ".geode");
+                        number++;
+                    }
+
+                    // move file
+                    ghc::filesystem::rename(tempFile, targetFile);
+                } catch(std::exception& e) {
+                    try { ghc::filesystem::remove(tempFile); } catch(...) {}
+                    if (callback) callback(
+                        inst, UpdateStatus::Failed,
+                        "Unable to move downloaded file to mods directory: \"" + 
+                        std::string(e.what()) + " \" "
+                        "(This might be due to insufficient permissions to "
+                        "write files under SteamLibrary, try running GD as "
+                        "administrator)",
+                        0
+                    );
+                }
+
+                // finished
+                if (callback) callback(inst, UpdateStatus::Finished, "", 100);
+            })
+            .expect([inst, callback](std::string const& error) {
+                if (callback) callback(inst, UpdateStatus::Failed, error, 0);
+                Index::get()->m_installations.erase(inst);
+            })
+            .cancelled([inst](auto&) {
+                Index::get()->m_installations.erase(inst);
+            })
+            .progress([inst, callback](web::SentAsyncWebRequest&, double now, double total) {
+                if (callback) callback(
+                    inst, UpdateStatus::Progress,
+                    "Downloading binary",
+                    static_cast<uint8_t>(now / total * 100.0)
+                );
+            })
+            .send();
+        
+        res.push_back(handle);
+        Index::get()->m_installations.insert({ inst, handle });
+    }
+    
+    return res;
+}