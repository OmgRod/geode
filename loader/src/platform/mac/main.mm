#include <Geode/DefaultInclude.hpp>

#import <Cocoa/Cocoa.h>
#include "../load.hpp"
#include <dlfcn.h>
#include <mach-o/dyld.h>
#include <unistd.h>
#include <tulip/TulipHook.hpp>
#include <array>
#include <ghc/fs_fwd.hpp>
#include <Geode/Loader.hpp>
#include "../../loader/LoaderImpl.hpp"
#include <Geode/Utils.hpp>
#include <thread>
#include <variant>
#include <loader/updater.hpp>

using namespace geode::prelude;

void updateFiles() {
    auto frameworkDir = dirs::getGameDir() / "Frameworks";
    auto updatesDir = dirs::getGeodeDir() / "update";
    auto resourcesDir = dirs::getGeodeResourcesDir();

    if (ghc::filesystem::exists(frameworkDir) && ghc::filesystem::exists(updatesDir)) {
        std::error_code error;
        auto bootFile = "GeodeBootstrapper.dylib";
        auto geodeFile = "Geode.dylib";

        if (ghc::filesystem::exists(updatesDir / bootFile)) {
            ghc::filesystem::remove(frameworkDir / bootFile, error);
            if (error) {
                log::warn("Couldn't remove old GeodeBootstrapper.dylib: {}", error.message());
            }
            else {
                ghc::filesystem::rename(updatesDir / bootFile, frameworkDir / bootFile, error);
                if (error) {
                    log::warn("Couldn't move new GeodeBootstrapper.dylib: {}", error.message());
                }
                else {
                    log::info("Updated GeodeBootstrapper.dylib");
                }
            }
        }
        if (ghc::filesystem::exists(updatesDir / geodeFile)) {
            ghc::filesystem::remove(frameworkDir / geodeFile, error);
            if (error) {
                log::warn("Couldn't remove old Geode.dylib: {}", error.message());
            }
            else {
                ghc::filesystem::rename(updatesDir / geodeFile, frameworkDir / geodeFile, error);
                if (error) {
                    log::warn("Couldn't move new Geode.dylib: {}", error.message());
                }
                else {
                    log::info("Updated Geode.dylib");
                }
            }
        }
        if (ghc::filesystem::exists(updatesDir / "resources")) {
            ghc::filesystem::remove_all(resourcesDir / "geode.loader", error);
            if (error) {
                log::warn("Couldn't remove old resources: {}", error.message());
            }
            else {
                ghc::filesystem::rename(updatesDir / "resources", resourcesDir / "geode.loader", error);
                if (error) {
                    log::warn("Couldn't move new resources: {}", error.message());
                }
                else {
                    log::info("Updated resources");
                }
            }
        }
        ghc::filesystem::remove_all(updatesDir, error);
        if (error) {
            log::warn("Couldn't remove old update directory: {}", error.message());
        }
    }
}

$execute {
    using namespace geode::updater;
    new EventListener(+[](LoaderUpdateEvent* event) {
        if (std::holds_alternative<UpdateFinished>(event->status)) {
            updateFiles();
        }
        return;
    }, LoaderUpdateFilter());
};

void updateGeode() {
    ghc::filesystem::path oldSavePath = "/Users/Shared/Geode/geode";
    auto newSavePath = dirs::getSaveDir() / "geode";
    if (ghc::filesystem::exists(oldSavePath)) {
        std::error_code error;

        ghc::filesystem::rename(oldSavePath, newSavePath, error);
        if (error) {
            log::warn("Couldn't migrate old save files from {} to {}", oldSavePath.string(), newSavePath.string());
        }
    }

    updateFiles();
}

extern "C" void fake() {}

static void(*s_applicationDidFinishLaunchingOrig)(void*, SEL, NSNotification*);

void applicationDidFinishLaunchingHook(void* self, SEL sel, NSNotification* notification) {
    updateGeode();

    int exitCode = geodeEntry(nullptr);
    if (exitCode != 0)
        return;

    return s_applicationDidFinishLaunchingOrig(self, sel, notification);
}


bool loadGeode() {
<<<<<<< HEAD
    auto orig = geode::hook::replaceObjcMethod("AppController", "applicationDidFinishLaunching:", (void*)applicationDidFinishLaunchingHook);
    if (!orig)
=======
    if (GEODE_STR(GEODE_GD_VERSION) != LoaderImpl::get()->getGameVersion()) {
        console::messageBox(
            "Unable to Load Geode!",
            fmt::format(
                "This version of Geode is made for Geometry Dash {} "
                "but you're trying to play with GD {}.\n"
                "Please, update your game.",
                GEODE_STR(GEODE_GD_VERSION),
                LoaderImpl::get()->getGameVersion()
            )
        );
        return false;
    }

    auto detourAddr = reinterpret_cast<uintptr_t>(&applicationDidFinishLaunchingHook) - geode::base::get() - ENTRY_ADDRESS - 5;
    auto detourAddrPtr = reinterpret_cast<uint8_t*>(&detourAddr);

    std::array<uint8_t, 5> patchBytes = {
        0xe9, detourAddrPtr[0], detourAddrPtr[1], detourAddrPtr[2], detourAddrPtr[3]
    };

    auto res = tulip::hook::writeMemory((void*)(base::get() + ENTRY_ADDRESS), patchBytes.data(), 5);
    if (!res)
>>>>>>> 6510df7c
        return false;

    s_applicationDidFinishLaunchingOrig = reinterpret_cast<void(*)(void*, SEL, NSNotification*)>(orig.unwrap());
    return true;
}

__attribute__((constructor)) void _entry() {
    if (!loadGeode())
        return;
}<|MERGE_RESOLUTION|>--- conflicted
+++ resolved
@@ -120,10 +120,10 @@
 
 
 bool loadGeode() {
-<<<<<<< HEAD
     auto orig = geode::hook::replaceObjcMethod("AppController", "applicationDidFinishLaunching:", (void*)applicationDidFinishLaunchingHook);
     if (!orig)
-=======
+        return false;
+
     if (GEODE_STR(GEODE_GD_VERSION) != LoaderImpl::get()->getGameVersion()) {
         console::messageBox(
             "Unable to Load Geode!",
@@ -147,7 +147,6 @@
 
     auto res = tulip::hook::writeMemory((void*)(base::get() + ENTRY_ADDRESS), patchBytes.data(), 5);
     if (!res)
->>>>>>> 6510df7c
         return false;
 
     s_applicationDidFinishLaunchingOrig = reinterpret_cast<void(*)(void*, SEL, NSNotification*)>(orig.unwrap());
