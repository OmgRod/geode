--- conflicted
+++ resolved
@@ -18,15 +18,6 @@
 
 using namespace geode::prelude;
 
-<<<<<<< HEAD
-=======
-std::length_error::~length_error() _NOEXCEPT {} // do not ask...
-
-// camila has an old ass macos and this function turned
-// from dynamic to static thats why she needs to define it
-// this is what old versions does to a silly girl
-
->>>>>>> b3741cf6
 void updateFiles() {
     auto frameworkDir = dirs::getGameDir() / "Frameworks";
     auto updatesDir = dirs::getGeodeDir() / "update";
@@ -153,15 +144,9 @@
     s_applicationDidFinishLaunchingOrig = reinterpret_cast<decltype(s_applicationDidFinishLaunchingOrig)>(method_getImplementation(adflMethod));
     if (!s_applicationDidFinishLaunchingOrig) {
         return false;
-<<<<<<< HEAD
-    */
-
-    s_applicationDidFinishLaunchingOrig = reinterpret_cast<void(*)(void*, SEL, NSNotification*)>(orig.unwrap());
-=======
     }
 
     method_setImplementation(adflMethod, (IMP)&applicationDidFinishLaunchingHook);
->>>>>>> b3741cf6
     return true;
 }
 
